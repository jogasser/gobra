--- conflicted
+++ resolved
@@ -510,11 +510,7 @@
       "unfolding" ~> predicateAccess ~ ("in" ~> expression) ^^ PUnfolding
 
     lazy val primaryExp: Parser[PExpression] =
-<<<<<<< HEAD
       ghostPrimaryExpression |
-        conversionOrUnaryCall |
-=======
->>>>>>> 155d34fd
         conversion |
         call |
         selection |
@@ -841,7 +837,7 @@
       "{" ~> rep1sep(expression, ",") <~ "}" ^^ PTrigger
 
     lazy val ghostPrimaryExpression: Parser[PGhostExpression] =
-      ("forall" ~> boundVariables <~ "::") ~ triggers ~ expression ^^ PPureForall
+      ("forall" ~> boundVariables <~ "::") ~ triggers ~ expression ^^ PForall
 
     /**
       * EOS
