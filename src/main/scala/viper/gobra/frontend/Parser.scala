// This Source Code Form is subject to the terms of the Mozilla Public
// License, v. 2.0. If a copy of the MPL was not distributed with this
// file, You can obtain one at http://mozilla.org/MPL/2.0/.
//
// Copyright (c) 2011-2020 ETH Zurich.

package viper.gobra.frontend

import java.io.Reader
import java.nio.file.{Files, Path}

import org.apache.commons.text.StringEscapeUtils
import org.bitbucket.inkytonik.kiama.parsing.{NoSuccess, ParseResult, Parsers, Success}
import org.bitbucket.inkytonik.kiama.rewriting.{Cloner, PositionedRewriter, Strategy}
import org.bitbucket.inkytonik.kiama.util.{Filenames, IO, Positions, Source, StringSource}
import org.bitbucket.inkytonik.kiama.util.Messaging.{Messages, message}
import viper.gobra.ast.frontend._
import viper.gobra.reporting.{Source => _, _}
import viper.gobra.util.{Binary, Constants, Hexadecimal, Octal, Violation}

import scala.io.BufferedSource
import scala.util.matching.Regex

object Parser {

  /**
    * Parses files and returns either the parsed program if the file was parsed successfully,
    * otherwise returns list of error messages.
    *
    * @param input
    * @param specOnly specifies whether only declarations and specifications should be parsed and implementation should be ignored
    * @return
    *
    * The following transformations are performed:
    * e++  ~>  e += 1
    * e--  ~>  e -= 1
    * +e   ~>  0 + e
    * -e   ~>  0 - e
    *
    */

  def parse(input: Vector[Path], specOnly: Boolean = false)(config: Config): Either[Vector[VerifierError], PPackage] = {
    val preprocessedSources = input
      .map{ getSource }
      .map{ source => SemicolonPreprocessor.preprocess(source)(config) }
    for {
      parseAst <- parseSources(preprocessedSources, specOnly)(config)
      postprocessedAst <- new ImportPostprocessor(parseAst.positions.positions).postprocess(parseAst)(config)
    } yield postprocessedAst
  }

  private def getSource(path: Path): FromFileSource = {
    val inputStream = Files.newInputStream(path)
    val bufferedSource = new BufferedSource(inputStream)
    val content = bufferedSource.mkString
    bufferedSource.close()
    FromFileSource(path, content)
  }

  private def parseSources(sources: Vector[FromFileSource], specOnly: Boolean)(config: Config): Either[Vector[VerifierError], PPackage] = {
    val positions = new Positions
    val pom = new PositionManager(positions)
    val parsers = new SyntaxAnalyzer(pom, specOnly)

    def parseSource(source: FromFileSource): Either[Vector[VerifierError], PProgram] = {
      parsers.parseAll(parsers.program, source) match {
        case Success(ast, _) =>
          config.reporter report ParsedInputMessage(source.path, () => ast)
          Right(ast)

        case ns@NoSuccess(label, next) =>
          val pos = next.position
          pom.positions.setStart(ns, pos)
          pom.positions.setFinish(ns, pos)
          val messages = message(ns, label)
          val errors = pom.translate(messages, ParserError)
          
          val groupedErrors = errors.groupBy{ _.position.get.file }
          groupedErrors.foreach{ case (p, pErrors) =>
            config.reporter report ParserErrorMessage(p, pErrors)
          }

          Left(errors)

        case c => Violation.violation(s"This case should be unreachable, but got $c")
      }
    }

    val parsedPrograms = {
      val parserResults = sources.map(parseSource)
      val (errors, programs) = parserResults.partitionMap(identity)

      if (errors.nonEmpty) {
        Left(errors.flatten)
      } else {
        // check that each of the parsed programs has the same package clause. If not, the algorithm collecting all files
        // of the same package has failed
        assert(programs.nonEmpty)
        assert{
          val packageName = programs.head.packageClause.id.name
          programs.forall(_.packageClause.id.name == packageName)
        }

        Right(programs)
      }
    }

    parsedPrograms.map(programs => {
      val clause = parsers.rewriter.deepclone(programs.head.packageClause)
      val parsedPackage = PPackage(clause, programs, pom)
      // The package parse tree node gets the position of the package clause:
      pom.positions.dupPos(clause, parsedPackage)
      parsedPackage
    })
  }

  def parseProgram(source: Source, specOnly: Boolean = false): Either[Messages, PProgram] = {
    val preprocessedSource = SemicolonPreprocessor.preprocess(source)
    val positions = new Positions
    val pom = new PositionManager(positions)
    val parsers = new SyntaxAnalyzer(pom, specOnly)
    translateParseResult(pom)(parsers.parseAll(parsers.program, preprocessedSource))
  }

  def parseMember(source: Source, specOnly: Boolean = false): Either[Messages, Vector[PMember]] = {
    val positions = new Positions
    val pom = new PositionManager(positions)
    val parsers = new SyntaxAnalyzer(pom, specOnly)
    translateParseResult(pom)(parsers.parseAll(parsers.member, source))
  }

  def parseStmt(source: Source): Either[Messages, PStatement] = {
    val positions = new Positions
    val pom = new PositionManager(positions)
    val parsers = new SyntaxAnalyzer(pom)
    translateParseResult(pom)(parsers.parseAll(parsers.statement, source))
  }

  def parseExpr(source: Source): Either[Messages, PExpression] = {
    val positions = new Positions
    val pom = new PositionManager(positions)
    val parsers = new SyntaxAnalyzer(pom)
    translateParseResult(pom)(parsers.parseAll(parsers.expression, source))
  }

  def parseImportDecl(source: Source): Either[Messages, Vector[PImport]] = {
    val positions = new Positions
    val pom = new PositionManager(positions)
    val parsers = new SyntaxAnalyzer(pom)
    translateParseResult(pom)(parsers.parseAll(parsers.importDecl, source))
  }

  def parseType(source : Source) : Either[Messages, PType] = {
    val positions = new Positions
    val pom = new PositionManager(positions)
    val parsers = new SyntaxAnalyzer(pom)
    translateParseResult(pom)(parsers.parseAll(parsers.typ, source))
  }

  private def translateParseResult[T](pom: PositionManager)(r: ParseResult[T]): Either[Messages, T] = {
    r match {
      case Success(ast, _) => Right(ast)

      case ns@NoSuccess(label, next) =>
        val pos = next.position
        pom.positions.setStart(ns, pos)
        pom.positions.setFinish(ns, pos)
        Left(message(ns, label))

      case c => Violation.violation(s"This case should be unreachable, but got $c")
    }
  }

  private object SemicolonPreprocessor {

    /**
      * Assumes that source corresponds to an existing file
      */
    def preprocess(source: FromFileSource)(config: Config): FromFileSource = {
      val translatedContent = translate(source.content)
      config.reporter report PreprocessedInputMessage(source.path, () => translatedContent)
      FromFileSource(source.path, translatedContent)
    }

    def preprocess(source: Source): Source = {
      val translatedContent = translate(source.content)
      StringSource(translatedContent)
    }

    private def translate(content: String): String =
      content.split("\r\n|\n").map(translateLine).mkString("\n") ++ "\n"

    private def translateLine(line: String): String = {
      val identifier = """[a-zA-Z_][a-zA-Z0-9_]*"""
      val integer = """[0-9]+"""
      val rawStringLit = """`(?:.|\n)*`"""
      val interpretedStringLit = """\".*\""""
      val stringLit = s"$rawStringLit|$interpretedStringLit"
      val specialKeywords = """break|continue|fallthrough|return"""
      val specialOperators = """\+\+|--"""
      val closingParens = """\)|]|}"""
      val finalTokenRequiringSemicolon = s"$identifier|$integer|$stringLit|$specialKeywords|$specialOperators|$closingParens"

      val ignoreLineComments = """\/\/.*"""
      val ignoreSelfContainedGeneralComments = """\/\*.*?\*\/"""
      val ignoreStartingGeneralComments = """\/\*(?!.*?\*\/).*"""
      val ignoreGeneralComments = s"$ignoreSelfContainedGeneralComments|$ignoreStartingGeneralComments"
      val ignoreComments = s"$ignoreLineComments|$ignoreGeneralComments"
      val ignoreWhitespace = """\s"""

      val r = s"($finalTokenRequiringSemicolon)((?:$ignoreComments|$ignoreWhitespace)*)$$".r
      // group(1) contains the finalTokenRequiringSemicolon after which a semicolon should be inserted
      // group(2) contains the line's remainder after finalTokenRequiringSemicolon
      r.replaceAllIn(line, m => StringEscapeUtils.escapeJava(m.group(1) ++ ";" ++ m.group(2)))
    }
  }

  case class FromFileSource(path: Path, content: String) extends Source {
    override val name: String = path.getFileName.toString
    val shortName : Option[String] = Some(Filenames.dropCurrentPath(name))
    def reader : Reader = IO.stringreader(content)

    def useAsFile[T](fn : String => T) : T = {
      // copied from StringSource
      val filename = Filenames.makeTempFilename(name)
      IO.createFile(filename, content)
      val t = fn(filename)
      IO.deleteFile(filename)
      t
    }
  }

  private class ImportPostprocessor(override val positions: Positions) extends PositionedRewriter {
    /**
      * Replaces all PQualifiedWoQualifierImport by PQualifiedImport nodes
      */
    def postprocess(pkg: PPackage)(config: Config): Either[Vector[VerifierError], PPackage] = {
      def createError(n: PImplicitQualifiedImport, errorMsg: String): Vector[VerifierError] =
        pkg.positions.translate(message(n,
          s"Explicit qualifier could not be derived (reason: '$errorMsg')"), ParserError)

      // unfortunately Kiama does not seem to offer a way to report errors while applying the strategy
      // hence, we keep ourselves track of errors
      var failedNodes: Vector[VerifierError] = Vector()

      def replace(n: PImplicitQualifiedImport): Option[PExplicitQualifiedImport] = {
        val qualifier = for {
          qualifierName <- PackageResolver.getQualifier(n, config.includeDirs)
          // create a new PIdnDef node and set its positions according to the old node (PositionedRewriter ensures that
          // the same happens for the newly created PExplicitQualifiedImport)
          idnDef = PIdnDef(qualifierName)
          _ = pkg.positions.positions.dupPos(n, idnDef)
        } yield PExplicitQualifiedImport(idnDef, n.importPath)
        // record errors:
        qualifier.left.foreach(errorMsg => failedNodes = failedNodes ++ createError(n, errorMsg))
        qualifier.toOption
      }

      // note that the next term after PPackageClause to which the strategy will be applied is a Vector of PProgram
      val resolveImports: Strategy =
        strategyWithName[Any]("resolveImports", {
          case n: PImplicitQualifiedImport => replace(n)
          case n => Some(n)
        })

      // apply strategy only to import nodes in each program
      val updatedProgs = pkg.programs.map(prog => {
        // apply the resolveImports to all import nodes and children and continue even if a strategy returns None
        // note that the resolveImports strategy could be embedded in e.g. a logfail strategy to report a
        // failed strategy application
        val updatedImports = rewrite(topdown(attempt(resolveImports)))(prog.imports)
        val updatedProg = PProgram(prog.packageClause, updatedImports, prog.declarations)
        pkg.positions.positions.dupPos(prog, updatedProg)
      })
      // create a new package node with the updated programs
      val updatedPkg = PPackage(pkg.packageClause, updatedProgs, pkg.positions)
      pkg.positions.positions.dupPos(pkg, updatedPkg)
      // check whether an error has occurred
      if (failedNodes.isEmpty) Right(updatedPkg)
      else Left(failedNodes)
    }
  }

  private class SyntaxAnalyzer(pom: PositionManager, specOnly: Boolean = false) extends Parsers(pom.positions) {

    lazy val rewriter = new PRewriter(pom.positions)

    val singleWhitespaceChar: String = """(\s|(//.*\s*\n)|/\*(?:.|[\n\r])*?\*/)"""
    override val whitespace: Parser[String] =
      s"$singleWhitespaceChar*".r

    //    """(\s|(//.*\s*\n)|/\*(?s:(.*)?)\*/)*""".r
    // The above regex matches the same whitespace strings as this one:
    //   (\s|(//.*\s*\n)|/\*(?:.|[\n\r])*?\*/)*
    // but (hopefully) avoids potential stack overflows caused by an issue
    // of Oracle's JDK. Note: the issue was reported for Java 6 and 7, it
    // appears to not affect Java 8.
    // See also:
    //   - http://bugs.java.com/bugdatabase/view_bug.do?bug_id=6882582
    //   - https://stackoverflow.com/a/31691056
    //

    val reservedWords: Set[String] = Set(
      "break", "default", "func", "interface", "select",
      "case", "defer", "go", "map", "struct", "domain",
      "chan", "else", "goto", "package", "switch",
      "const", "fallthrough", "if", "range", "type",
      "continue", "for", "import", "return", "var",
      "len", "cap", "make", "new",
      // new keywords introduced by Gobra
      "ghost", "acc", "assert", "exhale", "assume", "inhale",
      "memory", "fold", "unfold", "unfolding", "pure",
      "predicate", "old", "seq", "set", "in", "union",
      "intersection", "setminus", "subset", "mset", "option",
      "none", "some", "get", "writePerm", "noPerm",
      "typeOf", "isComparable"
    )

    def isReservedWord(word: String): Boolean = reservedWords contains word

    /**
      * Optionally consumes nested curly brackets with arbitrary content if `specOnly` is turned on, otherwise optionally applies the parser `p`
      */
    def specOnlyParser[T](p: Parser[T]): Parser[Option[T]] =
      if (specOnly) nestedCurlyBracketsConsumer.? ^^ (_.flatten)
      else p.?

    /**
      * Consumes nested curly brackets with arbitrary content and returns None
      */
    lazy val nestedCurlyBracketsConsumer: Parser[Option[Nothing]] =
      "{" ~> ("""[^{}]""".r | nestedCurlyBracketsConsumer).* <~ "}" ^^ (_ => None)

    /**
      * Member
      */

    lazy val program: Parser[PProgram] =
      (packageClause <~ eos) ~ importDecls ~ members ^^ {
        case pkgClause ~ importDecls ~ members =>
          PProgram(pkgClause, importDecls.flatten, members.flatten)
      }

    lazy val packageClause: Parser[PPackageClause] =
      "package" ~> pkgDef ^^ PPackageClause

    lazy val importDecls: Parser[Vector[Vector[PImport]]] =
      (importDecl <~ eos).*

    lazy val members: Parser[Vector[Vector[PMember]]] =
      (member <~ eos).*

    lazy val importDecl: Parser[Vector[PImport]] =
      ("import" ~> importSpec ^^ (decl => Vector(decl))) |
        ("import" ~> "(" ~> repsep(importSpec, eos) <~ eos.? <~ ")")

    lazy val importSpec: Parser[PImport] =
      unqualifiedImportSpec | qualifiedImportSpec

    lazy val unqualifiedImportSpec: Parser[PUnqualifiedImport] =
      "." ~> idnImportPath ^^ PUnqualifiedImport

    lazy val qualifiedImportSpec: Parser[PQualifiedImport] =
      idnDefLike.? ~ idnImportPath ^^ {
        case Some(id) ~ pkg => PExplicitQualifiedImport(id, pkg)
        case None ~ pkg => PImplicitQualifiedImport(pkg)
      }

    lazy val member: Parser[Vector[PMember]] =
      (methodDecl | functionDecl) ^^ (Vector(_)) |
      constDecl | varDecl | typeDecl | ghostMember

    lazy val declarationStmt: Parser[PStatement] =
      (constDecl | varDecl | typeDecl) ^^ PSeq

    lazy val constDecl: Parser[Vector[PConstDecl]] =
      "const" ~> constSpec ^^ (decl => Vector(decl)) |
        "const" ~> "(" ~> (constSpec <~ eos).* <~ ")"

    lazy val constSpec: Parser[PConstDecl] =
      rep1sep(idnDefLike, ",") ~ (typ.? ~ ("=" ~> rep1sep(expression, ","))).? ^^ {
        case left ~ None => PConstDecl(None, Vector.empty, left)
        case left ~ Some(t ~ right) => PConstDecl(t, right, left)
      }

    lazy val varDecl: Parser[Vector[PVarDecl]] =
      "var" ~> varSpec ^^ (decl => Vector(decl)) |
        "var" ~> "(" ~> (varSpec <~ eos).* <~ ")"

    lazy val varSpec: Parser[PVarDecl] =
      rep1sep(maybeAddressableIdn(idnDefLike), ",") ~ typ ~ ("=" ~> rep1sep(expression, ",")).? ^^ {
        case left ~ t ~ None =>
          val (vars, addressable) = left.unzip
          PVarDecl(Some(t), Vector.empty, vars, addressable)
        case left ~ t ~ Some(right) =>
          val (vars, addressable) = left.unzip
          PVarDecl(Some(t), right, vars, addressable)
      } |
        (rep1sep(maybeAddressableIdn(idnDefLike), ",") <~ "=") ~ rep1sep(expression, ",") ^^ {
          case left ~ right =>
            val (vars, addressable) = left.unzip
            PVarDecl(None, right, vars, addressable)
        }

    lazy val typeDecl: Parser[Vector[PTypeDecl]] =
      "type" ~> typeSpec ^^ (decl => Vector(decl)) |
        "type" ~> "(" ~> (typeSpec <~ eos).* <~ ")"

    lazy val typeSpec: Parser[PTypeDecl] =
      typeDefSpec | typeAliasSpec

    lazy val typeDefSpec: Parser[PTypeDef] =
      idnDef ~ typ ^^ { case left ~ right => PTypeDef(right, left)}

    lazy val typeAliasSpec: Parser[PTypeAlias] =
      (idnDef <~ "=") ~ typ ^^ { case left ~ right => PTypeAlias(right, left)}

    lazy val functionDecl: Parser[PFunctionDecl] =
      functionSpec ~ ("func" ~> idnDef) ~ signature ~ specOnlyParser(blockWithBodyParameterInfo) ^^ {
        case spec ~ name ~ sig ~ body =>
          PFunctionDecl(name, sig._1, sig._2, spec, body)
      }

<<<<<<< HEAD
    lazy val outline: Parser[POutline] = 
      (functionSpec <~ "outline") ~ ("(" ~> repsep(statement, eos) <~ eos.? <~ ")") ^^ {
        case spec ~ body => POutline(body, spec)
      }



=======
>>>>>>> 9b2dd5df
    lazy val functionSpec: Parser[PFunctionSpec] = {

      sealed trait FunctionSpecClause
      case class RequiresClause(exp: PExpression) extends FunctionSpecClause
      case class PreservesClause(exp: PExpression) extends FunctionSpecClause
      case class EnsuresClause(exp: PExpression) extends FunctionSpecClause
      case class DecreasesClause(measure: PTerminationMeasure) extends FunctionSpecClause
      case object PureClause extends FunctionSpecClause

      lazy val functSpecClause: Parser[FunctionSpecClause] = {
        "requires" ~> expression <~ eos ^^ RequiresClause |
        "preserves" ~> expression <~ eos ^^ PreservesClause |
        "ensures" ~> expression <~ eos ^^ EnsuresClause |
        "decreases" ~> measures ^^ DecreasesClause |
        "pure" <~ eos ^^^ PureClause
      }

      functSpecClause.* ~ "pure".? ^^ {
        case clauses ~ pure =>
          val pres = clauses.collect{ case x: RequiresClause => x.exp }
          val preserves = clauses.collect{ case x: PreservesClause => x.exp }
          val posts = clauses.collect{ case x: EnsuresClause => x.exp }
          val terminationMeasure = {
            val t = clauses.collect{ case x: DecreasesClause => x.measure}
            if(t.size <= 1){
              t.headOption
            } else {
              Violation.violation("Unexpected amount of decreases clause")
            }
          }
          val isPure = pure.nonEmpty || clauses.contains(PureClause)
          PFunctionSpec(pres, preserves, posts, terminationMeasure, isPure)
      }
    }
    
    lazy val measures:Parser[PTerminationMeasure]=
    "*"  ^^^ PStarCharacter() | ("_" <~ eos) ^^^ PUnderscoreCharacter() | repsep(expression,",") <~ eos ^^ PTupleTerminationMeasure | firstConditionalMeasure 

    lazy val firstConditionalMeasure: Parser[PConditionalMeasureCollection]=
      repsep(expression,",") ~ ("if" ~> expression <~ eos ) ~ ConditionalUnderscore.? ^^ {
        case expression ~ condition ~ Some(PConditionalMeasureCollection(tuple)) => PConditionalMeasureCollection(Vector(PConditionalMeasureExpression(expression, condition)) ++ tuple)
        case expression ~ condition ~ None => PConditionalMeasureCollection(Vector(PConditionalMeasureExpression(expression, condition)))
      } | (repsep(expression,",") <~ eos) ~ ConditionalUnderscore.? ^^ {
        case expression ~ Some(PConditionalMeasureCollection(tuple)) => PConditionalMeasureCollection(Vector(PConditionalMeasureExpression(expression, PBoolLit(true))) ++ tuple)
        case expression ~ None => PConditionalMeasureCollection(Vector(PConditionalMeasureExpression(expression, PBoolLit(true))))
      } | "_"  ~  ("if" ~> expression <~ eos ) ~ ConditionalExpressions.? ^^ {
        case _ ~ condition ~ Some(PConditionalMeasureCollection(tuple)) => PConditionalMeasureCollection(Vector(PConditionalMeasureUnderscore(condition)) ++ tuple)
        case _ ~ condition ~ None => PConditionalMeasureCollection(Vector(PConditionalMeasureUnderscore(condition)))
      } | ("_" <~ eos) ~ ConditionalExpressions.? ^^ {
        case _ ~ Some(PConditionalMeasureCollection(tuple)) => PConditionalMeasureCollection(Vector(PConditionalMeasureUnderscore(PBoolLit(true))) ++ tuple)
        case _ ~ None => PConditionalMeasureCollection(Vector(PConditionalMeasureUnderscore(PBoolLit(true))))
      }

    lazy val ConditionalUnderscore: Parser[PConditionalMeasureCollection]=
      ("decreases" ~> "*") ^^^ PConditionalMeasureCollection(Vector(PConditionalMeasureAdditionalStar())) |
      ("decreases" ~> "_") ~ ("if" ~> expression <~ eos) ~ ("decreases" ~> "*").? ^^ {
        case _ ~ condition ~ Some(_) => PConditionalMeasureCollection(Vector(PConditionalMeasureUnderscore(condition)) :+ PConditionalMeasureAdditionalStar())
        case _ ~ condition ~ None => PConditionalMeasureCollection(Vector(PConditionalMeasureUnderscore(condition)))
      } | ("decreases" ~> "_" <~ eos) ~ ("decreases" ~> "*").? ^^ {
         case _ ~ Some(_) => PConditionalMeasureCollection(Vector(PConditionalMeasureUnderscore(PBoolLit(true))) :+ PConditionalMeasureAdditionalStar())
         case _ ~ None => PConditionalMeasureCollection(Vector(PConditionalMeasureUnderscore(PBoolLit(true))))
      }

    lazy val ConditionalExpressions: Parser[PConditionalMeasureCollection]=
      ("decreases" ~> "*") ^^^ PConditionalMeasureCollection(Vector(PConditionalMeasureAdditionalStar())) |
      ("decreases" ~> repsep(expression,",")) ~ ("if" ~> expression <~ eos ) ~ ("decreases" ~> "*").? ^^ {
        case expression ~ condition ~ Some(_) => PConditionalMeasureCollection(Vector(PConditionalMeasureExpression(expression, condition)) :+ PConditionalMeasureAdditionalStar())
        case expression ~ condition ~ None => PConditionalMeasureCollection(Vector(PConditionalMeasureExpression(expression, condition))) 
      } | ("decreases" ~> repsep(expression,",") <~ eos ) ~ ("decreases" ~> "*").? ^^{
        case expression ~ Some(_) => PConditionalMeasureCollection(Vector(PConditionalMeasureExpression(expression, PBoolLit(true))) :+ PConditionalMeasureAdditionalStar())  
        case expression ~ None => PConditionalMeasureCollection(Vector(PConditionalMeasureExpression(expression, PBoolLit(true))))
      }

    lazy val methodDecl: Parser[PMethodDecl] =
      functionSpec ~ ("func" ~> receiver) ~ idnDef ~ signature ~ specOnlyParser(blockWithBodyParameterInfo) ^^ {
        case spec ~ rcv ~ name ~ sig ~ body => PMethodDecl(name, rcv, sig._1, sig._2, spec, body)
      }

    /**
      * Statements
      */

    lazy val statement: Parser[PStatement] =
      ghostStatement |
      outline |
      declarationStmt |
        goStmt |
        deferStmt |
        returnStmt |
        controlStmt |
        ifStmt |
        anyForStmt |
        exprSwitchStmt |
        typeSwitchStmt |
        selectStmt |
        block |
        simpleStmt |
        labeledStmt |
        expressionStmt |
        emptyStmt


    lazy val simpleStmt: Parser[PSimpleStmt] =
      sendStmt | assignmentWithOp | assignment | shortVarDecl // expressionStmt is parsed separately

    lazy val simpleStmtWithEmpty: Parser[PSimpleStmt] =
      simpleStmt | emptyStmt

    lazy val emptyStmt: Parser[PEmptyStmt] = /* parse last because always succeeds */
      success(PEmptyStmt())

    lazy val expressionStmt: Parser[PExpressionStmt] =
      expression ^^ PExpressionStmt

    lazy val sendStmt: Parser[PSendStmt] =
      (expression <~ "<-") ~ expression ^^ PSendStmt

    lazy val assignment: Parser[PAssignment] =
      (rep1sep(assignee, ",") <~ "=") ~ rep1sep(expression, ",") ^^ { case left ~ right => PAssignment(right, left) }

    lazy val assignmentWithOp: Parser[PAssignmentWithOp] =
      nonBlankAssignee ~ (assOp <~ "=") ~ expression ^^ { case left ~ op ~ right => PAssignmentWithOp(right, op, left) }  |
        nonBlankAssignee <~ "++" ^^ (e => PAssignmentWithOp(PIntLit(1).at(e), PAddOp().at(e), e).at(e)) |
        nonBlankAssignee <~ "--" ^^ (e => PAssignmentWithOp(PIntLit(1).at(e), PSubOp().at(e), e).at(e))

    lazy val assOp: Parser[PAssOp] =
      "+" ^^^ PAddOp() |
        "-" ^^^ PSubOp() |
        "*" ^^^ PMulOp() |
        "/" ^^^ PDivOp() |
        "%" ^^^ PModOp() |
        "&" ^^^ PBitAndOp() |
        "|" ^^^ PBitOrOp() |
        "^" ^^^ PBitXorOp() |
        "&^" ^^^ PBitClearOp() |
        "<<" ^^^ PShiftLeftOp() |
        ">>" ^^^ PShiftRightOp()

    lazy val nonBlankAssignee: Parser[PAssignee] =
      selection | indexedExp | dereference | namedOperand

    lazy val assignee: Parser[PAssignee] =
      nonBlankAssignee | blankIdentifier

    lazy val blankIdentifier: Parser[PAssignee] = "_" ^^^ PBlankIdentifier()

    lazy val shortVarDecl: Parser[PShortVarDecl] =
      (rep1sep(maybeAddressableIdn(idnUnkLike), ",") <~ ":=") ~ rep1sep(expression, ",") ^^ {
        case lefts ~ rights =>
          val (vars, addressable) = lefts.unzip
          PShortVarDecl(rights, vars, addressable)
      }

    lazy val labeledStmt: Parser[PLabeledStmt] =
      (labelDef <~ ":") ~ statement.? ^^ {
        case id ~ Some(s) => PLabeledStmt(id, s)
        case id ~ None    => PLabeledStmt(id, PEmptyStmt().at(id))
      }

    lazy val returnStmt: Parser[PReturn] =
      "return" ~> repsep(expression, ",") ^^ PReturn

    lazy val goStmt: Parser[PGoStmt] =
      "go" ~> expression ^^ PGoStmt

    lazy val controlStmt: Parser[PStatement] =
      breakStmt | continueStmt | gotoStmt

    lazy val breakStmt: Parser[PBreak] =
      "break" ~> labelUse.? ^^ PBreak

    lazy val continueStmt: Parser[PContinue] =
      "continue" ~> labelUse.? ^^ PContinue

    lazy val gotoStmt: Parser[PGoto] =
      "goto" ~> labelDef ^^ PGoto

    lazy val deferStmt: Parser[PDeferStmt] =
      "defer" ~> expression ^^ PDeferStmt

    lazy val block: Parser[PBlock] =
      "{" ~> repsep(statement, eos) <~ eos.? <~ "}" ^^ PBlock

    lazy val blockWithoutBraces: Parser[PBlock] =
      repsep(statement, eos) <~ eos.? ^^ PBlock

    lazy val blockWithBodyParameterInfo: Parser[(PBodyParameterInfo, PBlock)] =
      "{" ~> bodyParameterInfo ~ blockWithoutBraces <~ "}"

    lazy val bodyParameterInfo: Parser[PBodyParameterInfo] =
      Constants.SHARE_PARAMETER_KEYWORD ~> repsep(idnUse, ",") <~ eos.? ^^ PBodyParameterInfo |
        success(PBodyParameterInfo(Vector.empty))

    lazy val ifStmt: Parser[PIfStmt] =
      ifClause ~ ("else" ~> ifStmt) ^^ { case clause ~ PIfStmt(ifs, els) => PIfStmt(clause +: ifs, els) } |
        ifClause ~ ("else" ~> block).? ^^ { case clause ~ els => PIfStmt(Vector(clause), els) }

    lazy val ifClause: Parser[PIfClause] =
      ("if" ~> (simpleStmt <~ ";").?) ~ expression ~ block ^^ PIfClause

    lazy val exprSwitchStmt: Parser[PExprSwitchStmt] =
      ("switch" ~> (simpleStmt <~ ";").?) ~ pos(expression.?) ~ ("{" ~> exprSwitchClause.* <~ "}") ^^ {
        case pre ~ cond ~ clauses =>
          val cases = clauses collect { case v: PExprSwitchCase => v }
          val dflt = clauses collect { case v: PExprSwitchDflt => v.body }

          cond.get match {
            case None => PExprSwitchStmt(pre, PBoolLit(true).at(cond), cases, dflt)
            case Some(c) => PExprSwitchStmt(pre, c, cases, dflt)
          }
      }

    lazy val exprSwitchClause: Parser[PExprSwitchClause] =
      exprSwitchCase | exprSwitchDflt

    lazy val exprSwitchCase: Parser[PExprSwitchCase] =
      ("case" ~> rep1sep(expression, ",") <~ ":") ~ pos((statement <~ eos).*) ^^ {
        case guards ~ stmts => PExprSwitchCase(guards, PBlock(stmts.get).at(stmts))
      }

    lazy val exprSwitchDflt: Parser[PExprSwitchDflt] =
      "default" ~> ":" ~> pos((statement <~ eos).*) ^^ (stmts => PExprSwitchDflt(PBlock(stmts.get).at(stmts)))

    lazy val typeSwitchStmt: Parser[PTypeSwitchStmt] =
      ("switch" ~> (simpleStmt <~ ";").?) ~
        (idnDef <~ ":=").? ~ (primaryExp <~ "." <~ "(" <~ "type" <~ ")") ~
        ("{" ~> typeSwitchClause.* <~ "}") ^^ {
        case pre ~ binder ~ exp ~ clauses =>
          val cases = clauses collect { case v: PTypeSwitchCase => v }
          val dflt = clauses collect { case v: PTypeSwitchDflt => v.body }

          PTypeSwitchStmt(pre, exp, binder, cases, dflt)
      }

    lazy val typeSwitchClause: Parser[PTypeSwitchClause] =
      typeSwitchCase | typeSwitchDflt

    lazy val typeSwitchCase: Parser[PTypeSwitchCase] = {
      val typeOrNil = nilLit | typ
      ("case" ~> rep1sep(typeOrNil, ",") <~ ":") ~ pos((statement <~ eos).*) ^^ {
        case guards ~ stmts => PTypeSwitchCase(guards, PBlock(stmts.get).at(stmts))
      }
    }

    lazy val typeSwitchDflt: Parser[PTypeSwitchDflt] =
      "default" ~> ":" ~> pos((statement <~ eos).*) ^^ (stmts => PTypeSwitchDflt(PBlock(stmts.get).at(stmts)))

    lazy val selectStmt: Parser[PSelectStmt] =
      "select" ~> "{" ~> selectClause.* <~ "}" ^^ { clauses =>
        val send = clauses collect { case v: PSelectSend => v }
        val rec = clauses collect { case v: PSelectRecv => v }
        val arec = clauses collect { case v: PSelectAssRecv => v }
        val srec = clauses collect { case v: PSelectShortRecv => v }
        val dflt = clauses collect { case v: PSelectDflt => v }

        PSelectStmt(send, rec, arec, srec, dflt)
      }

    lazy val selectClause: Parser[PSelectClause] =
      selectDflt | selectShortRecv | selectAssRecv | selectRecv

    lazy val selectRecv: Parser[PSelectRecv] =
      ("case" ~> receiveExp <~ ":") ~ pos((statement <~ eos).*) ^^ {
        case receive ~ stmts => PSelectRecv(receive, PBlock(stmts.get).at(stmts))
      }

    lazy val selectAssRecv: Parser[PSelectAssRecv] =
      ("case" ~> rep1sep(assignee, ",") <~ "=") ~ (receiveExp <~ ":") ~ pos((statement <~ eos).*) ^^ {
        case receive ~ left ~ stmts => PSelectAssRecv(left, receive, PBlock(stmts.get).at(stmts))
      }

    lazy val selectShortRecv: Parser[PSelectShortRecv] =
      ("case" ~> rep1sep(idnUnk, ",") <~ ":=") ~ (receiveExp <~ ":") ~ pos((statement <~ eos).*) ^^ {
        case left ~ receive ~ stmts => PSelectShortRecv(receive, left, PBlock(stmts.get).at(stmts))
      }

    lazy val selectSend: Parser[PSelectSend] =
      ("case" ~> sendStmt <~ ":") ~ pos((statement <~ eos).*) ^^ {
        case send ~ stmts => PSelectSend(send, PBlock(stmts.get).at(stmts))
      }

    lazy val selectDflt: Parser[PSelectDflt] =
      "default" ~> ":" ~> pos((statement <~ eos).*) ^^ (stmts => PSelectDflt(PBlock(stmts.get).at(stmts)))

    lazy val anyForStmt: Parser[PStatement] =
      forStmt | assForRange | shortForRange

    lazy val forStmt: Parser[PForStmt] =
      loopSpec ~ pos("for") ~ block ^^ { case spec ~ pos ~ b => PForStmt(None, PBoolLit(true).at(pos), None, spec, b) } |
        loopSpec ~ ("for" ~> simpleStmt.? <~ ";") ~ (pos(expression.?) <~ ";") ~ simpleStmt.? ~ block ^^ {
          case spec ~ pre ~ (pos@PPos(None)) ~ post ~ body => PForStmt(pre, PBoolLit(true).at(pos), post, spec, body)
          case spec ~ pre ~ PPos(Some(cond)) ~ post ~ body => PForStmt(pre, cond, post, spec, body)
        } |
        loopSpec ~ ("for" ~> expression) ~ block ^^ {
          case spec ~ cond ~ body => PForStmt(None, cond, None, spec, body)
        }

 lazy val loopSpec: Parser[PLoopSpec] =
      ("invariant" ~> expression <~ eos).* ~ ("decreases" ~> measures).? ^^ {
        case invariants ~ terminationMeasure => PLoopSpec(invariants, terminationMeasure)
      }

    lazy val assForRange: Parser[PAssForRange] =
      ("for" ~> rep1sep(assignee, ",") <~ "=") ~ ("range" ~> expression) ~ block ^^
        { case lefts ~ exp ~ bod => PAssForRange(PRange(exp).at(exp), lefts, bod) }

    lazy val shortForRange: Parser[PShortForRange] =
      ("for" ~> rep1sep(idnUnk, ",") <~ ":=") ~ ("range" ~> expression) ~ block ^^
        { case lefts ~ exp ~ bod => PShortForRange(PRange(exp).at(exp), lefts, bod) }

    /**
      * Expressions
      */

    lazy val expression: Parser[PExpression] =
      precedence1

    lazy val precedence1: PackratParser[PExpression] = /* Right-associative */
      precedence1P5 ~ ("?" ~> precedence1 <~ ":") ~ precedence1 ^^ PConditional |
        precedence1P5

    lazy val precedence1P5: PackratParser[PExpression] = /* Right-associative */
      precedence2 ~ ("==>" ~> precedence1P5) ^^ PImplication |
        precedence2

    lazy val precedence2: PackratParser[PExpression] = /* Left-associative */
      precedence2 ~ ("||" ~> precedence3) ^^ POr |
        precedence3

    lazy val precedence3: PackratParser[PExpression] = /* Left-associative */
      precedence3 ~ ("&&" ~> precedence4) ^^ PAnd |
        precedence4

    lazy val precedence4: PackratParser[PExpression] = /* Left-associative */
      ((typ <~ guard("==")) | precedence4) ~ ("==" ~> (typMinusExpr | precedence4P1)) ^^ PEquals |
          ((typ <~ guard("!=")) | precedence4) ~ ("!=" ~> (typMinusExpr | precedence4P1)) ^^ PUnequals |
        // note that `<-` should not be parsed as PLess with PSub on the right-hand side as it is the receive channel operator
        precedence4 ~ (s"<$singleWhitespaceChar".r ~> precedence4P1) ^^ PLess |
        precedence4 ~ ("<" ~> not("-") ~> precedence4P1) ^^ PLess |
        precedence4 ~ ("<=" ~> precedence4P1) ^^ PAtMost |
        precedence4 ~ (">" ~> precedence4P1) ^^ PGreater |
        precedence4 ~ (">=" ~> precedence4P1) ^^ PAtLeast |
        precedence4P1

    lazy val precedence4P1 : PackratParser[PExpression] = /* Left-associative */
      precedence4P1 ~ ("in" ~> precedence4P2) ^^ PIn |
        precedence4P1 ~ ("#" ~> precedence4P2) ^^ PMultiplicity |
        precedence4P1 ~ ("subset" ~> precedence4P2) ^^ PSubset |
        precedence4P2

    lazy val precedence4P2 : PackratParser[PExpression] = /* Left-associative */
      precedence4P2 ~ ("union" ~> precedence5) ^^ PUnion |
        precedence4P2 ~ ("intersection" ~> precedence5) ^^ PIntersection |
        precedence4P2 ~ ("setminus" ~> precedence5) ^^ PSetMinus |
        precedence5

    lazy val precedence5 : PackratParser[PExpression] = /* Left-associative */
      precedence5 ~ ("++" ~> precedence6) ^^ PSequenceAppend |
        precedence5 ~ ("+" ~> precedence6) ^^ PAdd |
        precedence5 ~ ("-" ~> precedence6) ^^ PSub |
        precedence5 ~ (not("||") ~> "|" ~> precedence6) ^^ PBitOr |
        precedence5 ~ ("^" ~> precedence6) ^^ PBitXor |
        precedence6

    lazy val precedence6: PackratParser[PExpression] = /* Left-associative */
      precedence6 ~ ("*" ~> precedence7) ^^ PMul |
        precedence6 ~ ("/" ~> precedence7) ^^ PDiv |
        precedence6 ~ ("%" ~> precedence7) ^^ PMod |
        precedence6 ~ ("<<" ~> precedence7) ^^ PShiftLeft |
        precedence6 ~ (">>" ~> precedence7) ^^ PShiftRight |
        precedence6 ~ ("&^" ~> precedence7) ^^ PBitClear |
        precedence6 ~ (not("&&") ~> "&" ~> precedence7) ^^ PBitAnd |
        precedence7

    lazy val precedence7: PackratParser[PExpression] =
      unaryExp

    // expressionOrType version



    lazy val unaryExp: Parser[PExpression] =
      "+" ~> unaryExp ^^ (e => PAdd(PIntLit(0).at(e), e)) |
        "-" ~> unaryExp ^^ (e => PSub(PIntLit(0).at(e), e)) |
        "!" ~> unaryExp ^^ PNegation |
        "^" ~> unaryExp ^^ PBitNegation |
        reference |
        dereference |
        receiveExp |
        unfolding |
        make |
        newExp |
        len |
        cap |
        keys |
        values |
        primaryExp

    lazy val make : Parser[PMake] =
      "make" ~> ("(" ~> typ ~ expSequence <~ ")") ^^ PMake

    lazy val expSequence: Parser[Vector[PExpression]] =
      ("," ~> rep1sep(expression, ",") <~ ",".?).? ^^ (opt => opt.getOrElse(Vector.empty))

    lazy val newExp : Parser[PNew] =
      "new" ~> ("(" ~> typ <~ ")") ^^ PNew

    lazy val len : Parser[PLength] =
      "len" ~> ("(" ~> expression <~ ")") ^^ PLength

    lazy val cap : Parser[PCapacity] =
      "cap" ~> ("(" ~> expression <~ ")") ^^ PCapacity

    lazy val keys : Parser[PMapKeys] =
      "domain" ~> ("(" ~> expression <~ ")") ^^ PMapKeys

    lazy val values : Parser[PMapValues] =
      "range" ~> ("(" ~> expression <~ ")") ^^ PMapValues

    lazy val reference: Parser[PReference] =
      "&" ~> unaryExp ^^ PReference

    lazy val dereference: Parser[PDeref] =
      "*" ~> unaryExp ^^ PDeref

    lazy val receiveExp: Parser[PReceive] =
      "<-" ~> unaryExp ^^ PReceive

    lazy val unfolding: Parser[PUnfolding] =
      "unfolding" ~> predicateAccess ~ ("in" ~> expression) ^^ PUnfolding

    lazy val sequenceConversion : Parser[PSequenceConversion] =
      "seq" ~> ("(" ~> expression <~ ")") ^^ PSequenceConversion

    lazy val setConversion : Parser[PSetConversion] =
      "set" ~> ("(" ~> expression <~ ")") ^^ PSetConversion

    lazy val multisetConversion : Parser[PMultisetConversion] =
      "mset" ~> ("(" ~> expression <~ ")") ^^ PMultisetConversion

    lazy val primaryExp: Parser[PExpression] =
      conversion |
        call |
        predConstruct |
        selection |
        indexedExp |
        sliceExp |
        seqUpdExp |
        typeAssertion |
        ghostPrimaryExp |
        operand

    // TODO: change delimiters to { and } and implement required ambiguity resolution
    // current format: declaredPred!<d1, ..., dn!>
    lazy val fpredConstruct: Parser[PPredConstructor] =
      (idnUse ~ predConstructArgs) ^^ {
        case identifier ~ args => PPredConstructor(PFPredBase(identifier).at(identifier), args)
      }

    lazy val mpredConstruct: Parser[PPredConstructor] =
      selection ~ predConstructArgs ^^ {
        case recvWithId ~ args => PPredConstructor(PDottedBase(recvWithId).at(recvWithId), args)
      }

    lazy val predConstruct: Parser[PPredConstructor] =
      mpredConstruct | fpredConstruct

    lazy val predConstructArgs: Parser[Vector[Option[PExpression]]] =
      ("!<" ~> (rep1sep(predConstructArg, ",") <~ ",".?).? <~ "!>") ^^ (opt => opt.getOrElse(Vector.empty))

    lazy val predConstructArg: Parser[Option[PExpression]] =
      (expression ^^ Some[PExpression]) | ("_" ^^^ None)

    lazy val conversion: Parser[PInvoke] =
      typ ~ ("(" ~> expression <~ ",".? <~ ")") ^^ {
        case t ~ e => PInvoke(t, Vector(e))
      }

    lazy val call: PackratParser[PInvoke] =
      primaryExp ~ callArguments ^^ PInvoke

    lazy val callArguments: Parser[Vector[PExpression]] = {
      val parseArg: Parser[PExpression] = expression ~ "...".? ^^ {
        case exp ~ None => exp
        case exp ~ Some(_) => PUnpackSlice(exp)
      }
      ("(" ~> (rep1sep(parseArg, ",") <~ ",".?).? <~ ")") ^^ (opt => opt.getOrElse(Vector.empty))
    }

    lazy val selection: PackratParser[PDot] =
      primaryExp ~ ("." ~> idnUse) ^^ PDot |
      typ ~ ("." ~> idnUse) ^^ PDot

    lazy val idBasedSelection: Parser[PDot] =
      nestedIdnUse ~ ("." ~> idnUse) ^^ {
        case base ~ field => PDot(PNamedOperand(base).at(base), field)
      }

    lazy val indexedExp: PackratParser[PIndexedExp] =
      primaryExp ~ ("[" ~> expression <~ "]") ^^ PIndexedExp

    lazy val sliceExp: PackratParser[PSliceExp] =
      primaryExp ~ ("[" ~> expression.?) ~ (":" ~> expression.?) ~ ((":" ~> expression).? <~ "]") ^^ PSliceExp

    lazy val seqUpdExp : PackratParser[PGhostCollectionUpdate] =
      primaryExp ~ ("[" ~> rep1sep(seqUpdClause, ",") <~ "]") ^^ PGhostCollectionUpdate

    lazy val seqUpdClause : Parser[PGhostCollectionUpdateClause] =
      expression ~ ("=" ~> expression) ^^ PGhostCollectionUpdateClause

    lazy val typeAssertion: PackratParser[PTypeAssertion] =
      primaryExp ~ ("." ~> "(" ~> typ <~ ")") ^^ PTypeAssertion

    lazy val operand: Parser[PExpression] =
      literal | namedOperand | "(" ~> expression <~ ")"

    lazy val namedOperand: Parser[PNamedOperand] =
      idnUse ^^ PNamedOperand

    lazy val literal: Parser[PLiteral] =
      basicLit | compositeLit | functionLit

    lazy val basicLit: Parser[PBasicLiteral] =
      "true" ^^^ PBoolLit(true) |
        "false" ^^^ PBoolLit(false) |
        nilLit |
        intLit |
        stringLit

    lazy val nilLit: Parser[PNilLit] = "nil" ^^^ PNilLit()

    lazy val intLit: Parser[PIntLit] =
      octalLit | binaryLit | hexLit | decimalLit

    lazy val binaryLit: Parser[PIntLit] =
      "0" ~> ("b"|"B") ~> regex("[01]+".r) ^^ (lit => PIntLit(BigInt(lit, 2), Binary))

    lazy val octalLit: Parser[PIntLit] =
      // according to the go language spec, non-zero literals starting with `0` are octal literals
      "0" ~> ("o"|"O").? ~> regex("[0-7]+".r) ^^ (lit => PIntLit(BigInt(lit, 8), Octal))

    lazy val hexLit: Parser[PIntLit] =
      "0" ~> ("x"|"X") ~> regex("[0-9A-Fa-f]+".r) ^^ (lit => PIntLit(BigInt(lit, 16), Hexadecimal))

    lazy val decimalLit: Parser[PIntLit] =
      (exactWord("0") | regex("[1-9][0-9]*".r)) ^^ (lit => PIntLit(BigInt(lit)))

    lazy val stringLit: Parser[PStringLit] =
      rawStringLit | interpretedStringLit

    lazy val rawStringLit: Parser[PStringLit] =
      // unicode characters and newlines are allowed
      "`" ~> "[^`]*".r <~ "`" ^^ (lit => PStringLit(lit))

    lazy val interpretedStringLit: Parser[PStringLit] =
    // unicode values and byte values are allowed
      "\"" ~> """(?:\\"|[^"\n])*""".r <~ "\"" ^^ (lit => PStringLit(lit))

    lazy val compositeLit: Parser[PCompositeLit] =
      literalType ~ literalValue ^^ PCompositeLit

    lazy val literalValue: Parser[PLiteralValue] =
      "{" ~> (rep1sep(keyedElement, ",") <~ ",".?).? <~ "}" ^^ {
        case None => PLiteralValue(Vector.empty)
        case Some(ps) => PLiteralValue(ps)
      }

    lazy val keyedElement: Parser[PKeyedElement] =
      (compositeKey <~ ":").? ~ compositeVal ^^ PKeyedElement

    lazy val compositeKey: Parser[PCompositeKey] =
      compositeVal ^^ {
        case n@ PExpCompositeVal(PNamedOperand(id)) => PIdentifierKey(id).at(n)
        case n => n
      }

    lazy val compositeVal: Parser[PCompositeVal] =
      expCompositeLiteral | litCompositeLiteral

    lazy val expCompositeLiteral: Parser[PExpCompositeVal] =
      expression ^^ PExpCompositeVal

    lazy val litCompositeLiteral: Parser[PLitCompositeVal] =
      literalValue ^^ PLitCompositeVal

    lazy val functionLit: Parser[PFunctionLit] =
      "func" ~> signature ~ block ^^ { case sig ~ body => PFunctionLit(sig._1, sig._2, body) }



    /**
      * Types
      */

    lazy val typMinusExpr: Parser[PType] =
      (
        ("(" ~> typMinusExpr <~ ")") |
          ("*" ~> typMinusExpr ^^ PDeref) |
          sliceType | arrayType | mapType | dictType | channelType | functionType | structType | interfaceType | predType |
          sequenceType | setType | multisetType | optionType | domainType |
          predeclaredType
        ) <~ not("(" | "{")

    lazy val typ : Parser[PType] =
      "(" ~> typ <~ ")" | typeLit | qualifiedType | namedType | ghostTypeLit

    lazy val ghostTyp : Parser[PGhostType] =
      "(" ~> ghostTyp <~ ")" | ghostTypeLit

    lazy val typeLit: Parser[PTypeLit] =
      pointerType | sliceType | arrayType | mapType |
        channelType | functionType | structType | interfaceType | predType

    lazy val ghostTypeLit : Parser[PGhostLiteralType] =
      sequenceType | setType | multisetType | dictType | optionType | domainType  | ghostSliceType

    lazy val pointerType: Parser[PDeref] =
      "*" ~> typ ^^ PDeref

    lazy val sliceType: Parser[PSliceType] =
      ("[" ~ "]") ~> typ ^^ PSliceType

    lazy val ghostSliceType: Parser[PGhostSliceType] =
      "ghost" ~> ("[" ~ "]") ~> typ ^^ PGhostSliceType

    lazy val mapType: Parser[PMapType] =
      ("map" ~> ("[" ~> typ <~ "]")) ~ typ ^^ PMapType

    lazy val channelType: Parser[PChannelType] =
      ("chan" ~> "<-") ~> typ ^^ PSendChannelType |
        ("<-" ~> "chan") ~> typ ^^ PRecvChannelType |
        "chan" ~> typ ^^ PBiChannelType

    lazy val functionType: Parser[PFunctionType] =
      "func" ~> signature ^^ PFunctionType.tupled

    lazy val predType: Parser[PPredType] =
      "pred" ~> predTypeParams ^^ PPredType

    lazy val predTypeParams: Parser[Vector[PType]] =
      "(" ~> (rep1sep(typ, ",") <~ ",".?).? <~ ")" ^^ (_.toVector.flatten)

    lazy val arrayType: Parser[PArrayType] =
      ("[" ~> expression <~ "]") ~ typ ^^ PArrayType

    lazy val sequenceType : Parser[PSequenceType] =
      "seq" ~> ("[" ~> typ <~ "]") ^^ PSequenceType

    lazy val setType : Parser[PSetType] =
      "set" ~> ("[" ~> typ <~ "]") ^^ PSetType

    lazy val multisetType : Parser[PMultisetType] =
      "mset" ~> ("[" ~> typ <~ "]") ^^ PMultisetType

    lazy val dictType: Parser[PMathematicalMapType] =
      ("dict" ~> ("[" ~> typ <~ "]")) ~ typ ^^ PMathematicalMapType

    lazy val optionType : Parser[POptionType] =
      "option" ~> ("[" ~> typ <~ "]") ^^ POptionType

    lazy val domainType: Parser[PDomainType] =
      "domain" ~> "{" ~> repsep(domainClause, eos) <~ eos.? <~ "}" ^^ { clauses =>
        val funcs = clauses.collect{ case x: PDomainFunction => x }
        val axioms = clauses.collect{ case x: PDomainAxiom => x }
        PDomainType(funcs, axioms)
      }

    lazy val domainClause: Parser[PDomainClause] =
      "func" ~> idnDef ~ signature ^^ { case id ~ sig => PDomainFunction(id, sig._1, sig._2) } |
      "axiom" ~> "{" ~> expression <~ eos.? <~ "}" ^^ PDomainAxiom

    lazy val structType: Parser[PStructType] =
      "struct" ~> "{" ~> repsep(structClause, eos) <~ eos.? <~ "}" ^^ PStructType

    lazy val structClause: Parser[PStructClause] =
      fieldDecls | embeddedDecl

    lazy val embeddedDecl: Parser[PEmbeddedDecl] =
      embeddedType ^^ (et => PEmbeddedDecl(et, PIdnDef(et.name).at(et)))

    lazy val fieldDecls: Parser[PFieldDecls] =
      rep1sep(idnDef, ",") ~ typ ^^ { case ids ~ t =>
        PFieldDecls(ids map (id => PFieldDecl(id, t.copy).at(id)))
      }

    lazy val interfaceType: Parser[PInterfaceType] =
      "interface" ~> "{" ~> (interfaceClause <~ eos).* <~ "}" ^^ { clauses =>
        val embedded = clauses collect { case v: PInterfaceName => v }
        val methodDecls = clauses collect { case v: PMethodSig => v }
        val predicateDecls = clauses collect { case v: PMPredicateSig => v }

        PInterfaceType(embedded, methodDecls, predicateDecls)
      }

    lazy val interfaceClause: Parser[PInterfaceClause] =
      predicateSpec | methodSpec | interfaceName

    lazy val interfaceName: Parser[PInterfaceName] =
      declaredType ^^ PInterfaceName

    lazy val methodSpec: Parser[PMethodSig] =
      "ghost".? ~ functionSpec ~ idnDef ~ signature ^^ { case isGhost ~ spec ~ id ~ sig => PMethodSig(id, sig._1, sig._2, spec, isGhost.isDefined) }

    lazy val predicateSpec: Parser[PMPredicateSig] =
      ("pred" ~> idnDef) ~ parameters ^^ PMPredicateSig


    lazy val namedType: Parser[PNamedType] =
      predeclaredType |
        declaredType

    lazy val predeclaredType: Parser[PPredeclaredType] =
      exactWord("bool") ^^^ PBoolType() |
        exactWord("string") ^^^ PStringType() |
        exactWord("perm") ^^^ PPermissionType() |
        // signed integer types
        exactWord("rune") ^^^ PRune() |
        exactWord("int") ^^^ PIntType() |
        exactWord("int8") ^^^ PInt8Type() |
        exactWord("int16") ^^^ PInt16Type() |
        exactWord("int32") ^^^ PInt32Type() |
        exactWord("int64") ^^^ PInt64Type() |
        // unsigned integer types
        exactWord("byte") ^^^ PByte() |
        exactWord("uint") ^^^ PUIntType() |
        exactWord("uint8") ^^^ PUInt8Type() |
        exactWord("uint16") ^^^ PUInt16Type() |
        exactWord("uint32") ^^^ PUInt32Type() |
        exactWord("uint64") ^^^ PUInt64Type() |
        exactWord("uintptr") ^^^ PUIntPtr()

    lazy val predeclaredTypeSeparate: Parser[PPredeclaredType] =
      exactWord("bool") ~ not("(" | ".") ^^^ PBoolType() |
        exactWord("string") ~ not("(" | ".") ^^^ PStringType() |
        exactWord("perm") ~ not("(" | ".") ^^^ PPermissionType() |
        // signed integer types
        exactWord("rune") ~ not("(" | ".") ^^^ PRune() |
        exactWord("int") ~ not("(" | ".") ^^^ PIntType() |
        exactWord("int8") ~ not("(" | ".") ^^^ PInt8Type() |
        exactWord("int16") ~ not("(" | ".") ^^^ PInt16Type() |
        exactWord("int32") ~ not("(" | ".") ^^^ PInt32Type() |
        exactWord("int64") ~ not("(" | ".") ^^^ PInt64Type() |
        // unsigned integer types
        exactWord("byte") ~ not("(" | ".") ^^^ PByte() |
        exactWord("uint") ~ not("(" | ".") ^^^ PUIntType() |
        exactWord("uint8") ~ not("(" | ".") ^^^ PUInt8Type() |
        exactWord("uint16") ~ not("(" | ".") ^^^ PUInt16Type() |
        exactWord("uint32") ~ not("(" | ".") ^^^ PUInt32Type() |
        exactWord("uint64") ~ not("(" | ".") ^^^ PUInt64Type() |
        exactWord("uintptr") ~ not("(" | ".") ^^^ PUIntPtr()

    private def exactWord(s: String): Regex = ("\\b" ++ s ++ "\\b").r

    lazy val qualifiedType: Parser[PDot] =
      declaredType ~ ("." ~> idnUse) ^^ PDot

    lazy val declaredType: Parser[PNamedOperand] =
      idnUse ^^ PNamedOperand

    lazy val literalType: Parser[PLiteralType] =
      sliceType |
        arrayType |
        implicitSizeArrayType |
        mapType |
        structType |
        qualifiedType |
        ghostTypeLit |
        declaredType

    lazy val implicitSizeArrayType: Parser[PImplicitSizeArrayType] =
      "[" ~> "..." ~> "]" ~> typ ^^ PImplicitSizeArrayType


    /**
      * Misc
      */

    lazy val receiver: PackratParser[PReceiver] =
      "(" ~> maybeAddressableIdnDef.? ~ methodRecvType <~ ")" ^^ {
        case None ~ t => PUnnamedReceiver(t)
        case Some((name, addressable)) ~ t => PNamedReceiver(name, t, addressable)
      }

    lazy val signature: Parser[(Vector[PParameter], PResult)] =
      parameters ~ result


    lazy val result: PackratParser[PResult] =
      parameters ^^ PResult |
        typ ^^ (t => PResult(Vector(PUnnamedParameter(t).at(t)))) |
        success(PResult(Vector.empty))

    lazy val parameters: Parser[Vector[PParameter]] =
      "(" ~> (parameterList <~ ",".?).? <~ ")" ^^ {
        case None => Vector.empty
        case Some(ps) => ps
      }

    lazy val parameterList: Parser[Vector[PParameter]] =
      rep1sep(parameterDecl, ",") ^^ Vector.concat

    lazy val parameterDecl: Parser[Vector[PParameter]] = {
      val namedParam = rep1sep(idnDef, ",") ~ "...".? ~ typ ^^ {
        case ids ~ variadicOpt ~ t =>
          ids map { id =>
            val typ = if (variadicOpt.isDefined) PVariadicType(t.copy) else t.copy
            PNamedParameter(id, typ).at(id)
          }
      }
      val unnamedParam = ("...".? ~ typ) ^^ {
        case variadicOpt ~ t =>
          val typ = if (variadicOpt.isDefined) PVariadicType(t) else t
          Vector(PUnnamedParameter(typ).at(t))
      }

      ghostParameter | namedParam | unnamedParam
    }


    lazy val nestedIdnUse: PackratParser[PIdnUse] =
      "(" ~> nestedIdnUse <~ ")" | idnUse

    lazy val embeddedType: PackratParser[PEmbeddedType] =
      "(" ~> embeddedType <~ ")" |
        "*".? ~ namedType ^^ {
          case None ~ t => PEmbeddedName(t)
          case _ ~ t => PEmbeddedPointer(t)
        }


    lazy val methodRecvType: PackratParser[PMethodRecvType] =
      "(" ~> methodRecvType <~ ")" |
        "*".? ~ declaredType ^^ {
          case None ~ t => PMethodReceiveName(t)
          case _ ~ t => PMethodReceivePointer(t)
        }

    /**
      * Identifiers
      */

    lazy val idnDef: Parser[PIdnDef] = identifier ^^ PIdnDef
    lazy val idnUse: Parser[PIdnUse] = identifier ^^ PIdnUse
    lazy val idnUnk: Parser[PIdnUnk] = identifier ^^ PIdnUnk

    def maybeAddressableIdn[T <: PIdnNode](p: Parser[T]): Parser[(T, Boolean)] =
      p ~ addressabilityMod.? ^^ { case id ~ opt => (id, opt.isDefined) }

    lazy val maybeAddressableIdnDef: Parser[(PIdnDef, Boolean)] = maybeAddressableIdn(idnDef)
    lazy val maybeAddressableIdnUnk: Parser[(PIdnUnk, Boolean)] = maybeAddressableIdn(idnUnk)

    lazy val idnDefLike: Parser[PDefLikeId] = idnDef | wildcard
    lazy val idnUseLike: Parser[PUseLikeId] = idnUse | wildcard
    lazy val idnUnkLike: Parser[PUnkLikeId] = idnUnk | wildcard

    lazy val labelDef: Parser[PLabelDef] = identifier ^^ PLabelDef
    lazy val labelUse: Parser[PLabelUse] = identifier ^^ PLabelUse

    lazy val pkgDef: Parser[PPkgDef] = identifier ^^ PPkgDef
    lazy val pkgUse: Parser[PPkgUse] = identifier ^^ PPkgUse

    lazy val wildcard: Parser[PWildcard] = "_" ^^^ PWildcard()

    lazy val addressabilityMod: Parser[String] = Constants.ADDRESSABILITY_MODIFIER

    lazy val identifier: Parser[String] =
      // "_" is not an identifier (but a wildcard)
      "(?:_[a-zA-Z0-9_]+|[a-zA-Z][a-zA-Z0-9_]*)".r into (s => {
        if (isReservedWord(s))
          failure(s"""keyword "$s" found where identifier expected""")
        else
          success(s)
      })

    lazy val idnImportPath: Parser[String] =
      // this allows for seemingly meaningless paths such as ".......". It is not problematic that Gobra parses these
      // paths given that it will throw an error if they do not exist in the filesystem
      "\"" ~> "[.a-zA-Z0-9_/]*".r <~ "\""
      // """[^\P{L}\P{M}\P{N}\P{P}\P{S}!\"#$%&'()*,:;<=>?[\\\]^{|}\x{FFFD}]+""".r // \P resp. \p is currently not supported

    /**
      * Ghost
      */

    lazy val ghostMember: Parser[Vector[PGhostMember]] =
      fpredicateDecl ^^ (Vector(_)) |
        mpredicateDecl ^^ (Vector(_)) |
        implementationProof ^^ (Vector(_)) |
      "ghost" ~ eos.? ~> (methodDecl | functionDecl) ^^ (m => Vector(PExplicitGhostMember(m).at(m))) |
        "ghost" ~ eos.? ~> (constDecl | varDecl | typeDecl) ^^ (ms => ms.map(m => PExplicitGhostMember(m).at(m)))

    // expression can be terminated with a semicolon to simply preprocessing
    lazy val fpredicateDecl: Parser[PFPredicateDecl] =
      ("pred" ~> idnDef) ~ parameters ~ predicateBody ^^ PFPredicateDecl

    // expression can be terminated with a semicolon to simply preprocessing
    lazy val mpredicateDecl: Parser[PMPredicateDecl] =
      ("pred" ~> receiver) ~ idnDef ~ parameters ~ predicateBody ^^ {
        case rcv ~ name ~ paras ~ body => PMPredicateDecl(name, rcv, paras, body)
      }

    lazy val implementationProof: Parser[PImplementationProof] =
      (typ <~ "implements") ~ typ ~ ("{" ~> (implementationProofPredicateAlias <~ eos).* ~ (methodImplementationProof <~ eos).* <~ "}").? ^^ {
        case subT ~ superT ~ Some(predAlias ~ memberProof) =>PImplementationProof(subT, superT, predAlias, memberProof)
        case subT ~ superT ~ None => PImplementationProof(subT, superT, Vector.empty, Vector.empty)
      }

    lazy val implementationProofPredicateAlias: Parser[PImplementationProofPredicateAlias] =
      ("pred" ~> idnUse <~ ":=") ~ (selection | namedOperand) ^^ PImplementationProofPredicateAlias

    lazy val methodImplementationProof: Parser[PMethodImplementationProof] =
      "pure".? ~ nonLocalReceiver ~ idnUse ~ signature ~ blockWithBodyParameterInfo.? ^^ {
        case spec ~ recv ~ name ~ sig ~ body => PMethodImplementationProof(name, recv, sig._1, sig._2, spec.isDefined, body)
      }

    lazy val nonLocalReceiver: PackratParser[PParameter] =
      "(" ~> idnDef.? ~ typ <~ ")" ^^ {
        case None ~ t => PUnnamedParameter(t)
        case Some(id) ~ t => PNamedParameter(id, t)
      }

    lazy val predicateBody: Parser[Option[PExpression]] =
      ("{" ~> expression <~ eos.? ~ "}").?

    lazy val ghostStatement: Parser[PGhostStatement] =
      "ghost" ~> statement ^^ PExplicitGhostStatement |
      "assert" ~> expression ^^ PAssert |
      "exhale" ~> expression ^^ PExhale |
      "assume" ~> expression ^^ PAssume |
      "inhale" ~> expression ^^ PInhale |
      "fold" ~> predicateAccess ^^ PFold |
      "unfold" ~> predicateAccess ^^ PUnfold

    lazy val ghostParameter: Parser[Vector[PParameter]] = {
      val namedParam =
        "ghost" ~> rep1sep(idnDef, ",") ~ "...".? ~ typ ^^ {
          case ids ~ variadicOpt ~ t => ids map { id =>
            val typ = if (variadicOpt.isDefined) PVariadicType(t.copy) else t.copy
            PExplicitGhostParameter(PNamedParameter(id, typ).at(id)).at(id)
          }
        }

      val unnamedParam =
        "ghost" ~> "...".? ~ typ ^^ {
          case variadicOpt ~ t =>
            val typ = if (variadicOpt.isDefined) PVariadicType(t) else t
            Vector(PExplicitGhostParameter(PUnnamedParameter(typ).at(t)).at(t))
        }

      namedParam | unnamedParam
    }

    lazy val ghostPrimaryExp : Parser[PGhostExpression] =
      forall |
        exists |
        old |
        access |
        typeOf |
        isComparable |
        rangeSequence |
        rangeSet |
        rangeMultiset |
        sequenceConversion |
        setConversion |
        multisetConversion |
        optionNone | optionSome | optionGet | permission

    lazy val forall : Parser[PForall] =
      ("forall" ~> boundVariables <~ "::") ~ triggers ~ expression ^^ PForall

    lazy val exists : Parser[PExists] =
      ("exists" ~> boundVariables <~ "::") ~ triggers ~ expression ^^ PExists

    lazy val old : Parser[PGhostExpression] =
      (("old" ~> ("[" ~> labelUse <~ "]").?) ~ ("(" ~> expression <~ ")")) ^^ {
        case Some(l) ~ e => PLabeledOld(l, e)
        case None ~ e => POld(e)
      }

    lazy val access : Parser[PAccess] =
      "acc" ~> "(" ~> expression <~ ")" ^^ { exp => PAccess(exp, PFullPerm().at(exp)) } |
      // parsing wildcard permissions should be done here instead of in [[permission]] to avoid parsing "_"
      // as an expression in arbitrary parts of the code
      "acc" ~> "(" ~> expression <~ ("," ~> wildcard <~ ")") ^^ { exp => PAccess(exp, PWildcardPerm().at(exp)) } |
      "acc" ~> "(" ~> expression ~ ("," ~> expression <~ ")") ^^ PAccess

    lazy val permission: Parser[PPermission] =
      "writePerm" ^^^ PFullPerm() |
      "noPerm" ^^^ PNoPerm()

    lazy val typeOf: Parser[PTypeOf] =
      "typeOf" ~> "(" ~> expression <~ ")" ^^ PTypeOf

    lazy val isComparable: Parser[PIsComparable] =
      "isComparable" ~> "(" ~> (expression | typ) <~ ")" ^^ PIsComparable

    private lazy val rangeExprBody : Parser[PExpression ~ PExpression] =
      "[" ~> expression ~ (".." ~> expression <~ "]")

    lazy val rangeSequence : Parser[PRangeSequence] = "seq" ~> rangeExprBody ^^ PRangeSequence

    /**
      * Expressions of the form "set[`left` .. `right`]" are directly
      * transformed into "set(seq[`left` .. `right`])" (to later lift on
      * the existing type checking support for range sequences.)
      */
    lazy val rangeSet : Parser[PGhostExpression] = "set" ~> rangeExprBody ^^ {
      case left ~ right => PSetConversion(PRangeSequence(left, right).range(left, right))
    }

    /**
      * Expressions of the form "mset[`left` .. `right`]" are directly
      * transformed into "mset(seq[`left` .. `right`])" (to later lift on
      * the existing type checking support for range sequences.)
      */
    lazy val rangeMultiset : Parser[PGhostExpression] = "mset" ~> rangeExprBody ^^ {
      case left ~ right => PMultisetConversion(PRangeSequence(left, right).range(left, right))
    }

    lazy val optionNone : Parser[POptionNone] =
      "none" ~> ("[" ~> typ <~ "]") ^^ POptionNone

    lazy val optionSome : Parser[POptionSome] =
      "some" ~> ("(" ~> expression <~ ")") ^^ POptionSome

    lazy val optionGet : Parser[POptionGet] =
      "get" ~> ("(" ~> expression <~ ")") ^^ POptionGet

    lazy val predicateAccess: Parser[PPredicateAccess] =
      // call ^^ PPredicateAccess // | "acc" ~> "(" ~> call <~ ")" ^^ PPredicateAccess
      primaryExp into { // this is somehow not equivalent to `call ^^ PPredicateAccess` as the latter cannot parse "b.RectMem(&r)"
        case invoke: PInvoke => success(PPredicateAccess(invoke, PFullPerm().at(invoke)))
        case PAccess(invoke: PInvoke, perm) => success(PPredicateAccess(invoke, perm))
        case e => failure(s"expected invoke but got ${e.getClass}")
      }

    lazy val boundVariables: Parser[Vector[PBoundVariable]] =
      rep1sep(boundVariableDecl, ",") ^^ Vector.concat

    lazy val boundVariableDecl: Parser[Vector[PBoundVariable]] =
      rep1sep(idnDef, ",") ~ typ ^^ { case ids ~ t =>
        ids map (id => PBoundVariable(id, t.copy).at(id))
      }

    lazy val triggers: Parser[Vector[PTrigger]] = trigger.*

    lazy val trigger: Parser[PTrigger] =
      "{" ~> rep1sep(expression, ",") <~ "}" ^^ PTrigger


    /**
      * EOS
      */

    lazy val eos: Parser[String] =
      ";"

    def eol[T](p: => Parser[T]): Parser[T] =
      p into (r => eos ^^^ r)


    implicit class PositionedPAstNode[N <: PNode](node: N) {
      def at(other: PNode): N = {
        pom.positions.dupPos(other, node)
      }

      def range(from: PNode, to: PNode): N = {
        pom.positions.dupRangePos(from, to, node)
      }

      def copy: N = rewriter.deepclone(node)
    }

    def pos[T](p: => Parser[T]): Parser[PPos[T]] = p ^^ PPos[T]

  }

  private class PRewriter(override val positions: Positions) extends PositionedRewriter with Cloner {

  }


}<|MERGE_RESOLUTION|>--- conflicted
+++ resolved
@@ -421,16 +421,13 @@
           PFunctionDecl(name, sig._1, sig._2, spec, body)
       }
 
-<<<<<<< HEAD
-    lazy val outline: Parser[POutline] = 
+    lazy val outline: Parser[POutline] =
       (functionSpec <~ "outline") ~ ("(" ~> repsep(statement, eos) <~ eos.? <~ ")") ^^ {
         case spec ~ body => POutline(body, spec)
       }
 
 
 
-=======
->>>>>>> 9b2dd5df
     lazy val functionSpec: Parser[PFunctionSpec] = {
 
       sealed trait FunctionSpecClause
