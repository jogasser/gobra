// This Source Code Form is subject to the terms of the Mozilla Public
// License, v. 2.0. If a copy of the MPL was not distributed with this
// file, You can obtain one at http://mozilla.org/MPL/2.0/.
//
// Copyright (c) 2011-2020 ETH Zurich.

package viper.gobra.frontend

import java.io.Reader
import java.nio.file.{Files, Path}

import org.apache.commons.text.StringEscapeUtils
import org.bitbucket.inkytonik.kiama.parsing.{NoSuccess, ParseResult, Parsers, Success}
import org.bitbucket.inkytonik.kiama.rewriting.{Cloner, PositionedRewriter, Strategy}
import org.bitbucket.inkytonik.kiama.util.{Filenames, IO, Positions, Source, StringSource}
import org.bitbucket.inkytonik.kiama.util.Messaging.{Messages, message}
import viper.gobra.ast.frontend._
import viper.gobra.reporting.{Source => _, _}
import viper.gobra.util.{Constants, Hexadecimal, Violation}

import scala.io.BufferedSource
import scala.util.matching.Regex

object Parser {

  /**
    * Parses files and returns either the parsed program if the file was parsed successfully,
    * otherwise returns list of error messages.
    *
    * @param input
    * @param specOnly specifies whether only declarations and specifications should be parsed and implementation should be ignored
    * @return
    *
    * The following transformations are performed:
    * e++  ~>  e += 1
    * e--  ~>  e -= 1
    * +e   ~>  0 + e
    * -e   ~>  0 - e
    *
    */

  def parse(input: Vector[Path], specOnly: Boolean = false)(config: Config): Either[Vector[VerifierError], PPackage] = {
    val preprocessedSources = input
      .map{ getSource }
      .map{ source => SemicolonPreprocessor.preprocess(source)(config) }
    for {
      parseAst <- parseSources(preprocessedSources, specOnly)(config)
      postprocessedAst <- new ImportPostprocessor(parseAst.positions.positions).postprocess(parseAst)(config)
    } yield postprocessedAst
  }

  private def getSource(path: Path): FromFileSource = {
    val inputStream = Files.newInputStream(path)
    val bufferedSource = new BufferedSource(inputStream)
    val content = bufferedSource.mkString
    bufferedSource.close()
    FromFileSource(path, content)
  }

  private def parseSources(sources: Vector[FromFileSource], specOnly: Boolean)(config: Config): Either[Vector[VerifierError], PPackage] = {
    val positions = new Positions
    val pom = new PositionManager(positions)
    val parsers = new SyntaxAnalyzer(pom, specOnly)

    def parseSource(source: FromFileSource): Either[Vector[VerifierError], PProgram] = {
      parsers.parseAll(parsers.program, source) match {
        case Success(ast, _) =>
          config.reporter report ParsedInputMessage(source.path, () => ast)
          Right(ast)

        case ns@NoSuccess(label, next) =>
          val pos = next.position
          pom.positions.setStart(ns, pos)
          pom.positions.setFinish(ns, pos)
          val messages = message(ns, label)
          val errors = pom.translate(messages, ParserError)
          
          val groupedErrors = errors.groupBy{ _.position.get.file }
          groupedErrors.foreach{ case (p, pErrors) =>
            config.reporter report ParserErrorMessage(p, pErrors)
          }

          Left(errors)

        case c => Violation.violation(s"This case should be unreachable, but got $c")
      }
    }

    val parsedPrograms = {
      val parserResults = sources.map(parseSource)
      val (errors, programs) = parserResults.partitionMap(identity)

      if (errors.nonEmpty) {
        Left(errors.flatten)
      } else {
        // check that each of the parsed programs has the same package clause. If not, the algorithm collecting all files
        // of the same package has failed
        assert(programs.nonEmpty)
        assert{
          val packageName = programs.head.packageClause.id.name
          programs.forall(_.packageClause.id.name == packageName)
        }

        Right(programs)
      }
    }

    parsedPrograms.map(programs => {
      val clause = parsers.rewriter.deepclone(programs.head.packageClause)
      val parsedPackage = PPackage(clause, programs, pom)
      // The package parse tree node gets the position of the package clause:
      pom.positions.dupPos(clause, parsedPackage)
      parsedPackage
    })
  }

  def parseProgram(source: Source, specOnly: Boolean = false): Either[Messages, PProgram] = {
    val preprocessedSource = SemicolonPreprocessor.preprocess(source)
    val positions = new Positions
    val pom = new PositionManager(positions)
    val parsers = new SyntaxAnalyzer(pom, specOnly)
    translateParseResult(pom)(parsers.parseAll(parsers.program, preprocessedSource))
  }

  def parseMember(source: Source, specOnly: Boolean = false): Either[Messages, Vector[PMember]] = {
    val positions = new Positions
    val pom = new PositionManager(positions)
    val parsers = new SyntaxAnalyzer(pom, specOnly)
    translateParseResult(pom)(parsers.parseAll(parsers.member, source))
  }

  def parseStmt(source: Source): Either[Messages, PStatement] = {
    val positions = new Positions
    val pom = new PositionManager(positions)
    val parsers = new SyntaxAnalyzer(pom)
    translateParseResult(pom)(parsers.parseAll(parsers.statement, source))
  }

  def parseExpr(source: Source): Either[Messages, PExpression] = {
    val positions = new Positions
    val pom = new PositionManager(positions)
    val parsers = new SyntaxAnalyzer(pom)
    translateParseResult(pom)(parsers.parseAll(parsers.expression, source))
  }

  def parseImportDecl(source: Source): Either[Messages, Vector[PImport]] = {
    val positions = new Positions
    val pom = new PositionManager(positions)
    val parsers = new SyntaxAnalyzer(pom)
    translateParseResult(pom)(parsers.parseAll(parsers.importDecl, source))
  }

  def parseType(source : Source) : Either[Messages, PType] = {
    val positions = new Positions
    val pom = new PositionManager(positions)
    val parsers = new SyntaxAnalyzer(pom)
    translateParseResult(pom)(parsers.parseAll(parsers.typ, source))
  }

  private def translateParseResult[T](pom: PositionManager)(r: ParseResult[T]): Either[Messages, T] = {
    r match {
      case Success(ast, _) => Right(ast)

      case ns@NoSuccess(label, next) =>
        val pos = next.position
        pom.positions.setStart(ns, pos)
        pom.positions.setFinish(ns, pos)
        Left(message(ns, label))

      case c => Violation.violation(s"This case should be unreachable, but got $c")
    }
  }

  private object SemicolonPreprocessor {

    /**
      * Assumes that source corresponds to an existing file
      */
    def preprocess(source: FromFileSource)(config: Config): FromFileSource = {
      val translatedContent = translate(source.content)
      config.reporter report PreprocessedInputMessage(source.path, () => translatedContent)
      FromFileSource(source.path, translatedContent)
    }

    def preprocess(source: Source): Source = {
      val translatedContent = translate(source.content)
      StringSource(translatedContent)
    }

    private def translate(content: String): String =
      content.split("\r\n|\n").map(translateLine).mkString("\n") ++ "\n"

    private def translateLine(line: String): String = {
      val identifier = """[a-zA-Z_][a-zA-Z0-9_]*"""
      val integer = """[0-9]+"""
      val rawStringLit = """`(?:.|\n)*`"""
      val interpretedStringLit = """\".*\""""
      val stringLit = s"$rawStringLit|$interpretedStringLit"
      val specialKeywords = """break|continue|fallthrough|return"""
      val specialOperators = """\+\+|--"""
      val closingParens = """\)|]|}"""
      val finalTokenRequiringSemicolon = s"$identifier|$integer|$stringLit|$specialKeywords|$specialOperators|$closingParens"

      val ignoreLineComments = """\/\/.*"""
      val ignoreSelfContainedGeneralComments = """\/\*.*?\*\/"""
      val ignoreStartingGeneralComments = """\/\*(?!.*?\*\/).*"""
      val ignoreGeneralComments = s"$ignoreSelfContainedGeneralComments|$ignoreStartingGeneralComments"
      val ignoreComments = s"$ignoreLineComments|$ignoreGeneralComments"
      val ignoreWhitespace = """\s"""

      val r = s"($finalTokenRequiringSemicolon)((?:$ignoreComments|$ignoreWhitespace)*)$$".r
      // group(1) contains the finalTokenRequiringSemicolon after which a semicolon should be inserted
      // group(2) contains the line's remainder after finalTokenRequiringSemicolon
      r.replaceAllIn(line, m => StringEscapeUtils.escapeJava(m.group(1) ++ ";" ++ m.group(2)))
    }
  }

  case class FromFileSource(path: Path, content: String) extends Source {
    override val name: String = path.getFileName.toString
    val shortName : Option[String] = Some(Filenames.dropCurrentPath(name))
    def reader : Reader = IO.stringreader(content)

    def useAsFile[T](fn : String => T) : T = {
      // copied from StringSource
      val filename = Filenames.makeTempFilename(name)
      IO.createFile(filename, content)
      val t = fn(filename)
      IO.deleteFile(filename)
      t
    }
  }

  private class ImportPostprocessor(override val positions: Positions) extends PositionedRewriter {
    /**
      * Replaces all PQualifiedWoQualifierImport by PQualifiedImport nodes
      */
    def postprocess(pkg: PPackage)(config: Config): Either[Vector[VerifierError], PPackage] = {
      def createError(n: PImplicitQualifiedImport, errorMsg: String): Vector[VerifierError] =
        pkg.positions.translate(message(n,
          s"Explicit qualifier could not be derived (reason: '$errorMsg')"), ParserError)

      // unfortunately Kiama does not seem to offer a way to report errors while applying the strategy
      // hence, we keep ourselves track of errors
      var failedNodes: Vector[VerifierError] = Vector()

      def replace(n: PImplicitQualifiedImport): Option[PExplicitQualifiedImport] = {
        val qualifier = for {
          qualifierName <- PackageResolver.getQualifier(n, config.includeDirs)
          // create a new PIdnDef node and set its positions according to the old node (PositionedRewriter ensures that
          // the same happens for the newly created PExplicitQualifiedImport)
          idnDef = PIdnDef(qualifierName)
          _ = pkg.positions.positions.dupPos(n, idnDef)
        } yield PExplicitQualifiedImport(idnDef, n.importPath)
        // record errors:
        qualifier.left.foreach(errorMsg => failedNodes = failedNodes ++ createError(n, errorMsg))
        qualifier.toOption
      }

      // note that the next term after PPackageClause to which the strategy will be applied is a Vector of PProgram
      val resolveImports: Strategy =
        strategyWithName[Any]("resolveImports", {
          case n: PImplicitQualifiedImport => replace(n)
          case n => Some(n)
        })

      // apply strategy only to import nodes in each program
      val updatedProgs = pkg.programs.map(prog => {
        // apply the resolveImports to all import nodes and children and continue even if a strategy returns None
        // note that the resolveImports strategy could be embedded in e.g. a logfail strategy to report a
        // failed strategy application
        val updatedImports = rewrite(topdown(attempt(resolveImports)))(prog.imports)
        val updatedProg = PProgram(prog.packageClause, updatedImports, prog.declarations)
        pkg.positions.positions.dupPos(prog, updatedProg)
      })
      // create a new package node with the updated programs
      val updatedPkg = PPackage(pkg.packageClause, updatedProgs, pkg.positions)
      pkg.positions.positions.dupPos(pkg, updatedPkg)
      // check whether an error has occurred
      if (failedNodes.isEmpty) Right(updatedPkg)
      else Left(failedNodes)
    }
  }

  private class SyntaxAnalyzer(pom: PositionManager, specOnly: Boolean = false) extends Parsers(pom.positions) {

    lazy val rewriter = new PRewriter(pom.positions)

    val singleWhitespaceChar: String = """(\s|(//.*\s*\n)|/\*(?:.|[\n\r])*?\*/)"""
    override val whitespace: Parser[String] =
      s"$singleWhitespaceChar*".r

    //    """(\s|(//.*\s*\n)|/\*(?s:(.*)?)\*/)*""".r
    // The above regex matches the same whitespace strings as this one:
    //   (\s|(//.*\s*\n)|/\*(?:.|[\n\r])*?\*/)*
    // but (hopefully) avoids potential stack overflows caused by an issue
    // of Oracle's JDK. Note: the issue was reported for Java 6 and 7, it
    // appears to not affect Java 8.
    // See also:
    //   - http://bugs.java.com/bugdatabase/view_bug.do?bug_id=6882582
    //   - https://stackoverflow.com/a/31691056
    //

    val reservedWords: Set[String] = Set(
      "break", "default", "func", "interface", "select",
      "case", "defer", "go", "map", "struct", "domain",
      "chan", "else", "goto", "package", "switch",
      "const", "fallthrough", "if", "range", "type",
      "continue", "for", "import", "return", "var",
      "len", "cap", "make", "new",
      // new keywords introduced by Gobra
      "ghost", "acc", "assert", "exhale", "assume", "inhale",
      "memory", "fold", "unfold", "unfolding", "pure",
      "predicate", "old", "seq", "set", "in", "union",
      "intersection", "setminus", "subset", "mset", "option",
      "none", "some", "get", "writePerm", "noPerm",
      "typeOf", "isComparable"
    )

    def isReservedWord(word: String): Boolean = reservedWords contains word

    /**
      * Optionally consumes nested curly brackets with arbitrary content if `specOnly` is turned on, otherwise optionally applies the parser `p`
      */
    def specOnlyParser[T](p: Parser[T]): Parser[Option[T]] =
      if (specOnly) nestedCurlyBracketsConsumer.? ^^ (_.flatten)
      else p.?

    /**
      * Consumes nested curly brackets with arbitrary content and returns None
      */
    lazy val nestedCurlyBracketsConsumer: Parser[Option[Nothing]] =
      "{" ~> ("""[^{}]""".r | nestedCurlyBracketsConsumer).* <~ "}" ^^ (_ => None)

    /**
      * Member
      */

    lazy val program: Parser[PProgram] =
      (packageClause <~ eos) ~ importDecls ~ members ^^ {
        case pkgClause ~ importDecls ~ members =>
          PProgram(pkgClause, importDecls.flatten, members.flatten)
      }

    lazy val packageClause: Parser[PPackageClause] =
      "package" ~> pkgDef ^^ PPackageClause

    lazy val importDecls: Parser[Vector[Vector[PImport]]] =
      (importDecl <~ eos).*

    lazy val members: Parser[Vector[Vector[PMember]]] =
      (member <~ eos).*

    lazy val importDecl: Parser[Vector[PImport]] =
      ("import" ~> importSpec ^^ (decl => Vector(decl))) |
        ("import" ~> "(" ~> repsep(importSpec, eos) <~ eos.? <~ ")")

    lazy val importSpec: Parser[PImport] =
      unqualifiedImportSpec | qualifiedImportSpec

    lazy val unqualifiedImportSpec: Parser[PUnqualifiedImport] =
      "." ~> idnImportPath ^^ PUnqualifiedImport

    lazy val qualifiedImportSpec: Parser[PQualifiedImport] =
      idnDefLike.? ~ idnImportPath ^^ {
        case Some(id) ~ pkg => PExplicitQualifiedImport(id, pkg)
        case None ~ pkg => PImplicitQualifiedImport(pkg)
      }

    lazy val member: Parser[Vector[PMember]] =
      (methodDecl | functionDecl) ^^ (Vector(_)) |
      constDecl | varDecl | typeDecl | ghostMember

    lazy val declarationStmt: Parser[PStatement] =
      (constDecl | varDecl | typeDecl) ^^ PSeq

    lazy val constDecl: Parser[Vector[PConstDecl]] =
      "const" ~> constSpec ^^ (decl => Vector(decl)) |
        "const" ~> "(" ~> (constSpec <~ eos).* <~ ")"

    lazy val constSpec: Parser[PConstDecl] =
      rep1sep(idnDefLike, ",") ~ (typ.? ~ ("=" ~> rep1sep(expression, ","))).? ^^ {
        case left ~ None => PConstDecl(None, Vector.empty, left)
        case left ~ Some(t ~ right) => PConstDecl(t, right, left)
      }

    lazy val varDecl: Parser[Vector[PVarDecl]] =
      "var" ~> varSpec ^^ (decl => Vector(decl)) |
        "var" ~> "(" ~> (varSpec <~ eos).* <~ ")"

    lazy val varSpec: Parser[PVarDecl] =
      rep1sep(maybeAddressableIdn(idnDefLike), ",") ~ typ ~ ("=" ~> rep1sep(expression, ",")).? ^^ {
        case left ~ t ~ None =>
          val (vars, addressable) = left.unzip
          PVarDecl(Some(t), Vector.empty, vars, addressable)
        case left ~ t ~ Some(right) =>
          val (vars, addressable) = left.unzip
          PVarDecl(Some(t), right, vars, addressable)
      } |
        (rep1sep(maybeAddressableIdn(idnDefLike), ",") <~ "=") ~ rep1sep(expression, ",") ^^ {
          case left ~ right =>
            val (vars, addressable) = left.unzip
            PVarDecl(None, right, vars, addressable)
        }

    lazy val typeDecl: Parser[Vector[PTypeDecl]] =
      "type" ~> typeSpec ^^ (decl => Vector(decl)) |
        "type" ~> "(" ~> (typeSpec <~ eos).* <~ ")"

    lazy val typeSpec: Parser[PTypeDecl] =
      typeDefSpec | typeAliasSpec

    lazy val typeDefSpec: Parser[PTypeDef] =
      idnDef ~ typ ^^ { case left ~ right => PTypeDef(right, left)}

    lazy val typeAliasSpec: Parser[PTypeAlias] =
      (idnDef <~ "=") ~ typ ^^ { case left ~ right => PTypeAlias(right, left)}

    lazy val functionDecl: Parser[PFunctionDecl] =
      functionSpec ~ ("func" ~> idnDef) ~ signature ~ specOnlyParser(blockWithBodyParameterInfo) ^^ {
        case spec ~ name ~ sig ~ body =>
          PFunctionDecl(name, sig._1, sig._2, spec, body)
      }

    lazy val functionSpec: Parser[PFunctionSpec] =
      ("requires" ~> expression <~ eos).* ~ ("ensures" ~> expression <~ eos).* ~ "pure".? ^^ {
        case pres ~ posts ~ isPure => PFunctionSpec(pres, posts, isPure.nonEmpty)
      }

    lazy val methodDecl: Parser[PMethodDecl] =
      functionSpec ~ ("func" ~> receiver) ~ idnDef ~ signature ~ specOnlyParser(blockWithBodyParameterInfo) ^^ {
        case spec ~ rcv ~ name ~ sig ~ body => PMethodDecl(name, rcv, sig._1, sig._2, spec, body)
      }

    /**
      * Statements
      */

    lazy val statement: Parser[PStatement] =
      ghostStatement |
      declarationStmt |
        goStmt |
        deferStmt |
        returnStmt |
        controlStmt |
        ifStmt |
        anyForStmt |
        exprSwitchStmt |
        typeSwitchStmt |
        selectStmt |
        block |
        simpleStmt |
        labeledStmt |
        expressionStmt |
        emptyStmt


    lazy val simpleStmt: Parser[PSimpleStmt] =
      sendStmt | assignmentWithOp | assignment | shortVarDecl // expressionStmt is parsed separately

    lazy val simpleStmtWithEmpty: Parser[PSimpleStmt] =
      simpleStmt | emptyStmt

    lazy val emptyStmt: Parser[PEmptyStmt] = /* parse last because always succeeds */
      success(PEmptyStmt())

    lazy val expressionStmt: Parser[PExpressionStmt] =
      expression ^^ PExpressionStmt

    lazy val sendStmt: Parser[PSendStmt] =
      (expression <~ "<-") ~ expression ^^ PSendStmt

    lazy val assignment: Parser[PAssignment] =
      (rep1sep(assignee, ",") <~ "=") ~ rep1sep(expression, ",") ^^ { case left ~ right => PAssignment(right, left) }

    lazy val assignmentWithOp: Parser[PAssignmentWithOp] =
      nonBlankAssignee ~ (assOp <~ "=") ~ expression ^^ { case left ~ op ~ right => PAssignmentWithOp(right, op, left) }  |
        nonBlankAssignee <~ "++" ^^ (e => PAssignmentWithOp(PIntLit(1).at(e), PAddOp().at(e), e).at(e)) |
        nonBlankAssignee <~ "--" ^^ (e => PAssignmentWithOp(PIntLit(1).at(e), PSubOp().at(e), e).at(e))

    lazy val assOp: Parser[PAssOp] =
      "+" ^^^ PAddOp() |
        "-" ^^^ PSubOp() |
        "*" ^^^ PMulOp() |
        "/" ^^^ PDivOp() |
        "%" ^^^ PModOp() |
        "&" ^^^ PBitwiseAndOp() |
        "|" ^^^ PBitwiseOrOp() |
        "^" ^^^ PBitwiseXorOp() |
        "&^" ^^^ PBitClearOp() |
        "<<" ^^^ PShiftLeftOp() |
        ">>" ^^^ PShiftRightOp()

    lazy val nonBlankAssignee: Parser[PAssignee] =
      selection | indexedExp | dereference | namedOperand

    lazy val assignee: Parser[PAssignee] =
      nonBlankAssignee | blankIdentifier

    lazy val blankIdentifier: Parser[PAssignee] = "_" ^^^ PBlankIdentifier()

    lazy val shortVarDecl: Parser[PShortVarDecl] =
      (rep1sep(maybeAddressableIdn(idnUnkLike), ",") <~ ":=") ~ rep1sep(expression, ",") ^^ {
        case lefts ~ rights =>
          val (vars, addressable) = lefts.unzip
          PShortVarDecl(rights, vars, addressable)
      }

    lazy val labeledStmt: Parser[PLabeledStmt] =
      (labelDef <~ ":") ~ statement.? ^^ {
        case id ~ Some(s) => PLabeledStmt(id, s)
        case id ~ None    => PLabeledStmt(id, PEmptyStmt().at(id))
      }

    lazy val returnStmt: Parser[PReturn] =
      "return" ~> repsep(expression, ",") ^^ PReturn

    lazy val goStmt: Parser[PGoStmt] =
      "go" ~> expression ^^ PGoStmt

    lazy val controlStmt: Parser[PStatement] =
      breakStmt | continueStmt | gotoStmt

    lazy val breakStmt: Parser[PBreak] =
      "break" ~> labelUse.? ^^ PBreak

    lazy val continueStmt: Parser[PContinue] =
      "continue" ~> labelUse.? ^^ PContinue

    lazy val gotoStmt: Parser[PGoto] =
      "goto" ~> labelDef ^^ PGoto

    lazy val deferStmt: Parser[PDeferStmt] =
      "defer" ~> expression ^^ PDeferStmt

    lazy val block: Parser[PBlock] =
      "{" ~> repsep(statement, eos) <~ eos.? <~ "}" ^^ PBlock

    lazy val blockWithoutBraces: Parser[PBlock] =
      repsep(statement, eos) <~ eos.? ^^ PBlock

    lazy val blockWithBodyParameterInfo: Parser[(PBodyParameterInfo, PBlock)] =
      "{" ~> bodyParameterInfo ~ blockWithoutBraces <~ "}"

    lazy val bodyParameterInfo: Parser[PBodyParameterInfo] =
      Constants.SHARE_PARAMETER_KEYWORD ~> repsep(idnUse, ",") <~ eos.? ^^ PBodyParameterInfo |
        success(PBodyParameterInfo(Vector.empty))

    lazy val ifStmt: Parser[PIfStmt] =
      ifClause ~ ("else" ~> ifStmt) ^^ { case clause ~ PIfStmt(ifs, els) => PIfStmt(clause +: ifs, els) } |
        ifClause ~ ("else" ~> block).? ^^ { case clause ~ els => PIfStmt(Vector(clause), els) }

    lazy val ifClause: Parser[PIfClause] =
      ("if" ~> (simpleStmt <~ ";").?) ~ expression ~ block ^^ PIfClause

    lazy val exprSwitchStmt: Parser[PExprSwitchStmt] =
      ("switch" ~> (simpleStmt <~ ";").?) ~ pos(expression.?) ~ ("{" ~> exprSwitchClause.* <~ "}") ^^ {
        case pre ~ cond ~ clauses =>
          val cases = clauses collect { case v: PExprSwitchCase => v }
          val dflt = clauses collect { case v: PExprSwitchDflt => v.body }

          cond.get match {
            case None => PExprSwitchStmt(pre, PBoolLit(true).at(cond), cases, dflt)
            case Some(c) => PExprSwitchStmt(pre, c, cases, dflt)
          }
      }

    lazy val exprSwitchClause: Parser[PExprSwitchClause] =
      exprSwitchCase | exprSwitchDflt

    lazy val exprSwitchCase: Parser[PExprSwitchCase] =
      ("case" ~> rep1sep(expression, ",") <~ ":") ~ pos((statement <~ eos).*) ^^ {
        case guards ~ stmts => PExprSwitchCase(guards, PBlock(stmts.get).at(stmts))
      }

    lazy val exprSwitchDflt: Parser[PExprSwitchDflt] =
      "default" ~> ":" ~> pos((statement <~ eos).*) ^^ (stmts => PExprSwitchDflt(PBlock(stmts.get).at(stmts)))

    lazy val typeSwitchStmt: Parser[PTypeSwitchStmt] =
      ("switch" ~> (simpleStmt <~ ";").?) ~
        (idnDef <~ ":=").? ~ (primaryExp <~ "." <~ "(" <~ "type" <~ ")") ~
        ("{" ~> exprSwitchClause.* <~ "}") ^^ {
        case pre ~ binder ~ exp ~ clauses =>
          val cases = clauses collect { case v: PTypeSwitchCase => v }
          val dflt = clauses collect { case v: PTypeSwitchDflt => v.body }

          PTypeSwitchStmt(pre, exp, binder, cases, dflt)
      }

    lazy val typeSwitchClause: Parser[PTypeSwitchClause] =
      typeSwitchCase | typeSwitchDflt

    lazy val typeSwitchCase: Parser[PTypeSwitchCase] =
      ("case" ~> rep1sep(typ, ",") <~ ":") ~ pos((statement <~ eos).*) ^^ {
        case guards ~ stmts => PTypeSwitchCase(guards, PBlock(stmts.get).at(stmts))
      }

    lazy val typeSwitchDflt: Parser[PTypeSwitchDflt] =
      "default" ~> ":" ~> pos((statement <~ eos).*) ^^ (stmts => PTypeSwitchDflt(PBlock(stmts.get).at(stmts)))

    lazy val selectStmt: Parser[PSelectStmt] =
      "select" ~> "{" ~> selectClause.* <~ "}" ^^ { clauses =>
        val send = clauses collect { case v: PSelectSend => v }
        val rec = clauses collect { case v: PSelectRecv => v }
        val arec = clauses collect { case v: PSelectAssRecv => v }
        val srec = clauses collect { case v: PSelectShortRecv => v }
        val dflt = clauses collect { case v: PSelectDflt => v }

        PSelectStmt(send, rec, arec, srec, dflt)
      }

    lazy val selectClause: Parser[PSelectClause] =
      selectDflt | selectShortRecv | selectAssRecv | selectRecv

    lazy val selectRecv: Parser[PSelectRecv] =
      ("case" ~> receiveExp <~ ":") ~ pos((statement <~ eos).*) ^^ {
        case receive ~ stmts => PSelectRecv(receive, PBlock(stmts.get).at(stmts))
      }

    lazy val selectAssRecv: Parser[PSelectAssRecv] =
      ("case" ~> rep1sep(assignee, ",") <~ "=") ~ (receiveExp <~ ":") ~ pos((statement <~ eos).*) ^^ {
        case receive ~ left ~ stmts => PSelectAssRecv(left, receive, PBlock(stmts.get).at(stmts))
      }

    lazy val selectShortRecv: Parser[PSelectShortRecv] =
      ("case" ~> rep1sep(idnUnk, ",") <~ ":=") ~ (receiveExp <~ ":") ~ pos((statement <~ eos).*) ^^ {
        case left ~ receive ~ stmts => PSelectShortRecv(receive, left, PBlock(stmts.get).at(stmts))
      }

    lazy val selectSend: Parser[PSelectSend] =
      ("case" ~> sendStmt <~ ":") ~ pos((statement <~ eos).*) ^^ {
        case send ~ stmts => PSelectSend(send, PBlock(stmts.get).at(stmts))
      }

    lazy val selectDflt: Parser[PSelectDflt] =
      "default" ~> ":" ~> pos((statement <~ eos).*) ^^ (stmts => PSelectDflt(PBlock(stmts.get).at(stmts)))

    lazy val anyForStmt: Parser[PStatement] =
      forStmt | assForRange | shortForRange

    lazy val forStmt: Parser[PForStmt] =
      loopSpec ~ pos("for") ~ block ^^ { case spec ~ pos ~ b => PForStmt(None, PBoolLit(true).at(pos), None, spec, b) } |
        loopSpec ~ ("for" ~> simpleStmt.? <~ ";") ~ (pos(expression.?) <~ ";") ~ simpleStmt.? ~ block ^^ {
          case spec ~ pre ~ (pos@PPos(None)) ~ post ~ body => PForStmt(pre, PBoolLit(true).at(pos), post, spec, body)
          case spec ~ pre ~ PPos(Some(cond)) ~ post ~ body => PForStmt(pre, cond, post, spec, body)
        } |
        loopSpec ~ ("for" ~> expression) ~ block ^^ {
          case spec ~ cond ~ body => PForStmt(None, cond, None, spec, body)
        }


    lazy val loopSpec: Parser[PLoopSpec] =
      ("invariant" ~> expression <~ eos).* ^^ PLoopSpec

    lazy val assForRange: Parser[PAssForRange] =
      ("for" ~> rep1sep(assignee, ",") <~ "=") ~ ("range" ~> expression) ~ block ^^
        { case lefts ~ exp ~ bod => PAssForRange(PRange(exp).at(exp), lefts, bod) }

    lazy val shortForRange: Parser[PShortForRange] =
      ("for" ~> rep1sep(idnUnk, ",") <~ ":=") ~ ("range" ~> expression) ~ block ^^
        { case lefts ~ exp ~ bod => PShortForRange(PRange(exp).at(exp), lefts, bod) }

    /**
      * Expressions
      */

    lazy val expression: Parser[PExpression] =
      precedence1

    lazy val precedence1: PackratParser[PExpression] = /* Right-associative */
      precedence1P5 ~ ("?" ~> precedence1 <~ ":") ~ precedence1 ^^ PConditional |
        precedence1P5

    lazy val precedence1P5: PackratParser[PExpression] = /* Right-associative */
      precedence2 ~ ("==>" ~> precedence1P5) ^^ PImplication |
        precedence2

    lazy val precedence2: PackratParser[PExpression] = /* Left-associative */
      precedence2 ~ ("||" ~> precedence3) ^^ POr |
        precedence3

    lazy val precedence3: PackratParser[PExpression] = /* Left-associative */
      precedence3 ~ ("&&" ~> precedence4) ^^ PAnd |
        precedence4

    lazy val precedence4: PackratParser[PExpression] = /* Left-associative */
      ((typ <~ guard("==")) | precedence4) ~ ("==" ~> (typMinusExpr | precedence4P1)) ^^ PEquals |
          ((typ <~ guard("!=")) | precedence4) ~ ("!=" ~> (typMinusExpr | precedence4P1)) ^^ PUnequals |
        // note that `<-` should not be parsed as PLess with PSub on the right-hand side as it is the receive channel operator
        precedence4 ~ (s"<$singleWhitespaceChar".r ~> precedence4P1) ^^ PLess |
        precedence4 ~ ("<" ~> not("-") ~> precedence4P1) ^^ PLess |
        precedence4 ~ ("<=" ~> precedence4P1) ^^ PAtMost |
        precedence4 ~ (">" ~> precedence4P1) ^^ PGreater |
        precedence4 ~ (">=" ~> precedence4P1) ^^ PAtLeast |
        precedence4P1

    lazy val precedence4P1 : PackratParser[PExpression] = /* Left-associative */
      precedence4P1 ~ ("in" ~> precedence4P2) ^^ PIn |
        precedence4P1 ~ ("#" ~> precedence4P2) ^^ PMultiplicity |
        precedence4P1 ~ ("subset" ~> precedence4P2) ^^ PSubset |
        precedence4P2

    lazy val precedence4P2 : PackratParser[PExpression] = /* Left-associative */
      precedence4P2 ~ ("union" ~> precedence5) ^^ PUnion |
        precedence4P2 ~ ("intersection" ~> precedence5) ^^ PIntersection |
        precedence4P2 ~ ("setminus" ~> precedence5) ^^ PSetMinus |
        precedence5

    lazy val precedence5 : PackratParser[PExpression] = /* Left-associative */
      precedence5 ~ ("++" ~> precedence6) ^^ PSequenceAppend |
        precedence5 ~ ("+" ~> precedence6) ^^ PAdd |
        precedence5 ~ ("-" ~> precedence6) ^^ PSub |
        precedence5 ~ (not("||") ~> "|" ~> precedence6) ^^ PBitwiseOr |
        precedence5 ~ ("^" ~> precedence6) ^^ PBitwiseXor |
        precedence6

    lazy val precedence6: PackratParser[PExpression] = /* Left-associative */
      precedence6 ~ ("*" ~> precedence7) ^^ PMul |
        precedence6 ~ ("/" ~> precedence7) ^^ PDiv |
        precedence6 ~ ("%" ~> precedence7) ^^ PMod |
        precedence6 ~ ("<<" ~> precedence7) ^^ PShiftLeft |
        precedence6 ~ (">>" ~> precedence7) ^^ PShiftRight |
        precedence6 ~ (not("&&") ~> "&" ~> precedence7) ^^ PBitwiseAnd |
        precedence6 ~ ("&^" ~> precedence7) ^^ PBitClear |
        precedence7

    lazy val precedence7: PackratParser[PExpression] =
      unaryExp

    // expressionOrType version



    lazy val unaryExp: Parser[PExpression] =
      "+" ~> unaryExp ^^ (e => PAdd(PIntLit(0).at(e), e)) |
        "-" ~> unaryExp ^^ (e => PSub(PIntLit(0).at(e), e)) |
        "!" ~> unaryExp ^^ PNegation |
        "^" ~> unaryExp ^^ PBitwiseNegation |
        reference |
        dereference |
        receiveExp |
        unfolding |
        make |
        newExp |
        len |
        cap |
<<<<<<< HEAD
=======
        keys |
        values |
        ghostUnaryExp |
>>>>>>> 421e0f83
        primaryExp

    lazy val make : Parser[PMake] =
      "make" ~> ("(" ~> typ ~ expSequence <~ ")") ^^ PMake

    lazy val expSequence: Parser[Vector[PExpression]] =
      ("," ~> rep1sep(expression, ",") <~ ",".?).? ^^ (opt => opt.getOrElse(Vector.empty))

    lazy val newExp : Parser[PNew] =
      "new" ~> ("(" ~> typ <~ ")") ^^ PNew

    lazy val len : Parser[PLength] =
      "len" ~> ("(" ~> expression <~ ")") ^^ PLength

    lazy val cap : Parser[PCapacity] =
      "cap" ~> ("(" ~> expression <~ ")") ^^ PCapacity

    lazy val keys : Parser[PMapKeys] =
      "domain" ~> ("(" ~> expression <~ ")") ^^ PMapKeys

    lazy val values : Parser[PMapValues] =
      "range" ~> ("(" ~> expression <~ ")") ^^ PMapValues

    lazy val reference: Parser[PReference] =
      "&" ~> unaryExp ^^ PReference

    lazy val dereference: Parser[PDeref] =
      "*" ~> unaryExp ^^ PDeref

    lazy val receiveExp: Parser[PReceive] =
      "<-" ~> unaryExp ^^ PReceive

    lazy val unfolding: Parser[PUnfolding] =
      "unfolding" ~> predicateAccess ~ ("in" ~> expression) ^^ PUnfolding

    lazy val sequenceConversion : Parser[PSequenceConversion] =
      "seq" ~> ("(" ~> expression <~ ")") ^^ PSequenceConversion

    lazy val setConversion : Parser[PSetConversion] =
      "set" ~> ("(" ~> expression <~ ")") ^^ PSetConversion

    lazy val multisetConversion : Parser[PMultisetConversion] =
      "mset" ~> ("(" ~> expression <~ ")") ^^ PMultisetConversion

    lazy val primaryExp: Parser[PExpression] =
      conversion |
        call |
        predConstruct |
        selection |
        indexedExp |
        sliceExp |
        seqUpdExp |
        typeAssertion |
        ghostPrimaryExp |
        operand

    // TODO: change delimiters to { and } and implement required ambiguity resolution
    // current format: declaredPred!<d1, ..., dn!>
    lazy val fpredConstruct: Parser[PPredConstructor] =
      (idnUse ~ predConstructArgs) ^^ {
        case identifier ~ args => PPredConstructor(PFPredBase(identifier).at(identifier), args)
      }

    lazy val mpredConstruct: Parser[PPredConstructor] =
      selection ~ predConstructArgs ^^ {
        case recvWithId ~ args => PPredConstructor(PDottedBase(recvWithId).at(recvWithId), args)
      }

    lazy val predConstruct: Parser[PPredConstructor] =
      mpredConstruct | fpredConstruct

    lazy val predConstructArgs: Parser[Vector[Option[PExpression]]] =
      ("!<" ~> (rep1sep(predConstructArg, ",") <~ ",".?).? <~ "!>") ^^ (opt => opt.getOrElse(Vector.empty))

    lazy val predConstructArg: Parser[Option[PExpression]] =
      (expression ^^ Some[PExpression]) | ("_" ^^^ None)

    lazy val conversion: Parser[PInvoke] =
      typ ~ ("(" ~> expression <~ ",".? <~ ")") ^^ {
        case t ~ e => PInvoke(t, Vector(e))
      }

    lazy val call: PackratParser[PInvoke] =
      primaryExp ~ callArguments ^^ PInvoke

    lazy val callArguments: Parser[Vector[PExpression]] = {
      val parseArg: Parser[PExpression] = expression ~ "...".? ^^ {
        case exp ~ None => exp
        case exp ~ Some(_) => PUnpackSlice(exp)
      }
      ("(" ~> (rep1sep(parseArg, ",") <~ ",".?).? <~ ")") ^^ (opt => opt.getOrElse(Vector.empty))
    }

    lazy val selection: PackratParser[PDot] =
      primaryExp ~ ("." ~> idnUse) ^^ PDot |
      typ ~ ("." ~> idnUse) ^^ PDot

    lazy val idBasedSelection: Parser[PDot] =
      nestedIdnUse ~ ("." ~> idnUse) ^^ {
        case base ~ field => PDot(PNamedOperand(base).at(base), field)
      }

    lazy val indexedExp: PackratParser[PIndexedExp] =
      primaryExp ~ ("[" ~> expression <~ "]") ^^ PIndexedExp

    lazy val sliceExp: PackratParser[PSliceExp] =
      primaryExp ~ ("[" ~> expression.?) ~ (":" ~> expression.?) ~ ((":" ~> expression).? <~ "]") ^^ PSliceExp

    lazy val seqUpdExp : PackratParser[PGhostCollectionUpdate] =
      primaryExp ~ ("[" ~> rep1sep(seqUpdClause, ",") <~ "]") ^^ PGhostCollectionUpdate

    lazy val seqUpdClause : Parser[PGhostCollectionUpdateClause] =
      expression ~ ("=" ~> expression) ^^ PGhostCollectionUpdateClause

    lazy val typeAssertion: PackratParser[PTypeAssertion] =
      primaryExp ~ ("." ~> "(" ~> typ <~ ")") ^^ PTypeAssertion

    lazy val operand: Parser[PExpression] =
      literal | namedOperand | "(" ~> expression <~ ")"

    lazy val namedOperand: Parser[PNamedOperand] =
      idnUse ^^ PNamedOperand

    lazy val literal: Parser[PLiteral] =
      basicLit | compositeLit | functionLit

    lazy val basicLit: Parser[PBasicLiteral] =
      "true" ^^^ PBoolLit(true) |
        "false" ^^^ PBoolLit(false) |
        "nil" ^^^ PNilLit() |
        ("0x"|"0X") ~> regex("[0-9A-Fa-f]+".r) ^^ (lit => PIntLit(BigInt(lit, 16), Hexadecimal)) |
        regex("[0-9]+".r) ^^ (lit => PIntLit(BigInt(lit))) |
        stringLit

    lazy val stringLit: Parser[PStringLit] =
      rawStringLit | interpretedStringLit

    lazy val rawStringLit: Parser[PStringLit] =
      // unicode characters and newlines are allowed
      "`" ~> "[^`]*".r <~ "`" ^^ (lit => PStringLit(lit))

    lazy val interpretedStringLit: Parser[PStringLit] =
    // unicode values and byte values are allowed
      "\"" ~> """(?:\\"|[^"\n])*""".r <~ "\"" ^^ (lit => PStringLit(lit))

    lazy val compositeLit: Parser[PCompositeLit] =
      literalType ~ literalValue ^^ PCompositeLit

    lazy val literalValue: Parser[PLiteralValue] =
      "{" ~> (rep1sep(keyedElement, ",") <~ ",".?).? <~ "}" ^^ {
        case None => PLiteralValue(Vector.empty)
        case Some(ps) => PLiteralValue(ps)
      }

    lazy val keyedElement: Parser[PKeyedElement] =
      (compositeKey <~ ":").? ~ compositeVal ^^ PKeyedElement

    lazy val compositeKey: Parser[PCompositeKey] =
      compositeVal ^^ {
        case n@ PExpCompositeVal(PNamedOperand(id)) => PIdentifierKey(id).at(n)
        case n => n
      }

    lazy val compositeVal: Parser[PCompositeVal] =
      expCompositeLiteral | litCompositeLiteral

    lazy val expCompositeLiteral: Parser[PExpCompositeVal] =
      expression ^^ PExpCompositeVal

    lazy val litCompositeLiteral: Parser[PLitCompositeVal] =
      literalValue ^^ PLitCompositeVal

    lazy val functionLit: Parser[PFunctionLit] =
      "func" ~> signature ~ block ^^ { case sig ~ body => PFunctionLit(sig._1, sig._2, body) }



    /**
      * Types
      */

    lazy val typMinusExpr: Parser[PType] =
      (
        ("(" ~> typMinusExpr <~ ")") |
          ("*" ~> typMinusExpr ^^ PDeref) |
          sliceType | arrayType | mapType | channelType | functionType | structType | interfaceType | predType |
          sequenceType | setType | multisetType | optionType | domainType |
          predeclaredType
        ) <~ not("(" | "{")

    lazy val typ : Parser[PType] =
      "(" ~> typ <~ ")" | typeLit | qualifiedType | namedType | ghostTypeLit

    lazy val ghostTyp : Parser[PGhostType] =
      "(" ~> ghostTyp <~ ")" | ghostTypeLit

    lazy val typeLit: Parser[PTypeLit] =
      pointerType | sliceType | arrayType | mapType |
        channelType | functionType | structType | interfaceType | predType

    lazy val ghostTypeLit : Parser[PGhostLiteralType] =
      sequenceType | setType | multisetType | dictType | optionType | domainType  | ghostSliceType

    lazy val pointerType: Parser[PDeref] =
      "*" ~> typ ^^ PDeref

    lazy val sliceType: Parser[PSliceType] =
      ("[" ~ "]") ~> typ ^^ PSliceType

    lazy val ghostSliceType: Parser[PGhostSliceType] =
      "ghost" ~> ("[" ~ "]") ~> typ ^^ PGhostSliceType

    lazy val mapType: Parser[PMapType] =
      ("map" ~> ("[" ~> typ <~ "]")) ~ typ ^^ PMapType

    lazy val channelType: Parser[PChannelType] =
      ("chan" ~> "<-") ~> typ ^^ PSendChannelType |
        ("<-" ~> "chan") ~> typ ^^ PRecvChannelType |
        "chan" ~> typ ^^ PBiChannelType

    lazy val functionType: Parser[PFunctionType] =
      "func" ~> signature ^^ PFunctionType.tupled

    lazy val predType: Parser[PPredType] =
      "pred" ~> predTypeParams ^^ PPredType

    lazy val predTypeParams: Parser[Vector[PType]] =
      "(" ~> (rep1sep(typ, ",") <~ ",".?).? <~ ")" ^^ (_.toVector.flatten)

    lazy val arrayType: Parser[PArrayType] =
      ("[" ~> expression <~ "]") ~ typ ^^ PArrayType

    lazy val sequenceType : Parser[PSequenceType] =
      "seq" ~> ("[" ~> typ <~ "]") ^^ PSequenceType

    lazy val setType : Parser[PSetType] =
      "set" ~> ("[" ~> typ <~ "]") ^^ PSetType

    lazy val multisetType : Parser[PMultisetType] =
      "mset" ~> ("[" ~> typ <~ "]") ^^ PMultisetType

    lazy val dictType: Parser[PMathematicalMapType] =
      ("dict" ~> ("[" ~> typ <~ "]")) ~ typ ^^ PMathematicalMapType

    lazy val optionType : Parser[POptionType] =
      "option" ~> ("[" ~> typ <~ "]") ^^ POptionType

    lazy val domainType: Parser[PDomainType] =
      "domain" ~> "{" ~> repsep(domainClause, eos) <~ eos.? <~ "}" ^^ { clauses =>
        val funcs = clauses.collect{ case x: PDomainFunction => x }
        val axioms = clauses.collect{ case x: PDomainAxiom => x }
        PDomainType(funcs, axioms)
      }

    lazy val domainClause: Parser[PDomainClause] =
      "func" ~> idnDef ~ signature ^^ { case id ~ sig => PDomainFunction(id, sig._1, sig._2) } |
      "axiom" ~> "{" ~> expression <~ eos.? <~ "}" ^^ PDomainAxiom

    lazy val structType: Parser[PStructType] =
      "struct" ~> "{" ~> repsep(structClause, eos) <~ eos.? <~ "}" ^^ PStructType

    lazy val structClause: Parser[PStructClause] =
      fieldDecls | embeddedDecl

    lazy val embeddedDecl: Parser[PEmbeddedDecl] =
      embeddedType ^^ (et => PEmbeddedDecl(et, PIdnDef(et.name).at(et)))

    lazy val fieldDecls: Parser[PFieldDecls] =
      rep1sep(idnDef, ",") ~ typ ^^ { case ids ~ t =>
        PFieldDecls(ids map (id => PFieldDecl(id, t.copy).at(id)))
      }

    lazy val interfaceType: Parser[PInterfaceType] =
      "interface" ~> "{" ~> (interfaceClause <~ eos).* <~ "}" ^^ { clauses =>
        val embedded = clauses collect { case v: PInterfaceName => v }
        val methodDecls = clauses collect { case v: PMethodSig => v }
        val predicateDecls = clauses collect { case v: PMPredicateSig => v }

        PInterfaceType(embedded, methodDecls, predicateDecls)
      }

    lazy val interfaceClause: Parser[PInterfaceClause] =
      predicateSpec | methodSpec | interfaceName

    lazy val interfaceName: Parser[PInterfaceName] =
      declaredType ^^ PInterfaceName

    lazy val methodSpec: Parser[PMethodSig] =
      "ghost".? ~ functionSpec ~ idnDef ~ signature ^^ { case isGhost ~ spec ~ id ~ sig => PMethodSig(id, sig._1, sig._2, spec, isGhost.isDefined) }

    lazy val predicateSpec: Parser[PMPredicateSig] =
      ("pred" ~> idnDef) ~ parameters ^^ PMPredicateSig


    lazy val namedType: Parser[PNamedType] =
      predeclaredType |
        declaredType

    lazy val predeclaredType: Parser[PPredeclaredType] =
      exactWord("bool") ^^^ PBoolType() |
        exactWord("string") ^^^ PStringType() |
        exactWord("perm") ^^^ PPermissionType() |
        // signed integer types
        exactWord("rune") ^^^ PRune() |
        exactWord("int") ^^^ PIntType() |
        exactWord("int8") ^^^ PInt8Type() |
        exactWord("int16") ^^^ PInt16Type() |
        exactWord("int32") ^^^ PInt32Type() |
        exactWord("int64") ^^^ PInt64Type() |
        // unsigned integer types
        exactWord("byte") ^^^ PByte() |
        exactWord("uint") ^^^ PUIntType() |
        exactWord("uint8") ^^^ PUInt8Type() |
        exactWord("uint16") ^^^ PUInt16Type() |
        exactWord("uint32") ^^^ PUInt32Type() |
        exactWord("uint64") ^^^ PUInt64Type() |
        exactWord("uintptr") ^^^ PUIntPtr()

    lazy val predeclaredTypeSeparate: Parser[PPredeclaredType] =
      exactWord("bool") ~ not("(" | ".") ^^^ PBoolType() |
        exactWord("string") ~ not("(" | ".") ^^^ PStringType() |
        exactWord("perm") ~ not("(" | ".") ^^^ PPermissionType() |
        // signed integer types
        exactWord("rune") ~ not("(" | ".") ^^^ PRune() |
        exactWord("int") ~ not("(" | ".") ^^^ PIntType() |
        exactWord("int8") ~ not("(" | ".") ^^^ PInt8Type() |
        exactWord("int16") ~ not("(" | ".") ^^^ PInt16Type() |
        exactWord("int32") ~ not("(" | ".") ^^^ PInt32Type() |
        exactWord("int64") ~ not("(" | ".") ^^^ PInt64Type() |
        // unsigned integer types
        exactWord("byte") ~ not("(" | ".") ^^^ PByte() |
        exactWord("uint") ~ not("(" | ".") ^^^ PUIntType() |
        exactWord("uint8") ~ not("(" | ".") ^^^ PUInt8Type() |
        exactWord("uint16") ~ not("(" | ".") ^^^ PUInt16Type() |
        exactWord("uint32") ~ not("(" | ".") ^^^ PUInt32Type() |
        exactWord("uint64") ~ not("(" | ".") ^^^ PUInt64Type() |
        exactWord("uintptr") ~ not("(" | ".") ^^^ PUIntPtr()

    private def exactWord(s: String): Regex = ("\\b" ++ s ++ "\\b").r

    lazy val qualifiedType: Parser[PDot] =
      declaredType ~ ("." ~> idnUse) ^^ PDot

    lazy val declaredType: Parser[PNamedOperand] =
      idnUse ^^ PNamedOperand

    lazy val literalType: Parser[PLiteralType] =
      sliceType |
        arrayType |
        implicitSizeArrayType |
        mapType |
        structType |
        qualifiedType |
        ghostTypeLit |
        declaredType

    lazy val implicitSizeArrayType: Parser[PImplicitSizeArrayType] =
      "[" ~> "..." ~> "]" ~> typ ^^ PImplicitSizeArrayType


    /**
      * Misc
      */

    lazy val receiver: PackratParser[PReceiver] =
      "(" ~> maybeAddressableIdnDef.? ~ methodRecvType <~ ")" ^^ {
        case None ~ t => PUnnamedReceiver(t)
        case Some((name, addressable)) ~ t => PNamedReceiver(name, t, addressable)
      }

    lazy val signature: Parser[(Vector[PParameter], PResult)] =
      parameters ~ result


    lazy val result: PackratParser[PResult] =
      parameters ^^ PResult |
        typ ^^ (t => PResult(Vector(PUnnamedParameter(t).at(t)))) |
        success(PResult(Vector.empty))

    lazy val parameters: Parser[Vector[PParameter]] =
      "(" ~> (parameterList <~ ",".?).? <~ ")" ^^ {
        case None => Vector.empty
        case Some(ps) => ps
      }

    lazy val parameterList: Parser[Vector[PParameter]] =
      rep1sep(parameterDecl, ",") ^^ Vector.concat

    lazy val parameterDecl: Parser[Vector[PParameter]] = {
      val namedParam = rep1sep(idnDef, ",") ~ "...".? ~ typ ^^ {
        case ids ~ variadicOpt ~ t =>
          ids map { id =>
            val typ = if (variadicOpt.isDefined) PVariadicType(t.copy) else t.copy
            PNamedParameter(id, typ).at(id)
          }
      }
      val unnamedParam = ("...".? ~ typ) ^^ {
        case variadicOpt ~ t =>
          val typ = if (variadicOpt.isDefined) PVariadicType(t) else t
          Vector(PUnnamedParameter(typ).at(t))
      }

      ghostParameter | namedParam | unnamedParam
    }


    lazy val nestedIdnUse: PackratParser[PIdnUse] =
      "(" ~> nestedIdnUse <~ ")" | idnUse

    lazy val embeddedType: PackratParser[PEmbeddedType] =
      "(" ~> embeddedType <~ ")" |
        "*".? ~ namedType ^^ {
          case None ~ t => PEmbeddedName(t)
          case _ ~ t => PEmbeddedPointer(t)
        }


    lazy val methodRecvType: PackratParser[PMethodRecvType] =
      "(" ~> methodRecvType <~ ")" |
        "*".? ~ declaredType ^^ {
          case None ~ t => PMethodReceiveName(t)
          case _ ~ t => PMethodReceivePointer(t)
        }

    /**
      * Identifiers
      */

    lazy val idnDef: Parser[PIdnDef] = identifier ^^ PIdnDef
    lazy val idnUse: Parser[PIdnUse] = identifier ^^ PIdnUse
    lazy val idnUnk: Parser[PIdnUnk] = identifier ^^ PIdnUnk

    def maybeAddressableIdn[T <: PIdnNode](p: Parser[T]): Parser[(T, Boolean)] =
      p ~ addressabilityMod.? ^^ { case id ~ opt => (id, opt.isDefined) }

    lazy val maybeAddressableIdnDef: Parser[(PIdnDef, Boolean)] = maybeAddressableIdn(idnDef)
    lazy val maybeAddressableIdnUnk: Parser[(PIdnUnk, Boolean)] = maybeAddressableIdn(idnUnk)

    lazy val idnDefLike: Parser[PDefLikeId] = idnDef | wildcard
    lazy val idnUseLike: Parser[PUseLikeId] = idnUse | wildcard
    lazy val idnUnkLike: Parser[PUnkLikeId] = idnUnk | wildcard

    lazy val labelDef: Parser[PLabelDef] = identifier ^^ PLabelDef
    lazy val labelUse: Parser[PLabelUse] = identifier ^^ PLabelUse

    lazy val pkgDef: Parser[PPkgDef] = identifier ^^ PPkgDef
    lazy val pkgUse: Parser[PPkgUse] = identifier ^^ PPkgUse

    lazy val wildcard: Parser[PWildcard] = "_" ^^^ PWildcard()

    lazy val addressabilityMod: Parser[String] = Constants.ADDRESSABILITY_MODIFIER

    lazy val identifier: Parser[String] =
      // "_" is not an identifier (but a wildcard)
      "(?:_[a-zA-Z0-9_]+|[a-zA-Z][a-zA-Z0-9_]*)".r into (s => {
        if (isReservedWord(s))
          failure(s"""keyword "$s" found where identifier expected""")
        else
          success(s)
      })

    lazy val idnImportPath: Parser[String] =
      // this allows for seemingly meaningless paths such as ".......". It is not problematic that Gobra parses these
      // paths given that it will throw an error if they do not exist in the filesystem
      "\"" ~> "[.a-zA-Z0-9_/]*".r <~ "\""
      // """[^\P{L}\P{M}\P{N}\P{P}\P{S}!\"#$%&'()*,:;<=>?[\\\]^{|}\x{FFFD}]+""".r // \P resp. \p is currently not supported

    /**
      * Ghost
      */

    lazy val ghostMember: Parser[Vector[PGhostMember]] =
      fpredicateDecl ^^ (Vector(_)) |
        mpredicateDecl ^^ (Vector(_)) |
        implementationProof ^^ (Vector(_)) |
      "ghost" ~ eos.? ~> (methodDecl | functionDecl) ^^ (m => Vector(PExplicitGhostMember(m).at(m))) |
        "ghost" ~ eos.? ~> (constDecl | varDecl | typeDecl) ^^ (ms => ms.map(m => PExplicitGhostMember(m).at(m)))

    // expression can be terminated with a semicolon to simply preprocessing
    lazy val fpredicateDecl: Parser[PFPredicateDecl] =
      ("pred" ~> idnDef) ~ parameters ~ predicateBody ^^ PFPredicateDecl

    // expression can be terminated with a semicolon to simply preprocessing
    lazy val mpredicateDecl: Parser[PMPredicateDecl] =
      ("pred" ~> receiver) ~ idnDef ~ parameters ~ predicateBody ^^ {
        case rcv ~ name ~ paras ~ body => PMPredicateDecl(name, rcv, paras, body)
      }

    lazy val implementationProof: Parser[PImplementationProof] =
      (typ <~ "implements") ~ typ ~ ("{" ~> (implementationProofPredicateAlias <~ eos).* ~ (methodImplementationProof <~ eos).* <~ "}").? ^^ {
        case subT ~ superT ~ Some(predAlias ~ memberProof) =>PImplementationProof(subT, superT, predAlias, memberProof)
        case subT ~ superT ~ None => PImplementationProof(subT, superT, Vector.empty, Vector.empty)
      }

    lazy val implementationProofPredicateAlias: Parser[PImplementationProofPredicateAlias] =
      ("pred" ~> idnUse <~ ":=") ~ (selection | namedOperand) ^^ PImplementationProofPredicateAlias

    lazy val methodImplementationProof: Parser[PMethodImplementationProof] =
      "pure".? ~ nonLocalReceiver ~ idnUse ~ signature ~ blockWithBodyParameterInfo.? ^^ {
        case spec ~ recv ~ name ~ sig ~ body => PMethodImplementationProof(name, recv, sig._1, sig._2, spec.isDefined, body)
      }

    lazy val nonLocalReceiver: PackratParser[PParameter] =
      "(" ~> idnDef.? ~ typ <~ ")" ^^ {
        case None ~ t => PUnnamedParameter(t)
        case Some(id) ~ t => PNamedParameter(id, t)
      }

    lazy val predicateBody: Parser[Option[PExpression]] =
      ("{" ~> expression <~ eos.? ~ "}").?

    lazy val ghostStatement: Parser[PGhostStatement] =
      "ghost" ~> statement ^^ PExplicitGhostStatement |
      "assert" ~> expression ^^ PAssert |
      "exhale" ~> expression ^^ PExhale |
      "assume" ~> expression ^^ PAssume |
      "inhale" ~> expression ^^ PInhale |
      "fold" ~> predicateAccess ^^ PFold |
      "unfold" ~> predicateAccess ^^ PUnfold

    lazy val ghostParameter: Parser[Vector[PParameter]] = {
      val namedParam =
        "ghost" ~> rep1sep(idnDef, ",") ~ "...".? ~ typ ^^ {
          case ids ~ variadicOpt ~ t => ids map { id =>
            val typ = if (variadicOpt.isDefined) PVariadicType(t.copy) else t.copy
            PExplicitGhostParameter(PNamedParameter(id, typ).at(id)).at(id)
          }
        }

      val unnamedParam =
        "ghost" ~> "...".? ~ typ ^^ {
          case variadicOpt ~ t =>
            val typ = if (variadicOpt.isDefined) PVariadicType(t) else t
            Vector(PExplicitGhostParameter(PUnnamedParameter(typ).at(t)).at(t))
        }

      namedParam | unnamedParam
    }

    lazy val ghostPrimaryExp : Parser[PGhostExpression] =
      forall |
        exists |
        old |
        access |
        typeOf |
        isComparable |
        rangeSequence |
        rangeSet |
        rangeMultiset |
        sequenceConversion |
        setConversion |
        multisetConversion |
        optionNone | optionSome | optionGet | permission

    lazy val forall : Parser[PForall] =
      ("forall" ~> boundVariables <~ "::") ~ triggers ~ expression ^^ PForall

    lazy val exists : Parser[PExists] =
      ("exists" ~> boundVariables <~ "::") ~ triggers ~ expression ^^ PExists

    lazy val old : Parser[PGhostExpression] =
      (("old" ~> ("[" ~> labelUse <~ "]").?) ~ ("(" ~> expression <~ ")")) ^^ {
        case Some(l) ~ e => PLabeledOld(l, e)
        case None ~ e => POld(e)
      }

    lazy val access : Parser[PAccess] =
      "acc" ~> "(" ~> expression <~ ")" ^^ { exp => PAccess(exp, PFullPerm().at(exp)) } |
      // parsing wildcard permissions should be done here instead of in [[permission]] to avoid parsing "_"
      // as an expression in arbitrary parts of the code
      "acc" ~> "(" ~> expression <~ ("," ~> wildcard <~ ")") ^^ { exp => PAccess(exp, PWildcardPerm().at(exp)) } |
      "acc" ~> "(" ~> expression ~ ("," ~> expression <~ ")") ^^ PAccess

    lazy val permission: Parser[PPermission] =
      "writePerm" ^^^ PFullPerm() |
      "noPerm" ^^^ PNoPerm()

    lazy val typeOf: Parser[PTypeOf] =
      "typeOf" ~> "(" ~> expression <~ ")" ^^ PTypeOf

    lazy val isComparable: Parser[PIsComparable] =
      "isComparable" ~> "(" ~> (expression | typ) <~ ")" ^^ PIsComparable

    private lazy val rangeExprBody : Parser[PExpression ~ PExpression] =
      "[" ~> expression ~ (".." ~> expression <~ "]")

    lazy val rangeSequence : Parser[PRangeSequence] = "seq" ~> rangeExprBody ^^ PRangeSequence

    /**
      * Expressions of the form "set[`left` .. `right`]" are directly
      * transformed into "set(seq[`left` .. `right`])" (to later lift on
      * the existing type checking support for range sequences.)
      */
    lazy val rangeSet : Parser[PGhostExpression] = "set" ~> rangeExprBody ^^ {
      case left ~ right => PSetConversion(PRangeSequence(left, right).range(left, right))
    }

    /**
      * Expressions of the form "mset[`left` .. `right`]" are directly
      * transformed into "mset(seq[`left` .. `right`])" (to later lift on
      * the existing type checking support for range sequences.)
      */
    lazy val rangeMultiset : Parser[PGhostExpression] = "mset" ~> rangeExprBody ^^ {
      case left ~ right => PMultisetConversion(PRangeSequence(left, right).range(left, right))
    }

    lazy val optionNone : Parser[POptionNone] =
      "none" ~> ("[" ~> typ <~ "]") ^^ POptionNone

    lazy val optionSome : Parser[POptionSome] =
      "some" ~> ("(" ~> expression <~ ")") ^^ POptionSome

    lazy val optionGet : Parser[POptionGet] =
      "get" ~> ("(" ~> expression <~ ")") ^^ POptionGet

    lazy val predicateAccess: Parser[PPredicateAccess] =
      // call ^^ PPredicateAccess // | "acc" ~> "(" ~> call <~ ")" ^^ PPredicateAccess
      primaryExp into { // this is somehow not equivalent to `call ^^ PPredicateAccess` as the latter cannot parse "b.RectMem(&r)"
        case invoke: PInvoke => success(PPredicateAccess(invoke, PFullPerm().at(invoke)))
        case PAccess(invoke: PInvoke, perm) => success(PPredicateAccess(invoke, perm))
        case e => failure(s"expected invoke but got ${e.getClass}")
      }

    lazy val boundVariables: Parser[Vector[PBoundVariable]] =
      rep1sep(boundVariableDecl, ",") ^^ Vector.concat

    lazy val boundVariableDecl: Parser[Vector[PBoundVariable]] =
      rep1sep(idnDef, ",") ~ typ ^^ { case ids ~ t =>
        ids map (id => PBoundVariable(id, t.copy).at(id))
      }

    lazy val triggers: Parser[Vector[PTrigger]] = trigger.*

    lazy val trigger: Parser[PTrigger] =
      "{" ~> rep1sep(expression, ",") <~ "}" ^^ PTrigger


    /**
      * EOS
      */

    lazy val eos: Parser[String] =
      ";"

    def eol[T](p: => Parser[T]): Parser[T] =
      p into (r => eos ^^^ r)


    implicit class PositionedPAstNode[N <: PNode](node: N) {
      def at(other: PNode): N = {
        pom.positions.dupPos(other, node)
      }

      def range(from: PNode, to: PNode): N = {
        pom.positions.dupRangePos(from, to, node)
      }

      def copy: N = rewriter.deepclone(node)
    }

    def pos[T](p: => Parser[T]): Parser[PPos[T]] = p ^^ PPos[T]

  }

  private class PRewriter(override val positions: Positions) extends PositionedRewriter with Cloner {

  }


}<|MERGE_RESOLUTION|>--- conflicted
+++ resolved
@@ -743,12 +743,8 @@
         newExp |
         len |
         cap |
-<<<<<<< HEAD
-=======
         keys |
         values |
-        ghostUnaryExp |
->>>>>>> 421e0f83
         primaryExp
 
     lazy val make : Parser[PMake] =
