/*
 * This Source Code Form is subject to the terms of the Mozilla Public
 * License, v. 2.0. If a copy of the MPL was not distributed with this
 * file, You can obtain one at http://mozilla.org/MPL/2.0/.
 */

package viper.gobra.frontend

import java.io.{File, Reader}
import java.nio.charset.StandardCharsets.UTF_8

import org.apache.commons.io.FileUtils
import org.bitbucket.inkytonik.kiama.parsing.{NoSuccess, ParseResult, Parsers, Success}
import org.bitbucket.inkytonik.kiama.rewriting.{Cloner, PositionedRewriter}
import org.bitbucket.inkytonik.kiama.util.{FileSource, IO, Positions, Source, StringSource}
import org.bitbucket.inkytonik.kiama.util.Messaging.{Messages, message}
import viper.gobra.ast.frontend._
import viper.gobra.reporting.{ParserError, VerifierError}
import viper.gobra.util.OutputUtil

object Parser {

  /**
    * Parses files and returns either the parsed program if the file was parsed successfully,
    * otherwise returns list of error messages
    *
    * @param files
    * @return
    *
    * The following transformations are performed:
    * e++  ~>  e += 1
    * e--  ~>  e -= 1
    * +e   ~>  0 + e
    * -e   ~>  0 - e
    *
    */

  def parse(files: Vector[File])(config: Config): Either[Vector[VerifierError], PPackage] = {
    val preprocessedSources = files
      .map{ file => FileSource(file.getPath) }
      .map(SemicolonPreprocessor.preprocess)
    parseSources(preprocessedSources)(config)
  }

  private def parseSources(sources: Vector[Source])(config: Config): Either[Vector[VerifierError], PPackage] = {
    val pom = new PositionManager
    val parsers = new SyntaxAnalyzer(pom)

<<<<<<< HEAD
    def parseSource(source: Source): Either[Vector[VerifierError], PProgram] = {
      parsers.parseAll(parsers.program, source) match {
        case Success(ast, _) =>

          if (config.unparse()) {
            val filename = source match {
              case ffs: FromFileSource => Some(new File(ffs.filename))
              case fs: FileSource => Some(new File(fs.filename))
              case _ => None
            }

            if(filename.isDefined) {
              val outputFile = OutputUtil.postfixFile(filename.get, "unparsed")
              FileUtils.writeStringToFile(
                outputFile,
                ast.formatted,
                UTF_8
              )
            }
          }
=======
    parsers.parseAll(parsers.program, source) match {
      case Success(ast, _) =>

        // print parsed program if set in config
        if (config.unparse) {
          val outputFile = OutputUtil.postfixFile(config.inputFile, "unparsed")
          FileUtils.writeStringToFile(
            outputFile,
            ast.formatted,
            UTF_8
          )
        }
>>>>>>> 98a626ff

          Right(ast)

        case ns@NoSuccess(label, next) =>
          val pos = next.position
          pom.positions.setStart(ns, pos)
          pom.positions.setFinish(ns, pos)
          val messages = message(ns, label)
          Left(pom.translate(messages, ParserError))
      }
    }

    val parsedPrograms = {
      val parserResults = sources.map(parseSource)
      val (errorLefts, programRights) = parserResults.partition(_.isLeft)
      val errors = errorLefts.flatMap(_.left.get)
      val programs = programRights.map(_.right.get)

      if (errors.nonEmpty) {
        Left(errors)
      } else {
        // check that each of the parsed programs has the same package clause. If not, the algorithm collecting all files
        // of the same package has failed
        assert(programs.nonEmpty)
        assert{
          val packageName = programs.head.packageClause.id.name
          programs.forall(_.packageClause.id.name == packageName)
        }

        Right(programs)
      }
    }

    parsedPrograms.map(programs => {
      val clause = parsers.rewriter.deepclone(programs.head.packageClause)
      val parsedPackage = PPackage(clause, programs, pom)
      // The package parse tree node gets the position of the package clause:
      pom.positions.dupPos(clause, parsedPackage)
      parsedPackage
    })
  }

  def parseStmt(source: Source): Either[Messages, PStatement] = {
    val pom = new PositionManager
    val parsers = new SyntaxAnalyzer(pom)
    translateParseResult(pom)(parsers.parseAll(parsers.statement, source))
  }

  def parseExpr(source: Source): Either[Messages, PExpression] = {
    val pom = new PositionManager
    val parsers = new SyntaxAnalyzer(pom)
    translateParseResult(pom)(parsers.parseAll(parsers.expression, source))
  }

  private def translateParseResult[T](pom: PositionManager)(r: ParseResult[T]): Either[Messages, T] = {
    r match {
      case Success(ast, _) => Right(ast)

      case ns@NoSuccess(label, next) =>
        val pos = next.position
        pom.positions.setStart(ns, pos)
        pom.positions.setFinish(ns, pos)
        Left(message(ns, label))
    }
  }

  private object SemicolonPreprocessor {

    /**
      * Assumes that source corresponds to an existing file
      */
    def preprocess(source: FileSource): Source = {
      val bufferedSource = scala.io.Source.fromFile(source.filename, source.encoding)
      val content = bufferedSource.mkString
      bufferedSource.close()
      val translatedContent = translate(content)
      FromFileSource(source.filename, translatedContent)
    }

    def preprocess(content: String): Source = {
      val translatedContent = translate(content)
      StringSource(translatedContent)
    }

    private def translate(content: String): String =
      content.split("\n").map(translateLine).mkString("\n")

    private def translateLine(line: String): String = {
      val identifier = """[a-zA-Z_][a-zA-Z0-9_]*"""
      val integer = """[0-9]+"""
      val specialKeywords = """break|continue|fallthrough|return"""
      val specialOperators = """\+\+|--"""
      val closingParens = """\)|]|}"""
      val finalTokenRequiringSemicolon = s"$identifier|$integer|$specialKeywords|$specialOperators|$closingParens"

      val ignoreLineComments = """\/\/.*"""
      val ignoreSelfContainedGeneralComments = """\/\*.*?\*\/"""
      val ignoreStartingGeneralComments = """\/\*(?!.*?\*\/).*"""
      val ignoreGeneralComments = s"$ignoreSelfContainedGeneralComments|$ignoreStartingGeneralComments"
      val ignoreComments = s"$ignoreLineComments|$ignoreGeneralComments"
      val ignoreWhitespace = """\s"""

      val r = s"($finalTokenRequiringSemicolon)((?:$ignoreComments|$ignoreWhitespace)*)$$".r
      // group(1) contains the finalTokenRequiringSemicolon after which a semicolon should be inserted
      // group(2) contains the line's remainder after finalTokenRequiringSemicolon
      r.replaceAllIn(line, m => m.group(1) ++ ";" ++ m.group(2))
    }
  }

  case class FromFileSource(filename : String, content: String) extends Source {
    val optName : Option[String] = Some(Source.dropCurrentPath(filename))
    def reader : Reader = IO.stringreader(content)
  }

  private class SyntaxAnalyzer(pom: PositionManager) extends Parsers(pom.positions) {

    lazy val rewriter = new PRewriter(pom.positions)

    override val whitespace: Parser[String] =
      """(\s|(//.*\s*\n)|/\*(?:.|[\n\r])*?\*/)*""".r

    //    """(\s|(//.*\s*\n)|/\*(?s:(.*)?)\*/)*""".r
    // The above regex matches the same whitespace strings as this one:
    //   (\s|(//.*\s*\n)|/\*(?:.|[\n\r])*?\*/)*
    // but (hopefully) avoids potential stack overflows caused by an issue
    // of Oracle's JDK. Note: the issue was reported for Java 6 and 7, it
    // appears to not affect Java 8.
    // See also:
    //   - http://bugs.java.com/bugdatabase/view_bug.do?bug_id=6882582
    //   - https://stackoverflow.com/a/31691056
    //

    val reservedWords: Set[String] = Set(
      "break", "default", "func", "interface", "select",
      "case", "defer", "go", "map", "struct",
      "chan", "else", "goto", "package", "switch",
      "const", "fallthrough", "if", "range", "type",
      "continue", "for", "import", "return", "var",
      // new keywords introduced by Gobra
      "ghost", "acc", "assert", "exhale", "assume", "inhale",
      "memory", "fold", "unfold", "unfolding", "pure",
      "predicate", "old"
    )

    def isReservedWord(word: String): Boolean = reservedWords contains word

    /**
      * Member
      */

    lazy val program: Parser[PProgram] =
      (packageClause <~ eos) ~ (member <~ eos).* ^^ {
        case pkgClause ~ members => PProgram(pkgClause, Vector.empty, members.flatten)
      }

    lazy val packageClause: Parser[PPackageClause] =
      "package" ~> pkgDef ^^ PPackageClause

    lazy val importDecl: Parser[Vector[PImportDecl]] =
      "import" ~> importSpec ^^ (decl => Vector(decl)) |
        "import" ~> "(" ~> (importSpec <~ eos).* <~ ")"

    lazy val importSpec: Parser[PImportDecl] =
      unqualifiedImportSpec | qualifiedImportSpec

    lazy val unqualifiedImportSpec: Parser[PUnqualifiedImport] =
      "." ~> idnPackage ^^ PUnqualifiedImport

    lazy val qualifiedImportSpec: Parser[PQualifiedImport] =
      idnDef.? ~ idnPackage ^^ {
        case id ~ pkg => PQualifiedImport(id.getOrElse(PIdnDef(???).at(???)), pkg)
      }

    lazy val member: Parser[Vector[PMember]] =
      (methodDecl | functionDecl) ^^ (Vector(_)) |
      constDecl | varDecl | typeDecl | ghostMember

    lazy val declarationStmt: Parser[PStatement] =
      (constDecl | varDecl | typeDecl) ^^ PSeq

    lazy val constDecl: Parser[Vector[PConstDecl]] =
      "const" ~> constSpec ^^ (decl => Vector(decl)) |
        "const" ~> "(" ~> (constSpec <~ eos).* <~ ")"

    lazy val constSpec: Parser[PConstDecl] =
      rep1sep(idnDef, ",") ~ (typ.? ~ ("=" ~> rep1sep(expression, ","))).? ^^ {
        case left ~ None => PConstDecl(None, Vector.empty, left)
        case left ~ Some(t ~ right) => PConstDecl(t, right, left)
      }

    lazy val varDecl: Parser[Vector[PVarDecl]] =
      "var" ~> varSpec ^^ (decl => Vector(decl)) |
        "var" ~> "(" ~> (varSpec <~ eos).* <~ ")"

    lazy val varSpec: Parser[PVarDecl] =
      rep1sep(maybeAddressableIdnDef, ",") ~ typ ~ ("=" ~> rep1sep(expression, ",")).? ^^ {
        case left ~ t ~ None =>
          val (vars, addressable) = left.unzip
          PVarDecl(Some(t), Vector.empty, vars, addressable)
        case left ~ t ~ Some(right) =>
          val (vars, addressable) = left.unzip
          PVarDecl(Some(t), right, vars, addressable)
      } |
        (rep1sep(maybeAddressableIdnDef, ",") <~ "=") ~ rep1sep(expression, ",") ^^ {
          case left ~ right =>
            val (vars, addressable) = left.unzip
            PVarDecl(None, right, vars, addressable)
        }

    lazy val typeDecl: Parser[Vector[PTypeDecl]] =
      "type" ~> typeSpec ^^ (decl => Vector(decl)) |
        "type" ~> "(" ~> (typeSpec <~ eos).* <~ ")"

    lazy val typeSpec: Parser[PTypeDecl] =
      typeDefSpec | typeAliasSpec

    lazy val typeDefSpec: Parser[PTypeDef] =
      idnDef ~ typ ^^ { case left ~ right => PTypeDef(right, left)}

    lazy val typeAliasSpec: Parser[PTypeAlias] =
      (idnDef <~ "=") ~ typ ^^ { case left ~ right => PTypeAlias(right, left)}

    lazy val functionDecl: Parser[PFunctionDecl] =
      functionSpec ~ ("func" ~> idnDef) ~ signature ~ block.? ^^ {
        case spec ~ name ~ sig ~ body => PFunctionDecl(name, sig._1, sig._2, spec, body)
      }

    lazy val functionSpec: Parser[PFunctionSpec] =
      ("requires" ~> expression <~ eos).* ~ ("ensures" ~> expression <~ eos).* ~ "pure".? ^^ {
        case pres ~ posts ~ isPure => PFunctionSpec(pres, posts, isPure.nonEmpty)
      }

    lazy val methodDecl: Parser[PMethodDecl] =
      functionSpec ~ ("func" ~> receiver) ~ idnDef ~ signature ~ block.? ^^ {
        case spec ~ rcv ~ name ~ sig ~ body => PMethodDecl(name, rcv, sig._1, sig._2, spec, body)
      }

    /**
      * Statements
      */

    lazy val statement: Parser[PStatement] =
      ghostStatement |
      declarationStmt |
        goStmt |
        deferStmt |
        returnStmt |
        controlStmt |
        ifStmt |
        anyForStmt |
        exprSwitchStmt |
        typeSwitchStmt |
        selectStmt |
        block |
        simpleStmt |
        emptyStmt


    lazy val simpleStmt: Parser[PSimpleStmt] =
      sendStmt | assignmentWithOp | assignment | shortVarDecl | expressionStmt

    lazy val simpleStmtWithEmpty: Parser[PSimpleStmt] =
      simpleStmt | emptyStmt

    lazy val emptyStmt: Parser[PEmptyStmt] = /* parse last because always succeeds */
      success(PEmptyStmt())

    lazy val expressionStmt: Parser[PExpressionStmt] =
      expression ^^ PExpressionStmt

    lazy val sendStmt: Parser[PSendStmt] =
      (expression <~ "<-") ~ expression ^^ PSendStmt

    lazy val assignment: Parser[PAssignment] =
      (rep1sep(assignee, ",") <~ "=") ~ rep1sep(expression, ",") ^^ { case left ~ right => PAssignment(right, left) }

    lazy val assignmentWithOp: Parser[PAssignmentWithOp] =
      assignee ~ (assOp <~ "=") ~ expression ^^ { case left ~ op ~ right => PAssignmentWithOp(right, op, left) }  |
        assignee <~ "++" ^^ (e => PAssignmentWithOp(PIntLit(1).at(e), PAddOp().at(e), e).at(e)) |
        assignee <~ "--" ^^ (e => PAssignmentWithOp(PIntLit(1).at(e), PSubOp().at(e), e).at(e))

    lazy val assOp: Parser[PAssOp] =
      "+" ^^^ PAddOp() |
        "-" ^^^ PSubOp() |
        "*" ^^^ PMulOp() |
        "/" ^^^ PDivOp() |
        "%" ^^^ PModOp()

    lazy val assignee: Parser[PAssignee] =
      selection | indexedExp | dereference | namedOperand

    lazy val shortVarDecl: Parser[PShortVarDecl] =
      (rep1sep(maybeAddressableIdnUnk, ",") <~ ":=") ~ rep1sep(expression, ",") ^^ {
        case lefts ~ rights =>
          val (vars, addressable) = lefts.unzip
          PShortVarDecl(rights, vars, addressable)
      }

    lazy val labeledStmt: Parser[PLabeledStmt] =
      (idnDef <~ ":") ~ statement ^^ PLabeledStmt

    lazy val returnStmt: Parser[PReturn] =
      "return" ~> repsep(expression, ",") ^^ PReturn

    lazy val goStmt: Parser[PGoStmt] =
      "go" ~> expression ^^ PGoStmt

    lazy val controlStmt: Parser[PStatement] =
      breakStmt | continueStmt | gotoStmt

    lazy val breakStmt: Parser[PBreak] =
      "break" ~> labelUse.? ^^ PBreak

    lazy val continueStmt: Parser[PContinue] =
      "continue" ~> labelUse.? ^^ PContinue

    lazy val gotoStmt: Parser[PGoto] =
      "goto" ~> labelDef ^^ PGoto

    lazy val deferStmt: Parser[PDeferStmt] =
      "defer" ~> expression ^^ PDeferStmt

    lazy val block: Parser[PBlock] =
      "{" ~> repsep(statement, eos) <~ eos.? <~ "}" ^^ PBlock

    lazy val ifStmt: Parser[PIfStmt] =
      ifClause ~ ("else" ~> ifStmt) ^^ { case clause ~ PIfStmt(ifs, els) => PIfStmt(clause +: ifs, els) } |
        ifClause ~ ("else" ~> block).? ^^ { case clause ~ els => PIfStmt(Vector(clause), els) }

    lazy val ifClause: Parser[PIfClause] =
      ("if" ~> (simpleStmt <~ ";").?) ~ expression ~ block ^^ PIfClause

    lazy val exprSwitchStmt: Parser[PExprSwitchStmt] =
      ("switch" ~> (simpleStmt <~ ";").?) ~ pos(expression.?) ~ ("{" ~> exprSwitchClause.* <~ "}") ^^ {
        case pre ~ cond ~ clauses =>
          val cases = clauses collect { case v: PExprSwitchCase => v }
          val dflt = clauses collect { case v: PExprSwitchDflt => v.body }

          cond.get match {
            case None => PExprSwitchStmt(pre, PBoolLit(true).at(cond), cases, dflt)
            case Some(c) => PExprSwitchStmt(pre, c, cases, dflt)
          }
      }

    lazy val exprSwitchClause: Parser[PExprSwitchClause] =
      exprSwitchCase | exprSwitchDflt

    lazy val exprSwitchCase: Parser[PExprSwitchCase] =
      ("case" ~> rep1sep(expression, ",") <~ ":") ~ pos((statement <~ eos).*) ^^ {
        case guards ~ stmts => PExprSwitchCase(guards, PBlock(stmts.get).at(stmts))
      }

    lazy val exprSwitchDflt: Parser[PExprSwitchDflt] =
      "default" ~> ":" ~> pos((statement <~ eos).*) ^^ (stmts => PExprSwitchDflt(PBlock(stmts.get).at(stmts)))

    lazy val typeSwitchStmt: Parser[PTypeSwitchStmt] =
      ("switch" ~> (simpleStmt <~ ";").?) ~
        (idnDef <~ ":=").? ~ (primaryExp <~ "." <~ "(" <~ "type" <~ ")") ~
        ("{" ~> exprSwitchClause.* <~ "}") ^^ {
        case pre ~ binder ~ exp ~ clauses =>
          val cases = clauses collect { case v: PTypeSwitchCase => v }
          val dflt = clauses collect { case v: PTypeSwitchDflt => v.body }

          PTypeSwitchStmt(pre, exp, binder, cases, dflt)
      }

    lazy val typeSwitchClause: Parser[PTypeSwitchClause] =
      typeSwitchCase | typeSwitchDflt

    lazy val typeSwitchCase: Parser[PTypeSwitchCase] =
      ("case" ~> rep1sep(typ, ",") <~ ":") ~ pos((statement <~ eos).*) ^^ {
        case guards ~ stmts => PTypeSwitchCase(guards, PBlock(stmts.get).at(stmts))
      }

    lazy val typeSwitchDflt: Parser[PTypeSwitchDflt] =
      "default" ~> ":" ~> pos((statement <~ eos).*) ^^ (stmts => PTypeSwitchDflt(PBlock(stmts.get).at(stmts)))

    lazy val selectStmt: Parser[PSelectStmt] =
      "select" ~> "{" ~> selectClause.* <~ "}" ^^ { clauses =>
        val send = clauses collect { case v: PSelectSend => v }
        val rec = clauses collect { case v: PSelectRecv => v }
        val arec = clauses collect { case v: PSelectAssRecv => v }
        val srec = clauses collect { case v: PSelectShortRecv => v }
        val dflt = clauses collect { case v: PSelectDflt => v }

        PSelectStmt(send, rec, arec, srec, dflt)
      }

    lazy val selectClause: Parser[PSelectClause] =
      selectDflt | selectShortRecv | selectAssRecv | selectRecv

    lazy val selectRecv: Parser[PSelectRecv] =
      ("case" ~> receiveExp <~ ":") ~ pos((statement <~ eos).*) ^^ {
        case receive ~ stmts => PSelectRecv(receive, PBlock(stmts.get).at(stmts))
      }

    lazy val selectAssRecv: Parser[PSelectAssRecv] =
      ("case" ~> rep1sep(assignee, ",") <~ "=") ~ (receiveExp <~ ":") ~ pos((statement <~ eos).*) ^^ {
        case receive ~ left ~ stmts => PSelectAssRecv(left, receive, PBlock(stmts.get).at(stmts))
      }

    lazy val selectShortRecv: Parser[PSelectShortRecv] =
      ("case" ~> rep1sep(idnUnk, ",") <~ ":=") ~ (receiveExp <~ ":") ~ pos((statement <~ eos).*) ^^ {
        case left ~ receive ~ stmts => PSelectShortRecv(receive, left, PBlock(stmts.get).at(stmts))
      }

    lazy val selectSend: Parser[PSelectSend] =
      ("case" ~> sendStmt <~ ":") ~ pos((statement <~ eos).*) ^^ {
        case send ~ stmts => PSelectSend(send, PBlock(stmts.get).at(stmts))
      }

    lazy val selectDflt: Parser[PSelectDflt] =
      "default" ~> ":" ~> pos((statement <~ eos).*) ^^ (stmts => PSelectDflt(PBlock(stmts.get).at(stmts)))

    lazy val anyForStmt: Parser[PStatement] =
      forStmt | assForRange | shortForRange

    lazy val forStmt: Parser[PForStmt] =
      loopSpec ~ pos("for") ~ block ^^ { case spec ~ pos ~ b => PForStmt(None, PBoolLit(true).at(pos), None, spec, b) } |
      loopSpec ~ ("for" ~> simpleStmt.? <~ ";") ~ (pos(expression.?) <~ ";") ~ simpleStmt.? ~ block ^^ {
        case spec ~ pre ~ (pos@PPos(None)) ~ post ~ body => PForStmt(pre, PBoolLit(true).at(pos), post, spec, body)
        case spec ~ pre ~ PPos(Some(cond)) ~ post ~ body => PForStmt(pre, cond, post, spec, body)
      }

    lazy val loopSpec: Parser[PLoopSpec] =
      ("invariant" ~> expression <~ eos).* ^^ PLoopSpec

    lazy val assForRange: Parser[PAssForRange] =
      ("for" ~> rep1sep(assignee, ",") <~ "=") ~ ("range" ~> expression) ~ block ^^
        { case lefts ~ exp ~ bod => PAssForRange(PRange(exp).at(exp), lefts, bod) }

    lazy val shortForRange: Parser[PShortForRange] =
      ("for" ~> rep1sep(idnUnk, ",") <~ ":=") ~ ("range" ~> expression) ~ block ^^
        { case lefts ~ exp ~ bod => PShortForRange(PRange(exp).at(exp), lefts, bod) }

    /**
      * Expressions
      */

    lazy val expression: Parser[PExpression] =
      precedence1

    lazy val precedence1: PackratParser[PExpression] = /* Right-associative */
      precedence1P5 ~ ("?" ~> precedence1 <~ ":") ~ precedence1 ^^ PConditional |
        precedence1P5

    lazy val precedence1P5: PackratParser[PExpression] = /* Right-associative */
      precedence2 ~ ("==>" ~> precedence1P5) ^^ PImplication |
        precedence2

    lazy val precedence2: PackratParser[PExpression] = /* Left-associative */
      precedence2 ~ ("||" ~> precedence3) ^^ POr |
        precedence3

    lazy val precedence3: PackratParser[PExpression] = /* Left-associative */
      precedence3 ~ ("&&" ~> precedence4) ^^ PAnd |
        precedence4

    lazy val precedence4: PackratParser[PExpression] = /* Left-associative */
      precedence4 ~ ("==" ~> precedence5) ^^ PEquals |
        precedence4 ~ ("!=" ~> precedence5) ^^ PUnequals |
        precedence4 ~ ("<" ~> precedence5) ^^ PLess |
        precedence4 ~ ("<=" ~> precedence5) ^^ PAtMost |
        precedence4 ~ (">" ~> precedence5) ^^ PGreater |
        precedence4 ~ (">=" ~> precedence5) ^^ PAtLeast |
        precedence5

    lazy val precedence5: PackratParser[PExpression] = /* Left-associative */
      precedence5 ~ ("+" ~> precedence6) ^^ PAdd |
        precedence5 ~ ("-" ~> precedence6) ^^ PSub |
        precedence6

    lazy val precedence6: PackratParser[PExpression] = /* Left-associative */
      precedence6 ~ ("*" ~> precedence7) ^^ PMul |
        precedence6 ~ ("/" ~> precedence7) ^^ PDiv |
        precedence6 ~ ("%" ~> precedence7) ^^ PMod |
        precedence7

    lazy val precedence7: PackratParser[PExpression] =
      unaryExp


    lazy val unaryExp: Parser[PExpression] =
      "+" ~> unaryExp ^^ (e => PAdd(PIntLit(0).at(e), e)) |
        "-" ~> unaryExp ^^ (e => PSub(PIntLit(0).at(e), e)) |
        "!" ~> unaryExp ^^ PNegation |
        reference |
        dereference |
        receiveExp |
        unfolding |
        primaryExp

    lazy val reference: Parser[PReference] =
      "&" ~> unaryExp ^^ PReference

    lazy val dereference: Parser[PDeref] =
      "*" ~> unaryExp ^^ PDeref

    lazy val receiveExp: Parser[PReceive] =
      "<-" ~> unaryExp ^^ PReceive

    lazy val unfolding: Parser[PUnfolding] =
      "unfolding" ~> predicateAccess ~ ("in" ~> expression) ^^ PUnfolding


    lazy val primaryExp: Parser[PExpression] =
        conversion |
        call |
        selection |
        indexedExp |
        sliceExp |
        typeAssertion |
        ghostPrimaryExp |
        operand


    lazy val conversion: Parser[PInvoke] =
      typ ~ ("(" ~> expression <~ ",".? <~ ")") ^^ {
        case t ~ e => PInvoke(t, Vector(e))
      }

    lazy val call: PackratParser[PInvoke] =
      primaryExp ~ callArguments ^^ PInvoke

    lazy val callArguments: Parser[Vector[PExpression]] =
      ("(" ~> (rep1sep(expression, ",") <~ ",".?).? <~ ")") ^^ (opt => opt.getOrElse(Vector.empty))

    lazy val selection: PackratParser[PDot] =
      primaryExp ~ ("." ~> idnUse) ^^ PDot

    lazy val idBasedSelection: Parser[PDot] =
      nestedIdnUse ~ ("." ~> idnUse) ^^ {
        case base ~ field => PDot(PNamedOperand(base).at(base), field)
      }

    lazy val indexedExp: PackratParser[PIndexedExp] =
      primaryExp ~ ("[" ~> expression <~ "]") ^^ PIndexedExp

    lazy val sliceExp: PackratParser[PSliceExp] =
      primaryExp ~ ("[" ~> expression) ~ ("," ~> expression) ~ (("," ~> expression).? <~ "]") ^^ PSliceExp

    lazy val typeAssertion: PackratParser[PTypeAssertion] =
      primaryExp ~ ("." ~> "(" ~> typ <~ ")") ^^ PTypeAssertion

    lazy val operand: Parser[PExpression] =
      literal | namedOperand | "(" ~> expression <~ ")"

    lazy val namedOperand: Parser[PNamedOperand] =
      idnUse ^^ PNamedOperand

    lazy val literal: Parser[PLiteral] =
      basicLit | compositeLit | functionLit

    lazy val basicLit: Parser[PBasicLiteral] =
      "true" ^^^ PBoolLit(true) |
        "false" ^^^ PBoolLit(false) |
        "nil" ^^^ PNilLit() |
        regex("[0-9]+".r) ^^ (lit => PIntLit(BigInt(lit)))

    lazy val compositeLit: Parser[PCompositeLit] =
      literalType ~ literalValue ^^ PCompositeLit

    lazy val literalValue: Parser[PLiteralValue] =
      "{" ~> (rep1sep(keyedElement, ",") <~ ",".?).? <~ "}" ^^ {
        case None => PLiteralValue(Vector.empty)
        case Some(ps) => PLiteralValue(ps)
      }

    lazy val keyedElement: Parser[PKeyedElement] =
      (compositeKey <~ ":").? ~ compositeVal ^^ PKeyedElement

    lazy val compositeKey: Parser[PCompositeKey] =
      compositeVal ^^ {
        case n@ PExpCompositeVal(PNamedOperand(id)) => PIdentifierKey(id).at(n)
        case n => n
      }

    lazy val compositeVal: Parser[PCompositeVal] =
      expCompositeLiteral | litCompositeLiteral

    lazy val expCompositeLiteral: Parser[PExpCompositeVal] =
      expression ^^ PExpCompositeVal

    lazy val litCompositeLiteral: Parser[PLitCompositeVal] =
      literalValue ^^ PLitCompositeVal

    lazy val functionLit: Parser[PFunctionLit] =
      "func" ~> signature ~ block ^^ { case sig ~ body => PFunctionLit(sig._1, sig._2, body) }






    /**
      * Types
      */

    lazy val typ: Parser[PType] =
      "(" ~> typ <~ ")" | typeLit | namedType

    lazy val typeLit: Parser[PTypeLit] =
      pointerType | sliceType | arrayType | mapType | channelType | functionType | structType | interfaceType


    lazy val pointerType: Parser[PDeref] =
      "*" ~> typ ^^ PDeref

    lazy val sliceType: Parser[PSliceType] =
      "[]" ~> typ ^^ PSliceType

    lazy val mapType: Parser[PMapType] =
      ("map" ~> ("[" ~> typ <~ "]")) ~ typ ^^ PMapType

    lazy val channelType: Parser[PChannelType] =
      ("chan" ~> "<-") ~> typ ^^ PRecvChannelType |
        ("<-" ~> "chan") ~> typ ^^ PSendChannelType |
        "chan" ~> typ ^^ PBiChannelType

    lazy val functionType: Parser[PFunctionType] =
      "func" ~> signature ^^ PFunctionType.tupled

    lazy val arrayType: Parser[PArrayType] =
      ("[" ~> expression <~ "]") ~ typ ^^ PArrayType

    lazy val structType: Parser[PStructType] =
      "struct" ~> "{" ~> (structClause <~ eos).* <~ "}" ^^ PStructType

    lazy val structClause: Parser[PStructClause] =
      fieldDecls | embeddedDecl

    lazy val embeddedDecl: Parser[PEmbeddedDecl] =
      embeddedType ^^ (et => PEmbeddedDecl(et, PIdnDef(et.name).at(et)))

    lazy val fieldDecls: Parser[PFieldDecls] =
      rep1sep(idnDef, ",") ~ typ ^^ { case ids ~ t =>
        PFieldDecls(ids map (id => PFieldDecl(id, t.copy).at(id)))
      }

    lazy val interfaceType: Parser[PInterfaceType] =
      "interface" ~> "{" ~> (interfaceClause <~ eos).* <~ "}" ^^ { clauses =>
        val embedded = clauses collect { case v: PInterfaceName => v }
        val methodDecls = clauses collect { case v: PMethodSig => v }
        val predicateDecls = clauses collect { case v: PMPredicateSig => v }

        PInterfaceType(embedded, methodDecls, predicateDecls)
      }

    lazy val interfaceClause: Parser[PInterfaceClause] =
      methodSpec | interfaceName

    lazy val interfaceName: Parser[PInterfaceName] =
      declaredType ^^ PInterfaceName

    lazy val methodSpec: Parser[PMethodSig] =
      idnDef ~ signature ^^ { case id ~ sig => PMethodSig(id, sig._1, sig._2) }

    lazy val predicateSpec: Parser[PMPredicateSig] =
      idnDef ~ parameters ^^ PMPredicateSig


    lazy val namedType: Parser[PNamedType] =
      predeclaredType |
        declaredType

    lazy val predeclaredType: Parser[PPredeclaredType] =
      "bool" ^^^ PBoolType() |
        "int" ^^^ PIntType()

    lazy val declaredType: Parser[PNamedOperand] =
      idnUse ^^ PNamedOperand

    lazy val literalType: Parser[PLiteralType] =
      sliceType | arrayType | implicitSizeArrayType | mapType | structType | declaredType

    lazy val implicitSizeArrayType: Parser[PImplicitSizeArrayType] =
      "[" ~> "..." ~> "]" ~> typ ^^ PImplicitSizeArrayType

    /**
      * Misc
      */

    lazy val receiver: PackratParser[PReceiver] =
      "(" ~> maybeAddressableIdnDef.? ~ methodRecvType <~ ")" ^^ {
        case None ~ t => PUnnamedReceiver(t)
        case Some((name, addressable)) ~ t => PNamedReceiver(name, t, addressable)
      }

    lazy val signature: Parser[(Vector[PParameter], PResult)] =
      parameters ~ result


    lazy val result: PackratParser[PResult] =
      parameters ^^ PResult |
        typ ^^ (t => PResult(Vector(PUnnamedParameter(t).at(t)))) |
        success(PResult(Vector.empty))

    lazy val parameters: Parser[Vector[PParameter]] =
      "(" ~> (parameterList <~ ",".?).? <~ ")" ^^ {
        case None => Vector.empty
        case Some(ps) => ps
      }

    lazy val parameterList: Parser[Vector[PParameter]] =
      rep1sep(parameterDecl, ",") ^^ Vector.concat

    lazy val parameterDecl: Parser[Vector[PParameter]] =
      ghostParameter |
      rep1sep(maybeAddressableIdnDef, ",") ~ typ ^^ { case ids ~ t =>
        ids map (id => PNamedParameter(id._1, t.copy, id._2).at(id._1): PParameter)
      } |  typ ^^ (t => Vector(PUnnamedParameter(t).at(t)))


    lazy val nestedIdnUse: PackratParser[PIdnUse] =
      "(" ~> nestedIdnUse <~ ")" | idnUse

    lazy val embeddedType: PackratParser[PEmbeddedType] =
      "(" ~> embeddedType <~ ")" |
        "*".? ~ namedType ^^ {
          case None ~ t => PEmbeddedName(t)
          case _ ~ t => PEmbeddedPointer(t)
        }


    lazy val methodRecvType: PackratParser[PMethodRecvType] =
      "(" ~> methodRecvType <~ ")" |
        "*".? ~ declaredType ^^ {
          case None ~ t => PMethodReceiveName(t)
          case _ ~ t => PMethodReceivePointer(t)
        }

    /**
      * Identifiers
      */

    lazy val idnDef: Parser[PIdnDef] = identifier ^^ PIdnDef
    lazy val idnUse: Parser[PIdnUse] = identifier ^^ PIdnUse
    lazy val idnUnk: Parser[PIdnUnk] = identifier ^^ PIdnUnk

    lazy val maybeAddressableIdnDef: Parser[(PIdnDef, Boolean)] =
      idnDef ~ "!".? ^^ { case id ~ opt => (id, opt.isDefined) }

    lazy val maybeAddressableIdnUnk: Parser[(PIdnUnk, Boolean)] =
      idnUnk ~ "!".? ^^ { case id ~ opt => (id, opt.isDefined) }

    lazy val idnDefLike: Parser[PDefLikeId] = idnDef | wildcard
    lazy val idnUseLike: Parser[PUseLikeId] = idnUse | wildcard

    lazy val labelDef: Parser[PLabelDef] = identifier ^^ PLabelDef
    lazy val labelUse: Parser[PLabelUse] = identifier ^^ PLabelUse

    lazy val pkgDef: Parser[PPkgDef] = identifier ^^ PPkgDef
    lazy val pkgUse: Parser[PPkgUse] = identifier ^^ PPkgUse

    lazy val wildcard: Parser[PWildcard] = "_" ^^^ PWildcard()


    lazy val identifier: Parser[String] =
      "[a-zA-Z_][a-zA-Z0-9_]*".r into (s => {
        if (isReservedWord(s))
          failure(s"""keyword "$s" found where identifier expected""")
        else
          success(s)
      })

    lazy val idnPackage: Parser[String] = ???


    /**
      * Ghost
      */

    lazy val ghostMember: Parser[Vector[PGhostMember]] =
      fpredicateDecl ^^ (Vector(_)) |
        mpredicateDecl ^^ (Vector(_)) |
      "ghost" ~ eos.? ~> (methodDecl | functionDecl) ^^ (m => Vector(PExplicitGhostMember(m).at(m))) |
        "ghost" ~ eos.? ~> (constDecl | varDecl | typeDecl) ^^ (ms => ms.map(m => PExplicitGhostMember(m).at(m)))

    // expression can be terminated with a semicolon to simply preprocessing
    lazy val fpredicateDecl: Parser[PFPredicateDecl] =
      ("pred" ~> idnDef) ~ parameters ~ ("{" ~> expression <~ eos.? ~ "}").? ^^ PFPredicateDecl

    // expression can be terminated with a semicolon to simply preprocessing
    lazy val mpredicateDecl: Parser[PMPredicateDecl] =
      ("pred" ~> receiver) ~ idnDef ~ parameters ~ ("{" ~> expression <~ eos.? ~ "}").? ^^ {
        case rcv ~ name ~ paras ~ body => PMPredicateDecl(name, rcv, paras, body)
      }

    lazy val ghostStatement: Parser[PGhostStatement] =
      "ghost" ~> statement ^^ PExplicitGhostStatement |
      "assert" ~> expression ^^ PAssert |
      "exhale" ~> expression ^^ PExhale |
      "assume" ~> expression ^^ PAssume |
      "inhale" ~> expression ^^ PInhale |
      "fold" ~> predicateAccess ^^ PFold |
      "unfold" ~> predicateAccess ^^ PUnfold


    lazy val ghostParameter: Parser[Vector[PParameter]] =
      "ghost" ~> rep1sep(maybeAddressableIdnDef, ",") ~ typ ^^ { case ids ~ t =>
        ids map (id => PExplicitGhostParameter(PNamedParameter(id._1, t.copy, id._2).at(id._1)).at(id._1): PParameter)
      } | "ghost" ~> typ ^^ (t => Vector(PExplicitGhostParameter(PUnnamedParameter(t).at(t)).at(t)))

    lazy val ghostPrimaryExp: Parser[PGhostExpression] =
      "old" ~> "(" ~> expression <~ ")" ^^ POld |
        "acc" ~> "(" ~> expression <~ ")" ^^ PAccess

    lazy val predicateAccess: Parser[PPredicateAccess] =
      predicateCall ^^ PPredicateAccess // | "acc" ~> "(" ~> call <~ ")" ^^ PPredicateAccess

    lazy val predicateCall: Parser[PInvoke] = // TODO: should just be 'call'
        idnUse ~ callArguments ^^ { case id ~ args => PInvoke(PNamedOperand(id).at(id), args)} |
        nestedIdnUse ~ ("." ~> idnUse) ~ callArguments ^^ { case base ~ id ~ args => PInvoke(PDot(PNamedOperand(base).at(base), id).at(base), args)}  |
        primaryExp ~ ("." ~> idnUse) ~ callArguments ^^ { case base ~ id ~ args => PInvoke(PDot(base, id).at(base), args)}

    /**
      * EOS
      */

    lazy val eos: Parser[String] =
      ";"

    def eol[T](p: => Parser[T]): Parser[T] =
      p into (r => eos ^^^ r)


    implicit class PositionedPAstNode[N <: PNode](node: N) {
      def at(other: PNode): N = {
        pom.positions.dupPos(other, node)
      }

      def range(from: PNode, to: PNode): N = {
        pom.positions.dupRangePos(from, to, node)
      }

      def copy: N = rewriter.deepclone(node)
    }

    def pos[T](p: => Parser[T]): Parser[PPos[T]] = p ^^ PPos[T]

  }

  private class PRewriter(override val positions: Positions) extends PositionedRewriter with Cloner {

  }


}

<|MERGE_RESOLUTION|>--- conflicted
+++ resolved
@@ -46,12 +46,11 @@
     val pom = new PositionManager
     val parsers = new SyntaxAnalyzer(pom)
 
-<<<<<<< HEAD
     def parseSource(source: Source): Either[Vector[VerifierError], PProgram] = {
       parsers.parseAll(parsers.program, source) match {
         case Success(ast, _) =>
 
-          if (config.unparse()) {
+          if (config.unparse) {
             val filename = source match {
               case ffs: FromFileSource => Some(new File(ffs.filename))
               case fs: FileSource => Some(new File(fs.filename))
@@ -67,20 +66,6 @@
               )
             }
           }
-=======
-    parsers.parseAll(parsers.program, source) match {
-      case Success(ast, _) =>
-
-        // print parsed program if set in config
-        if (config.unparse) {
-          val outputFile = OutputUtil.postfixFile(config.inputFile, "unparsed")
-          FileUtils.writeStringToFile(
-            outputFile,
-            ast.formatted,
-            UTF_8
-          )
-        }
->>>>>>> 98a626ff
 
           Right(ast)
 
