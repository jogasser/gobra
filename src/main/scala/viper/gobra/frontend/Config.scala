/*
 * This Source Code Form is subject to the terms of the Mozilla Public
 * License, v. 2.0. If a copy of the MPL was not distributed with this
 * file, You can obtain one at http://mozilla.org/MPL/2.0/.
 */

package viper.gobra.frontend

import java.io.File
import java.nio.file.Files

import ch.qos.logback.classic.{Level, Logger}
import com.typesafe.scalalogging.StrictLogging
import org.bitbucket.inkytonik.kiama.util.Messaging.{Messages, message, noMessages}
import org.rogach.scallop.{ScallopConf, ScallopOption, listArgConverter, singleArgConverter}
import org.slf4j.LoggerFactory
import viper.gobra.backend.{ViperBackend, ViperBackends}
import viper.gobra.GoVerifier
import viper.gobra.reporting.{FileWriterReporter, GobraReporter, StdIOReporter}

object LoggerDefaults {
  val DefaultLevel: Level = Level.INFO
}
case class Config(
                 inputFiles: Vector[File],
<<<<<<< HEAD
                 includeDirs: Vector[File] = Vector(),
=======
>>>>>>> 991cd143
                 reporter: GobraReporter = StdIOReporter(),
                 backend: ViperBackend = ViperBackends.SiliconBackend,
                 logLevel: Level = LoggerDefaults.DefaultLevel,
                 shouldParse: Boolean = true,
                 shouldTypeCheck: Boolean = true,
                 shouldDesugar: Boolean = true,
                 shouldViperEncode: Boolean = true,
                 shouldVerify: Boolean = true
            ) {
  def merge(other: Config): Config = {
    // this config takes precedence over other config
    Config(
      inputFiles = (inputFiles ++ other.inputFiles).distinct,
      includeDirs = (includeDirs ++ other.includeDirs).distinct,
      reporter = reporter,
      backend = backend,
      logLevel = if (logLevel.isGreaterOrEqual(other.logLevel)) other.logLevel else logLevel, // take minimum
      // TODO merge strategy for following properties is unclear (maybe AND or OR)
      shouldParse = shouldParse,
      shouldTypeCheck = shouldTypeCheck,
      shouldDesugar = shouldDesugar,
      shouldViperEncode = shouldViperEncode,
      shouldVerify = shouldVerify
    )
  }
}


class ScallopGobraConfig(arguments: Seq[String])
    extends ScallopConf(arguments)
    with StrictLogging {

  /**
    * Prologue
    */

  version(
    s"""
       | ${GoVerifier.name} ${GoVerifier.copyright}
       |   version ${GoVerifier.version}
     """.stripMargin
  )

  banner(
    s""" Usage: ${GoVerifier.name} -i <input-files or a single package name> [OPTIONS]
       |
       | Options:
       |""".stripMargin
  )

  /**
    * Command-line options
    */
  val input: ScallopOption[List[String]] = opt[List[String]](
    name = "input",
    descr = "List of Go programs or a single package name to verify"
  )

  val include: ScallopOption[List[File]] = opt[List[File]](
    name = "include",
    short = 'I',
    descr = "Uses the provided directories to perform package-related lookups before falling back to $GOPATH",
    default = Some(List())
  )(listArgConverter(dir => new File(dir)))

  val backend: ScallopOption[ViperBackend] = opt[ViperBackend](
    name = "backend",
    descr = "Specifies the used Viper backend, one of SILICON, CARBON (default: SILICON)",
    default = Some(ViperBackends.SiliconBackend),
    noshort = true
  )(singleArgConverter({
    case "SILICON" => ViperBackends.SiliconBackend
    case "CARBON" => ViperBackends.CarbonBackend
    case _ => ViperBackends.SiliconBackend
  }))

  val debug: ScallopOption[Boolean] = toggle(
    name = "debug",
    descrYes = "Output additional debug information",
    default = Some(false)
  )

  val logLevel: ScallopOption[Level] = opt[Level](
    name = "logLevel",
    descr =
      "One of the log levels ALL, TRACE, DEBUG, INFO, WARN, ERROR, OFF (default: OFF)",
    default = Some(if (debug()) Level.DEBUG else LoggerDefaults.DefaultLevel),
    noshort = true
  )(singleArgConverter(arg => Level.toLevel(arg.toUpperCase)))

  val eraseGhost: ScallopOption[Boolean] = toggle(
    name = "eraseGhost",
    descrYes = "Print the input program without ghost code",
    default = Some(false),
    noshort = true
  )

  val unparse: ScallopOption[Boolean] = toggle(
    name = "unparse",
    descrYes = "Print the parsed program",
    default = Some(debug()),
    noshort = true
  )

  val printInternal: ScallopOption[Boolean] = toggle(
    name = "printInternal",
    descrYes = "Print the internal program representation",
    default = Some(debug()),
    noshort = true
  )

  val printVpr: ScallopOption[Boolean] = toggle(
    name = "printVpr",
    descrYes = "Print the encoded Viper program",
    default = Some(debug()),
    noshort = true
  )

  val parseOnly: ScallopOption[Boolean] = toggle(
    name = "parseOnly",
    descrYes = "Perform only the parsing step",
    default = Some(false),
    noshort = true
  )

  /**
    * Exception handling
    */
  /**
    * Epilogue
    */

  /** Argument Dependencies */
  requireAtLeastOne(input)

  /** File Validation */
  def validateInput(inputOption: ScallopOption[List[String]],
                    includeOption: ScallopOption[List[File]]): Unit = validateOpt(inputOption, includeOption) { (inputOpt, includeOpt) =>

<<<<<<< HEAD
    def checkConversion(input: List[String], includeOpt: Option[List[File]]): Either[String, Vector[File]] = {
      val msgs = InputConverter.validate(input, includeOpt)
      if (msgs.isEmpty) Right(InputConverter.convert(input, includeOpt.map(_.toVector).getOrElse(Vector())))
=======
    def checkConversion(input: List[String], includeDirs: List[File]): Either[String, Vector[File]] = {
      val msgs = InputConverter.validate(input)
      if (msgs.isEmpty) Right(InputConverter.convert(input, includeDirs))
>>>>>>> 991cd143
      else Left(s"The following errors have occurred: ${msgs.map(_.label).mkString(",")}")
    }

    def atLeastOneFile(files: Vector[File]): Either[String, Unit] = {
      if (files.nonEmpty) Right(()) else Left(s"Package resolution has not found any files for verification")
    }

    def filesExist(files: Vector[File]): Either[String, Unit] = {
      val notExisting = files.filterNot(_.exists())
      if (notExisting.isEmpty) Right(()) else Left(s"Files '${notExisting.mkString(",")}' do not exist")
    }

    def filesAreFiles(files: Vector[File]): Either[String, Unit] = {
      val notFiles = files.filterNot(_.isFile())
      if (notFiles.isEmpty) Right(()) else Left(s"Files '${notFiles.mkString(",")}' are not files")
    }

    def filesAreReadable(files: Vector[File]): Either[String, Unit] = {
      val notReadable = files.filterNot(file => Files.isReadable(file.toPath))
      if (notReadable.isEmpty) Right(()) else Left(s"Files '${notReadable.mkString(",")}' are not readable")
    }

    // perform the following checks:
    // - validate fileOpt using includeOpt
    // - convert fileOpt using includeOpt
    //  - result should be non-empty, exist, be files and be readable
    val input: List[String] = inputOpt.get // this is a non-optional CLI argument
    for {
<<<<<<< HEAD
      convertedFiles <- checkConversion(input, includeOpt)
=======
      convertedFiles <- checkConversion(input, includeOpt.getOrElse(List()))
>>>>>>> 991cd143
      _ <- atLeastOneFile(convertedFiles)
      _ <- filesExist(convertedFiles)
      _ <- filesAreFiles(convertedFiles)
      _ <- filesAreReadable(convertedFiles)
    } yield ()
  }

  validateFilesExist(include)
  validateFilesIsDirectory(include)
  validateInput(input, include)

  verify()

<<<<<<< HEAD
  lazy val includeDirs: Vector[File] = include.toOption.map(_.toVector).getOrElse(Vector())
  lazy val inputFiles: Vector[File] = InputConverter.convert(input.toOption.get, includeDirs)
=======
  lazy val inputFiles: Vector[File] = InputConverter.convert(input.toOption.get, include.toOption.getOrElse(List()))
>>>>>>> 991cd143

  /** set log level */

  LoggerFactory.getLogger(GoVerifier.rootLogger)
    .asInstanceOf[Logger]
    .setLevel(logLevel())

  def shouldParse: Boolean = true
  def shouldTypeCheck: Boolean = !parseOnly.getOrElse(true)
  def shouldDesugar: Boolean = shouldTypeCheck
  def shouldViperEncode: Boolean = shouldDesugar
  def shouldVerify: Boolean = shouldViperEncode

  private object InputConverter {

    private val goFileRgx = s"""(.*\\.${PackageResolver.extension})$$""".r // without Scala string interpolation escapes: """(.*\.go)$""".r

<<<<<<< HEAD
    def validate(input: List[String], includeOpt: Option[List[File]]): Messages = {
=======
    def validate(input: List[String]): Messages = {
>>>>>>> 991cd143
      val files = input map isGoFilePath
      files.partition(_.isLeft) match {
        case (pkgs,  files) if pkgs.length == 1 && files.isEmpty => noMessages
        case (pkgs, files) if pkgs.isEmpty && files.nonEmpty => noMessages
        // error states:
        case (pkgs,  files) if pkgs.length > 1 && files.isEmpty =>
          message(pkgs, s"multiple package names provided: '${concatLeft(pkgs, ",")}'")
        case (pkgs, files) if pkgs.nonEmpty && files.nonEmpty =>
          message(pkgs, s"specific input files and one or more package names were simultaneously provided (files: '${concatRight(files, ",")}'; package names: '${concatLeft(pkgs, ",")}')")
        case (pkgs, files) if pkgs.isEmpty && files.isEmpty => message(null, s"no input specified")
      }
    }

<<<<<<< HEAD
    def convert(input: List[String], includeDirs: Vector[File]): Vector[File] = {
=======
    def convert(input: List[String], includeDirs: List[File]): Vector[File] = {
>>>>>>> 991cd143
      val res = for {
        i <- identifyInput(input)
        files = i match {
          case Right(files) => files
          case Left(pkgName) => PackageResolver.resolve(pkgName, includeDirs)
        }
      } yield files
      assert(res.isDefined, "validate function did not catch this problem")
      res.get
    }

    /**
      * Checks whether string ends in ".<ext>" where <ext> corresponds to the extension defined in InputConverter
      * @return Right with the string converted to a File if the condition is met, otherwise Left containing `input`
      */
    private def isGoFilePath(input: String): Either[String, File] = input match {
      case goFileRgx(filename) => Right(new File(filename))
      case pkgName => Left(pkgName)
    }

    private def concatLeft(p: List[Either[String, File]], sep: String): String = {
      (for(Left(pkg) <- p.toVector) yield pkg).mkString(sep)
    }

    private def concatRight(p: List[Either[String, File]], sep: String): String = {
      (for(Right(f) <- p.toVector) yield f).mkString(sep)
    }

    /**
      * Decides whether the provided input strings should be interpreted as a single package name (Left) or
      * a vector of file paths (Right). If a mix is provided None is returned.
      */
    private def identifyInput(input: List[String]): Option[Either[String, Vector[File]]] = {
      val files = input map isGoFilePath
      files.partition(_.isLeft) match {
        case (pkgs,  files) if pkgs.length == 1 && files.isEmpty => Some(Left(pkgs.head.left.get))
        case (pkgs, files) if pkgs.isEmpty && files.nonEmpty => Some(Right(for(Right(s) <- files.toVector) yield s))
        case _ => None
      }
    }
  }

  lazy val config: Config = Config(
    inputFiles = inputFiles,
<<<<<<< HEAD
    includeDirs = includeDirs,
=======
>>>>>>> 991cd143
    reporter = FileWriterReporter(
      unparse = unparse(),
      eraseGhost = eraseGhost(),
      debug = debug(),
      printInternal = printInternal(),
      printVpr = printVpr()),
    backend = backend(),
    logLevel = logLevel(),
    shouldParse = shouldParse,
    shouldTypeCheck = shouldTypeCheck,
    shouldDesugar = shouldDesugar,
    shouldViperEncode = shouldViperEncode,
    shouldVerify = shouldVerify
  )
}<|MERGE_RESOLUTION|>--- conflicted
+++ resolved
@@ -23,10 +23,7 @@
 }
 case class Config(
                  inputFiles: Vector[File],
-<<<<<<< HEAD
                  includeDirs: Vector[File] = Vector(),
-=======
->>>>>>> 991cd143
                  reporter: GobraReporter = StdIOReporter(),
                  backend: ViperBackend = ViperBackends.SiliconBackend,
                  logLevel: Level = LoggerDefaults.DefaultLevel,
@@ -166,15 +163,9 @@
   def validateInput(inputOption: ScallopOption[List[String]],
                     includeOption: ScallopOption[List[File]]): Unit = validateOpt(inputOption, includeOption) { (inputOpt, includeOpt) =>
 
-<<<<<<< HEAD
-    def checkConversion(input: List[String], includeOpt: Option[List[File]]): Either[String, Vector[File]] = {
-      val msgs = InputConverter.validate(input, includeOpt)
-      if (msgs.isEmpty) Right(InputConverter.convert(input, includeOpt.map(_.toVector).getOrElse(Vector())))
-=======
-    def checkConversion(input: List[String], includeDirs: List[File]): Either[String, Vector[File]] = {
+    def checkConversion(input: List[String], includeDirs: Vector[File]): Either[String, Vector[File]] = {
       val msgs = InputConverter.validate(input)
       if (msgs.isEmpty) Right(InputConverter.convert(input, includeDirs))
->>>>>>> 991cd143
       else Left(s"The following errors have occurred: ${msgs.map(_.label).mkString(",")}")
     }
 
@@ -203,11 +194,7 @@
     //  - result should be non-empty, exist, be files and be readable
     val input: List[String] = inputOpt.get // this is a non-optional CLI argument
     for {
-<<<<<<< HEAD
-      convertedFiles <- checkConversion(input, includeOpt)
-=======
-      convertedFiles <- checkConversion(input, includeOpt.getOrElse(List()))
->>>>>>> 991cd143
+      convertedFiles <- checkConversion(input, includeOpt.map(_.toVector).getOrElse(Vector()))
       _ <- atLeastOneFile(convertedFiles)
       _ <- filesExist(convertedFiles)
       _ <- filesAreFiles(convertedFiles)
@@ -221,12 +208,8 @@
 
   verify()
 
-<<<<<<< HEAD
   lazy val includeDirs: Vector[File] = include.toOption.map(_.toVector).getOrElse(Vector())
   lazy val inputFiles: Vector[File] = InputConverter.convert(input.toOption.get, includeDirs)
-=======
-  lazy val inputFiles: Vector[File] = InputConverter.convert(input.toOption.get, include.toOption.getOrElse(List()))
->>>>>>> 991cd143
 
   /** set log level */
 
@@ -244,11 +227,7 @@
 
     private val goFileRgx = s"""(.*\\.${PackageResolver.extension})$$""".r // without Scala string interpolation escapes: """(.*\.go)$""".r
 
-<<<<<<< HEAD
-    def validate(input: List[String], includeOpt: Option[List[File]]): Messages = {
-=======
     def validate(input: List[String]): Messages = {
->>>>>>> 991cd143
       val files = input map isGoFilePath
       files.partition(_.isLeft) match {
         case (pkgs,  files) if pkgs.length == 1 && files.isEmpty => noMessages
@@ -262,11 +241,7 @@
       }
     }
 
-<<<<<<< HEAD
     def convert(input: List[String], includeDirs: Vector[File]): Vector[File] = {
-=======
-    def convert(input: List[String], includeDirs: List[File]): Vector[File] = {
->>>>>>> 991cd143
       val res = for {
         i <- identifyInput(input)
         files = i match {
@@ -311,10 +286,7 @@
 
   lazy val config: Config = Config(
     inputFiles = inputFiles,
-<<<<<<< HEAD
     includeDirs = includeDirs,
-=======
->>>>>>> 991cd143
     reporter = FileWriterReporter(
       unparse = unparse(),
       eraseGhost = eraseGhost(),
