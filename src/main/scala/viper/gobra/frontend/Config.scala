/*
 * This Source Code Form is subject to the terms of the Mozilla Public
 * License, v. 2.0. If a copy of the MPL was not distributed with this
 * file, You can obtain one at http://mozilla.org/MPL/2.0/.
 */

package viper.gobra.frontend

import java.io.File
import java.nio.file.{Files, Paths}

import ch.qos.logback.classic.{Level, Logger}
import com.typesafe.scalalogging.StrictLogging
import org.apache.commons.io.FilenameUtils
import org.apache.commons.lang3.SystemUtils
import org.bitbucket.inkytonik.kiama.util.Messaging.{Messages, message, noMessages}
import org.rogach.scallop.{ScallopConf, ScallopOption, listArgConverter, singleArgConverter}
import org.slf4j.LoggerFactory
import viper.gobra.backend.{ViperBackend, ViperBackends}
<<<<<<< HEAD
import viper.gobra.GoVerifier
import scala.util.Properties
=======
import viper.gobra.reporting.{FileWriterReporter, GobraReporter, StdIOReporter}
>>>>>>> 3a7ad0c8

object LoggerDefaults {
  val DefaultLevel: Level = Level.INFO
}
case class Config(
<<<<<<< HEAD
                 inputFiles: Vector[File],
=======
                 inputFile: File,
                 reporter: GobraReporter = StdIOReporter(),
>>>>>>> 3a7ad0c8
                 backend: ViperBackend = ViperBackends.SiliconBackend,
                 logLevel: Level = LoggerDefaults.DefaultLevel,
                 shouldParse: Boolean = true,
                 shouldTypeCheck: Boolean = true,
                 shouldDesugar: Boolean = true,
                 shouldViperEncode: Boolean = true,
                 shouldVerify: Boolean = true
            )


class ScallopGobraConfig(arguments: Seq[String])
    extends ScallopConf(arguments)
    with StrictLogging {

  /**
    * Prologue
    */

  version(
    s"""
       | ${GoVerifier.name} ${GoVerifier.copyright}
       |   version ${GoVerifier.version}
     """.stripMargin
  )

  banner(
    s""" Usage: ${GoVerifier.name} -i <input-files or a single package name> [OPTIONS]
       |
       | Options:
       |""".stripMargin
  )

  /**
    * Command-line options
    */
  val input: ScallopOption[List[String]] = opt[List[String]](
    name = "input",
    descr = "List of Go programs or a single package name to verify"
  )

  val include: ScallopOption[List[File]] = opt[List[File]](
    name = "include",
    short = 'I',
    descr = "Uses the provided directories to perform package-related lookups before falling back to $GOPATH",
    default = Some(List())
  )(listArgConverter(dir => new File(dir)))

  val backend: ScallopOption[ViperBackend] = opt[ViperBackend](
    name = "backend",
    descr = "Specifies the used Viper backend, one of SILICON, CARBON (default: SILICON)",
    default = Some(ViperBackends.SiliconBackend),
    noshort = true
  )(singleArgConverter({
    case "SILICON" => ViperBackends.SiliconBackend
    case "CARBON" => ViperBackends.CarbonBackend
    case _ => ViperBackends.SiliconBackend
  }))

  val debug: ScallopOption[Boolean] = toggle(
    name = "debug",
    descrYes = "Output additional debug information",
    default = Some(false)
  )

  val logLevel: ScallopOption[Level] = opt[Level](
    name = "logLevel",
    descr =
      "One of the log levels ALL, TRACE, DEBUG, INFO, WARN, ERROR, OFF (default: OFF)",
    default = Some(if (debug()) Level.DEBUG else LoggerDefaults.DefaultLevel),
    noshort = true
  )(singleArgConverter(arg => Level.toLevel(arg.toUpperCase)))

  val eraseGhost: ScallopOption[Boolean] = toggle(
    name = "eraseGhost",
    descrYes = "Print the input program without ghost code",
    default = Some(false),
    noshort = true
  )

  val unparse: ScallopOption[Boolean] = toggle(
    name = "unparse",
    descrYes = "Print the parsed program",
    default = Some(debug()),
    noshort = true
  )

  val printInternal: ScallopOption[Boolean] = toggle(
    name = "printInternal",
    descrYes = "Print the internal program representation",
    default = Some(debug()),
    noshort = true
  )

  val printVpr: ScallopOption[Boolean] = toggle(
    name = "printVpr",
    descrYes = "Print the encoded Viper program",
    default = Some(debug()),
    noshort = true
  )

  val parseOnly: ScallopOption[Boolean] = toggle(
    name = "parseOnly",
    descrYes = "Perform only the parsing step",
    default = Some(false),
    noshort = true
  )

  /**
    * Exception handling
    */
  /**
    * Epilogue
    */

  /** Argument Dependencies */
  requireAtLeastOne(input)

  /** File Validation */
  def validateInput(inputOption: ScallopOption[List[String]],
                    includeOption: ScallopOption[List[File]]): Unit = validateOpt(inputOption, includeOption) { (inputOpt, includeOpt) =>

    def checkConversion(input: List[String], includeOpt: Option[List[File]]): Either[String, Vector[File]] = {
      val msgs = InputConverter.validate(input, includeOpt)
      if (msgs.isEmpty) Right(InputConverter.convert(input, includeOpt))
      else Left(s"The following errors have occurred: ${msgs.map(_.label).mkString(",")}")
    }

    def atLeastOneFile(files: Vector[File]): Either[String, Unit] = {
      if (files.nonEmpty) Right(()) else Left(s"Package resolution has not found any files for verification")
    }

    def filesExist(files: Vector[File]): Either[String, Unit] = {
      val notExisting = files.filterNot(_.exists())
      if (notExisting.isEmpty) Right(()) else Left(s"Files '${notExisting.mkString(",")}' do not exist")
    }

    def filesAreFiles(files: Vector[File]): Either[String, Unit] = {
      val notFiles = files.filterNot(_.isFile())
      if (notFiles.isEmpty) Right(()) else Left(s"Files '${notFiles.mkString(",")}' are not files")
    }

    def filesAreReadable(files: Vector[File]): Either[String, Unit] = {
      val notReadable = files.filterNot(file => Files.isReadable(file.toPath))
      if (notReadable.isEmpty) Right(()) else Left(s"Files '${notReadable.mkString(",")}' are not readable")
    }

    // perform the following checks:
    // - validate fileOpt using includeOpt
    // - convert fileOpt using includeOpt
    //  - result should be non-empty, exist, be files and be readable
    val input: List[String] = inputOpt.get // this is a non-optional CLI argument
    for {
      convertedFiles <- checkConversion(input, includeOpt)
      _ <- atLeastOneFile(convertedFiles)
      _ <- filesExist(convertedFiles)
      _ <- filesAreFiles(convertedFiles)
      _ <- filesAreReadable(convertedFiles)
    } yield ()
  }

  validateFilesExist(include)
  validateFilesIsDirectory(include)
  validateInput(input, include)

  verify()

  lazy val inputFiles: Vector[File] = InputConverter.convert(input.toOption.get, include.toOption)

  /** set log level */

  LoggerFactory.getLogger(GoVerifier.rootLogger)
    .asInstanceOf[Logger]
    .setLevel(logLevel())

  def shouldParse: Boolean = true
  def shouldTypeCheck: Boolean = !parseOnly.getOrElse(true)
  def shouldDesugar: Boolean = shouldTypeCheck
  def shouldViperEncode: Boolean = shouldDesugar
  def shouldVerify: Boolean = shouldViperEncode

  private object InputConverter {
    private val extension = """go"""
    private val goFileRgx = s"""(.*\\.$extension)$$""".r // without Scala string interpolation escapes: """(.*\.go)$""".r

    def validate(input: List[String], includeOpt: Option[List[File]]): Messages = {
      val files = input map isGoFilePath
      files.partition(_.isLeft) match {
        case (pkgs,  files) if pkgs.length == 1 && files.isEmpty => noMessages
        case (pkgs, files) if pkgs.isEmpty && files.nonEmpty => noMessages
        // error states:
        case (pkgs,  files) if pkgs.length > 1 && files.isEmpty =>
          message(pkgs, s"multiple package names provided: '${concatLeft(pkgs, ",")}'")
        case (pkgs, files) if pkgs.nonEmpty && files.nonEmpty =>
          message(pkgs, s"specific input files and one or more package names were simultaneously provided (files: '${concatRight(files, ",")}'; package names: '${concatLeft(pkgs, ",")}')")
        case (pkgs, files) if pkgs.isEmpty && files.isEmpty => message(null, s"no input specified")
      }
    }

    def convert(input: List[String], includeOpt: Option[List[File]]): Vector[File] = {
      val res = for {
        i <- identifyInput(input)
        files = resolvePackageOrFiles(i, includeOpt)
      } yield files
      assert(res.isDefined, "validate function did not catch this problem")
      res.get
    }

    /**
      * Checks whether string ends in ".<ext>" where <ext> corresponds to the extension defined in InputConverter
      * @return Right with the string converted to a File if the condition is met, otherwise Left containing `input`
      */
    private def isGoFilePath(input: String): Either[String, File] = input match {
      case goFileRgx(filename) => Right(new File(filename))
      case pkgName => Left(pkgName)
    }

    private def concatLeft(p: List[Either[String, File]], sep: String): String = {
      (for(Left(pkg) <- p.toVector) yield pkg).mkString(sep)
    }

    private def concatRight(p: List[Either[String, File]], sep: String): String = {
      (for(Right(f) <- p.toVector) yield f).mkString(sep)
    }

    /**
      * Decides whether the provided input strings should be interpreted as a single package name (Left) or
      * a vector of file paths (Right). If a mix is provided None is returned.
      */
    private def identifyInput(input: List[String]): Option[Either[String, Vector[File]]] = {
      val files = input map isGoFilePath
      files.partition(_.isLeft) match {
        case (pkgs,  files) if pkgs.length == 1 && files.isEmpty => Some(Left(pkgs.head.left.get))
        case (pkgs, files) if pkgs.isEmpty && files.nonEmpty => Some(Right(for(Right(s) <- files.toVector) yield s))
        case _ => None
      }
    }

    /**
      * Resolves a package name to specific input files
      * @param pkgOrFiles package name that should be resolved or files that will be returned unchanged
      * @param includeOpt list of directories that will be used for package resolution before falling back to $GOPATH
      * @return list of files belonging to the package or the input files in case pkgOrFiles is Right
      */
    private def resolvePackageOrFiles(pkgOrFiles: Either[String, Vector[File]], includeOpt: Option[List[File]]): Vector[File] = pkgOrFiles match {
      case Right(files) => files
      case Left(pkgName) =>
        // run `go help gopath` to get a detailed explanation of package resolution in go
        val path = Properties.envOrElse("GOPATH", "")
        val paths = (if (SystemUtils.IS_OS_WINDOWS) path.split(";") else path.split(":")).filter(_.nonEmpty)
        val includePaths = includeOpt.getOrElse(List()).map(_.toPath)
        // prepend includePaths before paths that have been derived based on $GOPATH:
        val packagePaths = includePaths ++ paths.map(p => Paths.get(p))
          // for now, we restrict our search to the "src" subdirectory:
          .map(_.resolve("src"))
          // the desired package should now be located in a subdirectory named after the package name:
          .map(_.resolve(pkgName))
        val pkgDirOpt = packagePaths.collectFirst { case p if Files.exists(p) => p }
        // pkgDir stores the path to the directory that should contain source files belonging to the desired package
        pkgDirOpt.map(pkgDir => getSourceFiles(pkgDir.toFile, pkgName)).getOrElse(Vector())
    }

    /**
      * Returns all source files with file extension 'extension' in a specific directory `dir` with package name `pkg`
      */
    private def getSourceFiles(dir: File, pkg: String): Vector[File] = {
      dir
        .listFiles
        .filter(_.isFile)
        // only consider file extensions "go"
        .filter(f => FilenameUtils.getExtension(f.getName) == extension)
        // get package name for each file:
        .map(f => (f, getPackageClause(f)))
        // ignore all files that have a different package name:
        .collect { case (f, Some(pkgName)) if pkgName == pkg => f }
        .toVector
    }

    private lazy val pkgClauseRegex = """(?:\/\/.*|\/\*(?:.|\n)*\*\/|package(?:\s|\n)+([a-zA-Z_][a-zA-Z0-9_]*))""".r

    private def getPackageClause(file: File): Option[String] = {
      val bufferedSource = scala.io.Source.fromFile(file)
      val content = bufferedSource.mkString
      bufferedSource.close()
      // TODO is there a way to perform the regex lazily on the file's content?
      pkgClauseRegex
        .findAllMatchIn(content)
        .collectFirst { case m if m.group(1) != null => m.group(1) }
    }
  }

  lazy val config: Config = Config(
<<<<<<< HEAD
    inputFiles = inputFiles,
=======
    inputFile = inputFile(),
    reporter = FileWriterReporter(
      unparse = unparse(),
      eraseGhost = eraseGhost(),
      debug = debug(),
      printInternal = printInternal(),
      printVpr = printVpr()),
>>>>>>> 3a7ad0c8
    backend = backend(),
    logLevel = logLevel(),
    shouldParse = shouldParse,
    shouldTypeCheck = shouldTypeCheck,
    shouldDesugar = shouldDesugar,
    shouldViperEncode = shouldViperEncode,
    shouldVerify = shouldVerify
  )
}<|MERGE_RESOLUTION|>--- conflicted
+++ resolved
@@ -17,23 +17,16 @@
 import org.rogach.scallop.{ScallopConf, ScallopOption, listArgConverter, singleArgConverter}
 import org.slf4j.LoggerFactory
 import viper.gobra.backend.{ViperBackend, ViperBackends}
-<<<<<<< HEAD
 import viper.gobra.GoVerifier
 import scala.util.Properties
-=======
 import viper.gobra.reporting.{FileWriterReporter, GobraReporter, StdIOReporter}
->>>>>>> 3a7ad0c8
 
 object LoggerDefaults {
   val DefaultLevel: Level = Level.INFO
 }
 case class Config(
-<<<<<<< HEAD
                  inputFiles: Vector[File],
-=======
-                 inputFile: File,
                  reporter: GobraReporter = StdIOReporter(),
->>>>>>> 3a7ad0c8
                  backend: ViperBackend = ViperBackends.SiliconBackend,
                  logLevel: Level = LoggerDefaults.DefaultLevel,
                  shouldParse: Boolean = true,
@@ -325,17 +318,13 @@
   }
 
   lazy val config: Config = Config(
-<<<<<<< HEAD
     inputFiles = inputFiles,
-=======
-    inputFile = inputFile(),
     reporter = FileWriterReporter(
       unparse = unparse(),
       eraseGhost = eraseGhost(),
       debug = debug(),
       printInternal = printInternal(),
       printVpr = printVpr()),
->>>>>>> 3a7ad0c8
     backend = backend(),
     logLevel = logLevel(),
     shouldParse = shouldParse,
