// This Source Code Form is subject to the terms of the Mozilla Public
// License, v. 2.0. If a copy of the MPL was not distributed with this
// file, You can obtain one at http://mozilla.org/MPL/2.0/.
//
// Copyright (c) 2011-2020 ETH Zurich.

package viper.gobra.frontend.info

<<<<<<< HEAD
import org.bitbucket.inkytonik.kiama.relation.{CheckTree, Tree}
=======
import org.bitbucket.inkytonik.kiama.relation.Tree
import org.bitbucket.inkytonik.kiama.util.Source
>>>>>>> c3ee4585
import viper.gobra.ast.frontend.{PNode, PPackage}
import viper.gobra.frontend.Config
import viper.gobra.frontend.PackageResolver.AbstractImport
import viper.gobra.frontend.info.implementation.TypeInfoImpl
import viper.gobra.frontend.info.implementation.typing.ghost.separation.{GhostLessPrinter, GoifyingPrinter}
import viper.gobra.reporting.{CyclicImportError, TypeCheckDebugMessage, TypeCheckFailureMessage, TypeCheckSuccessMessage, TypeError, VerifierError}

import scala.collection.immutable.ListMap

object Info {

  type GoTree = Tree[PNode, PPackage]

  class Context {
    /** stores the results of all imported packages that have been parsed and type checked so far */
    private var contextMap: Map[AbstractImport, Either[Vector[VerifierError], ExternalTypeInfo]] = ListMap[AbstractImport, Either[Vector[VerifierError], ExternalTypeInfo]]()
    /** keeps track of the package dependencies that are currently resolved. This information is used to detect cycles */
    private var pendingPackages: Vector[AbstractImport] = Vector()
    /** stores all cycles that have been discovered so far */
    private var knownImportCycles: Set[Vector[AbstractImport]] = Set()

    def addPackage(importTarget: AbstractImport, typeInfo: ExternalTypeInfo): Unit = {
      pendingPackages = pendingPackages.filterNot(_ == importTarget)
      contextMap = contextMap + (importTarget -> Right(typeInfo))
    }

    def addErrenousPackage(importTarget: AbstractImport, errors: Vector[VerifierError]): Unit = {
      pendingPackages = pendingPackages.filterNot(_ == importTarget)
      contextMap = contextMap + (importTarget -> Left(errors))
    }

    def getTypeInfo(importTarget: AbstractImport): Option[Either[Vector[VerifierError], ExternalTypeInfo]] = contextMap.get(importTarget) match {
      case s@Some(_) => s
      case _ => {
        // there is no entry yet and package resolution might need to resolve multiple depending packages
        // keep track of these packages in pendingPackages until either type information or an error is added to contextMap
        if (pendingPackages.contains(importTarget)) {
          // package cycle detected
          knownImportCycles += pendingPackages
          Some(Left(Vector(CyclicImportError(s"Cyclic package import detected starting with package '$importTarget'"))))
        } else {
          pendingPackages = pendingPackages :+ importTarget
          None
        }
      }
    }

    /**
      * Returns all package names that lie on the cycle of imports or none if no cycle was found
      */
    def getImportCycle(importTarget: AbstractImport): Option[Vector[AbstractImport]] = knownImportCycles.find(_.contains(importTarget))

    def getContexts: Iterable[ExternalTypeInfo] = contextMap.values.collect { case Right(info) => info }

    def getExternalErrors: Vector[VerifierError] = contextMap.values.collect { case Left(errs) => errs }.flatten.toVector
  }

<<<<<<< HEAD
  def check(pkg: PPackage, context: Context = new Context, isMainContext: Boolean = false)(config: Config): Either[Vector[VerifierError], TypeInfo with ExternalTypeInfo] = {
    val tree = new GoTree(pkg, CheckTree)
=======
  def check(pkg: PPackage, sources: Vector[Source], context: Context = new Context, isMainContext: Boolean = false)(config: Config): Either[Vector[VerifierError], TypeInfo with ExternalTypeInfo] = {
    val tree = new GoTree(pkg)
>>>>>>> c3ee4585
    //    println(program.declarations.head)
    //    println("-------------------")
    //    println(tree)
    val info = new TypeInfoImpl(tree, context, isMainContext)(config: Config)

    val errors = info.errors
    // use `sources` instead of `context.inputs` for reporting such that the message is correctly attributed in case of imports
    config.reporter report TypeCheckDebugMessage(sources.map(_.name), () => pkg, () => getDebugInfo(pkg, info))
    if (errors.isEmpty) {
      config.reporter report TypeCheckSuccessMessage(sources.map(_.name), () => pkg, () => getErasedGhostCode(pkg, info), () => getGoifiedGhostCode(pkg, info))
      Right(info)
    } else {
      // remove duplicates as errors related to imported packages might occur multiple times
      // consider this: each error in an imported package is converted to an error at the import node with
      // message 'Package <pkg name> contains errors'. If the imported package contains 2 errors then only a single error
      // should be reported at the import node instead of two.
      // however, the duplicate removal should happen after translation so that the error position is correctly
      // taken into account for the equality check.
      val typeErrors = pkg.positions.translate(errors, TypeError).distinct
      config.reporter report TypeCheckFailureMessage(sources.map(_.name), pkg.packageClause.id.name, () => pkg, typeErrors)
      Left(typeErrors)
    }
  }

  private def getErasedGhostCode(pkg: PPackage, info: TypeInfoImpl): String = {
    new GhostLessPrinter(info).format(pkg)
  }

  private def getGoifiedGhostCode(program: PPackage, info: TypeInfoImpl): String = {
    new GoifyingPrinter(info).format(program)
  }

  private def getDebugInfo(pkg: PPackage, info: TypeInfoImpl): String = {
    new InfoDebugPrettyPrinter(info).format(pkg)
  }
}<|MERGE_RESOLUTION|>--- conflicted
+++ resolved
@@ -6,12 +6,8 @@
 
 package viper.gobra.frontend.info
 
-<<<<<<< HEAD
-import org.bitbucket.inkytonik.kiama.relation.{CheckTree, Tree}
-=======
 import org.bitbucket.inkytonik.kiama.relation.Tree
 import org.bitbucket.inkytonik.kiama.util.Source
->>>>>>> c3ee4585
 import viper.gobra.ast.frontend.{PNode, PPackage}
 import viper.gobra.frontend.Config
 import viper.gobra.frontend.PackageResolver.AbstractImport
@@ -69,13 +65,8 @@
     def getExternalErrors: Vector[VerifierError] = contextMap.values.collect { case Left(errs) => errs }.flatten.toVector
   }
 
-<<<<<<< HEAD
-  def check(pkg: PPackage, context: Context = new Context, isMainContext: Boolean = false)(config: Config): Either[Vector[VerifierError], TypeInfo with ExternalTypeInfo] = {
-    val tree = new GoTree(pkg, CheckTree)
-=======
   def check(pkg: PPackage, sources: Vector[Source], context: Context = new Context, isMainContext: Boolean = false)(config: Config): Either[Vector[VerifierError], TypeInfo with ExternalTypeInfo] = {
     val tree = new GoTree(pkg)
->>>>>>> c3ee4585
     //    println(program.declarations.head)
     //    println("-------------------")
     //    println(tree)
