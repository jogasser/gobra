--- conflicted
+++ resolved
@@ -93,11 +93,8 @@
        | _: PBinaryExp
        | _: PUnfolding
        | _: PLength
-<<<<<<< HEAD
        | _: PCapacity
-=======
        | _: PLiteral
->>>>>>> 0df3bbaf
     => noMessages
 
     case n@ ( // these are just suggestions for now. We will have to adapt then, when we decide on proper ghost separation rules.
