--- conflicted
+++ resolved
@@ -97,13 +97,9 @@
 
   private def addTransitiveDeps(r: SymbolTable.Regular): Unit = {
     def checkedNodesFromFuncSpec(spec: PFunctionSpec): Vector[PNode] =
-<<<<<<< HEAD
-      spec.pres ++ spec.posts ++ (spec.pres ++ spec.posts) flatMap allChildren
-=======
       spec.pres ++ spec.posts ++ (spec.pres ++ spec.posts).flatMap(_.subNodes)
         // TODO: check why this causes node not in tree exception
         // (try { (spec.pres ++ spec.posts) flatMap allChildren } catch { case e => Seq.empty })
->>>>>>> 77d17ea0
 
     def handleNodes(checkedNodes: Vector[PNode]): Unit = {
       checkedNodes.foreach {
