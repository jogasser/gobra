--- conflicted
+++ resolved
@@ -74,10 +74,10 @@
     * Shows the Goified version of the function / method specification
     */
   override def showSpec(spec: PSpecification): Doc = spec match {
-<<<<<<< HEAD
-    case PFunctionSpec(pres, posts, terminationMeasure, isPure) =>
+    case PFunctionSpec(pres, preserves, posts, terminationMeasure, isPure) =>
       (if (isPure) specComment <+> showPure else emptyDoc) <>
       hcat(pres map (p => specComment <+> showPre(p) <> line)) <>
+      hcat(preserves map (p => specComment <+> showPreserves(p) <> line)) <>
       hcat(posts map (p => specComment <+> showPost(p) <> line)) <>
       (terminationMeasure match {
         case Some(measure) => {
@@ -116,16 +116,6 @@
         }
         case None => emptyDoc
       })
-=======
-    case PFunctionSpec(pres, preserves, posts, isPure) =>
-      (if (isPure) specComment <+> showPure else emptyDoc) <>
-      hcat(pres map (p => specComment <+> showPre(p) <> line)) <>
-      hcat(preserves map (p => specComment <+> showPreserves(p) <> line)) <>
-      hcat(posts map (p => specComment <+> showPost(p) <> line))
-
-    case PLoopSpec(inv) =>
-      hcat(inv map (p => specComment <+> showInv(p) <> line))
->>>>>>> 90860a5d
   }
 
   /**
@@ -159,11 +149,7 @@
           rec,
           getActualParams(args),
           getActualResult(res),
-<<<<<<< HEAD
-          PFunctionSpec(Vector.empty, Vector.empty,Option.empty),
-=======
-          PFunctionSpec(Vector.empty, Vector.empty, Vector.empty),
->>>>>>> 90860a5d
+          PFunctionSpec(Vector.empty, Vector.empty, Vector.empty, Option.empty),
           body
         )
       )
@@ -175,11 +161,7 @@
           id,
           getActualParams(args),
           getActualResult(res),
-<<<<<<< HEAD
-          PFunctionSpec(Vector.empty, Vector.empty,Option.empty),
-=======
-          PFunctionSpec(Vector.empty, Vector.empty, Vector.empty),
->>>>>>> 90860a5d
+          PFunctionSpec(Vector.empty, Vector.empty, Vector.empty, Option.empty),
           body
         )
       )
