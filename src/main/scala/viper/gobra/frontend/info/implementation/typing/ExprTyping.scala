// This Source Code Form is subject to the terms of the Mozilla Public
// License, v. 2.0. If a copy of the MPL was not distributed with this
// file, You can obtain one at http://mozilla.org/MPL/2.0/.
//
// Copyright (c) 2011-2020 ETH Zurich.

package viper.gobra.frontend.info.implementation.typing

import org.bitbucket.inkytonik.kiama.util.Messaging.{Messages, check, error, noMessages}
import viper.gobra.ast.frontend._
import viper.gobra.ast.frontend.{AstPattern => ap}
import viper.gobra.frontend.info.base.SymbolTable.SingleConstant
import viper.gobra.frontend.info.base.Type._
import viper.gobra.frontend.info.implementation.TypeInfoImpl

trait ExprTyping extends BaseTyping { this: TypeInfoImpl =>

  import viper.gobra.util.Violation._

  val INT_TYPE: Type = IntT(config.typeBounds.Int)
  val UNTYPED_INT_CONST: Type = IntT(config.typeBounds.UntypedConst)
  // default type of unbounded integer constant expressions when they must have a type
  val DEFAULT_INTEGER_TYPE: Type = INT_TYPE

  lazy val wellDefExprAndType: WellDefinedness[PExpressionAndType] = createWellDef {

    case _: PNamedOperand => noMessages // no checks to avoid cycles

    case n: PDeref =>
      resolve(n) match {
        case Some(p: ap.Deref) =>
          exprType(p.base) match {
            case Single(PointerT(_)) => noMessages
            case t => error(n, s"expected pointer type but got $t")
          }

        case Some(_: ap.PointerType) => noMessages

        case _ => violation("Deref should always resolve to either the deref or pointer type pattern")
      }

    case n: PDot =>
      resolve(n) match {
        case Some(_: ap.FieldSelection) => noMessages
        case Some(_: ap.ReceivedMethod) => noMessages
        case Some(_: ap.ReceivedPredicate) => noMessages
        case Some(_: ap.MethodExpr) => noMessages
        case Some(_: ap.PredicateExpr) => noMessages
        // imported members, we simply assume that they are wellformed (and were checked in the other package's context)
        case Some(_: ap.Constant) => noMessages
        case Some(_: ap.Function) => noMessages
        case Some(_: ap.NamedType) => noMessages
        case Some(_: ap.Predicate) => noMessages
        // TODO: fully supporting packages results in further options: global variable
        // built-in members
        case Some(p: ap.BuiltInReceivedMethod) => memberType(p.symb) match {
          case t: AbstractType => t.messages(n, Vector(exprType(p.recv)))
          case t => error(n, s"expected an AbstractType for built-in method but got $t")
        }
        case Some(p: ap.BuiltInReceivedPredicate) => memberType(p.symb) match {
          case t: AbstractType => t.messages(n, Vector(exprType(p.recv)))
          case t => error(n, s"expected an AbstractType for built-in mpredicate but got $t")
        }
        case Some(p: ap.BuiltInMethodExpr) => memberType(p.symb) match {
          case t: AbstractType => t.messages(n, Vector(symbType(p.typ)))
          case t => error(n, s"expected an AbstractType for built-in method but got $t")
        }
        case Some(p: ap.BuiltInPredicateExpr) => memberType(p.symb) match {
          case t: AbstractType => t.messages(n, Vector(symbType(p.typ)))
          case t => error(n, s"expected an AbstractType for built-in mpredicate but got $t")
        }

        case _ => error(n, s"expected field selection, method or predicate with a receiver, method expression, predicate expression, an imported member or a built-in member, but got $n")
      }
  }

  lazy val exprAndTypeType: Typing[PExpressionAndType] = createTyping[PExpressionAndType] {
    case n: PNamedOperand =>
      exprOrType(n).fold(x => idType(x.asInstanceOf[PNamedOperand].id), _ => SortT)

    case n: PDeref =>
      resolve(n) match {
        case Some(p: ap.Deref) =>
          exprType(p.base) match {
            case Single(PointerT(t)) => t
            case t => violation(s"expected pointer but got $t")
          }
        case Some(_: ap.PointerType) => SortT
        case _ => violation("Deref should always resolve to either the deref or pointer type pattern")
      }

    case n: PDot =>
      resolve(n) match {
        case Some(p: ap.FieldSelection) => memberType(p.symb)
        case Some(p: ap.ReceivedMethod) => memberType(p.symb)
        case Some(p: ap.ReceivedPredicate) => memberType(p.symb)

        case Some(p: ap.MethodExpr) => memberType(p.symb) match {
          case f: FunctionT => extendFunctionType(f, typeSymbType(p.typ))
          case t => violation(s"a method should be typed to a function type, but got $t")
        }

        case Some(p: ap.PredicateExpr) => memberType(p.symb) match {
          case f: FunctionT => extendFunctionType(f, typeSymbType(p.typ))
          case t => violation(s"a predicate should be typed to a function type, but got $t")
        }

        // imported members, we simply assume that they are wellformed (and were checked in the other package's context)
        case Some(p: ap.Constant) => p.symb match {
          case sc: SingleConstant => sc.context.typ(sc.idDef)
          case _ => ???
        }
        case Some(p: ap.Function) => FunctionT(p.symb.args map p.symb.context.typ, p.symb.context.typ(p.symb.result))
        case Some(_: ap.NamedType) => SortT
        case Some(p: ap.Predicate) => FunctionT(p.symb.args map p.symb.context.typ, AssertionT)

        // TODO: fully supporting packages results in further options: global variable

        // built-in members
        case Some(p: ap.BuiltInReceivedMethod) => memberType(p.symb) match {
          case t: AbstractType =>
            val recvType = exprType(p.recv)
            if (t.typing.isDefinedAt(Vector(recvType))) t.typing(Vector(recvType))
            else violation(s"expected AbstractType to be defined for $recvType")
          case t => violation(s"a built-in method should be typed to a AbstractType, but got $t")
        }
        case Some(p: ap.BuiltInReceivedPredicate) => memberType(p.symb) match {
          case t: AbstractType =>
            val recvType = exprType(p.recv)
            if (t.typing.isDefinedAt(Vector(recvType))) t.typing(Vector(recvType))
            else violation(s"expected AbstractType to be defined for $recvType")
          case t => violation(s"a built-in mpredicate should be typed to a AbstractType, but got $t")
        }
        case Some(p: ap.BuiltInMethodExpr) => memberType(p.symb) match {
          case t: AbstractType =>
            val recvType = typeSymbType(p.typ)
            if (t.typing.isDefinedAt(Vector(recvType))) extendFunctionType(t.typing(Vector(recvType)), recvType)
            else violation(s"expected AbstractType to be defined for $recvType")
          case t => violation(s"a built-in method should be typed to a AbstractType, but got $t")
        }
        case Some(p: ap.BuiltInPredicateExpr) => memberType(p.symb) match {
          case t: AbstractType =>
            val recvType = typeSymbType(p.typ)
            if (t.typing.isDefinedAt(Vector(recvType))) extendFunctionType(t.typing(Vector(recvType)), recvType)
            else violation(s"expected AbstractType to be defined for $recvType")
          case t => violation(s"a built-in mpredicate should be typed to a AbstractType, but got $t")
        }

        case p => violation(s"expected field selection, method or predicate with a receiver, method expression, or predicate expression pattern, but got $p")
      }

  }(wellDefExprAndType)

  def exprOrTypeType(n: PExpressionOrType): Type = n match {
    case n: PExpression => exprType(n)
    case _: PType => SortT
  }


  /** checks that argument is not a type. The argument might still be an assertion. */
  lazy val isExpr: WellDefinedness[PExpressionOrType] = createWellDef[PExpressionOrType] { n: PExpressionOrType =>
    val isExprCondition = exprOrType(n).isLeft
    error(n, s"expected expression, but got $n", !isExprCondition)
  }

  lazy val wellDefAndExpr: WellDefinedness[PExpression] = createWellDef { n =>
    wellDefExpr(n).out ++ isExpr(n).out
  }

  implicit lazy val wellDefExpr: WellDefinedness[PExpression] = createWellDef {
    case expr: PActualExpression => wellDefActualExpr(expr)
    case expr: PGhostExpression  => wellDefGhostExpr(expr)
  }

  private def wellDefActualExpr(expr: PActualExpression): Messages = expr match {

    case _: PBoolLit | _: PNilLit => noMessages

    case n: PIntLit => numExprWithinTypeBounds(n)

    case n@PCompositeLit(t, lit) =>
      val simplifiedT = t match {
        case PImplicitSizeArrayType(elem) => ArrayT(lit.elems.size, typeSymbType(elem))
        case t: PType => typeSymbType(t)
      }
      literalAssignableTo.errors(lit, simplifiedT)(n)

    case _: PFunctionLit => noMessages

    case n: PInvoke => (exprOrType(n.base), resolve(n)) match {

      case (Right(_), Some(p: ap.Conversion)) => // requires single argument and the expression has to be convertible to target type
        val msgs = error(n, "expected a single argument", p.arg.size != 1)
        if (msgs.nonEmpty) msgs
        else convertibleTo.errors(exprType(p.arg.head), typeSymbType(p.typ))(n) ++ isExpr(p.arg.head).out

      case (Left(callee), Some(_: ap.FunctionCall)) => // arguments have to be assignable to function
        exprType(callee) match {
          case FunctionT(args, _) => // TODO: add special assignment
            if (n.args.isEmpty && args.isEmpty) noMessages
            else multiAssignableTo.errors(n.args map exprType, args)(n) ++ n.args.flatMap(isExpr(_).out)
          case t: AbstractType => t.messages(n, n.args map exprType)
          case t => error(n, s"type error: got $t but expected function type or AbstractType")
        }

      case (Left(callee), Some(p: ap.PredicateCall)) => // TODO: Maybe move case to other file
        val pureReceiverMsgs = p.predicate match {
          case _: ap.Predicate => noMessages
          case _: ap.PredicateExpr => noMessages
          case _: ap.BuiltInPredicate => noMessages
          case _: ap.BuiltInPredicateExpr => noMessages
          case rp: ap.ReceivedPredicate => isPureExpr(rp.recv)
          case brp: ap.BuiltInReceivedPredicate => isPureExpr(brp.recv)
        }
        val pureArgsMsgs = p.args.flatMap(isPureExpr)
        val argAssignMsgs = exprType(callee) match {
          case FunctionT(args, _) => // TODO: add special assignment
            if (n.args.isEmpty && args.isEmpty) noMessages
            else multiAssignableTo.errors(n.args map exprType, args)(n) ++ n.args.flatMap(isExpr(_).out)
          case t: AbstractType => t.messages(n, n.args map exprType)
          case t => error(n, s"type error: got $t but expected function type or AbstractType")
        }
        pureReceiverMsgs ++ pureArgsMsgs ++ argAssignMsgs

      case (Left(callee), Some(_:ap.PredExprInstance)) =>
        exprType(callee) match {
          case PredT(args) =>
            if (n.args.isEmpty && args.isEmpty) noMessages
            else multiAssignableTo.errors(n.args map exprType, args)(n) ++ n.args.flatMap(isExpr(_).out)
        }

      case _ => error(n, s"expected a call to a conversion, function, or predicate, but got $n")
    }

    case n@PIndexedExp(base, index) =>
      isExpr(base).out ++ isExpr(index).out ++
        ((exprType(base), exprType(index)) match {
          case (ArrayT(l, _), IntT(_)) =>
            val idxOpt = intConstantEval(index)
            error(n, s"index $index is out of bounds", !idxOpt.forall(i => i >= 0 && i < l))

          case (PointerT(ArrayT(l, _)), IntT(_)) =>
            val idxOpt = intConstantEval(index)
            error(n, s"index $index is out of bounds", !idxOpt.forall(i => i >= 0 && i < l))

          case (SequenceT(_), IntT(_)) =>
            noMessages

          case (SliceT(_), IntT(_)) =>
            noMessages

          case (MapT(key, _), indexT) =>
            error(n, s"$indexT is not assignable to map key of $key", !assignableTo(indexT, key))

          case (bt, it) => error(n, s"$it index is not a proper index of $bt")
        })


    case n@PSliceExp(base, low, high, cap) => isExpr(base).out ++
      low.fold(noMessages)(isExpr(_).out) ++
      high.fold(noMessages)(isExpr(_).out) ++
      cap.fold(noMessages)(isExpr(_).out) ++
      ((exprType(base), low map exprType, high map exprType, cap map exprType) match {
        case (ArrayT(l, _), None | Some(IntT(_)), None | Some(IntT(_)), None | Some(IntT(_))) =>
          val (lowOpt, highOpt, capOpt) = (low map intConstantEval, high map intConstantEval, cap map intConstantEval)
          error(n, s"index $low is out of bounds", !lowOpt.forall(_.forall(i => 0 <= i && i <= l))) ++
            error(n, s"index $high is out of bounds", !highOpt.forall(_.forall(i => 0 <= i && i <= l))) ++
            error(n, s"index $cap is out of bounds", !capOpt.forall(_.forall(i => 0 <= i && i <= l))) ++
            error(n, s"array $base is not addressable", !addressable(base))

        case (SequenceT(_), lowT, highT, capT) => {
          lowT.fold(noMessages)(t => error(low, s"expected an integer but found $t", !t.isInstanceOf[IntT])) ++
            highT.fold(noMessages)(t => error(high, s"expected an integer but found $t", !t.isInstanceOf[IntT])) ++
            error(cap, "sequence slice expressions do not allow specifying a capacity", capT.isDefined)
        }

        case (PointerT(ArrayT(l, _)), None | Some(IntT(_)), None | Some(IntT(_)), None | Some(IntT(_))) =>
          val (lowOpt, highOpt, capOpt) = (low map intConstantEval, high map intConstantEval, cap map intConstantEval)
          error(n, s"index $low is out of bounds", !lowOpt.forall(_.forall(i => i >= 0 && i < l))) ++
            error(n, s"index $high is out of bounds", !highOpt.forall(_.forall(i => i >= 0 && i < l))) ++
            error(n, s"index $cap is out of bounds", !capOpt.forall(_.forall(i => i >= 0 && i <= l)))

        case (SliceT(_), None | Some(IntT(_)), None | Some(IntT(_)), None | Some(IntT(_))) => //noMessages
          val lowOpt = low.map(intConstantEval)
          error(n, s"index $low is negative", !lowOpt.forall(_.forall(i => 0 <= i)))

        case (bt, lt, ht, ct) => error(n, s"invalid slice with base $bt and indexes $lt, $ht, and $ct")
      })

    case n@PTypeAssertion(base, typ) =>
      isExpr(base).out ++ isType(typ).out ++
        (exprType(base) match {
          case t: InterfaceT =>
            val at = typeSymbType(typ)
            error(n, s"type error: expression $base of type $at does not implement $typ", !implements(at, t))
          case t => error(n, s"type error: got $t expected interface")
        })

    case n@PReceive(e) => isExpr(e).out ++ (exprType(e) match {
      case ChannelT(_, ChannelModus.Bi | ChannelModus.Recv) => noMessages
      case t => error(n, s"expected receive-permitting channel but got $t")
    })

    case n@PReference(e) => isExpr(e).out ++ effAddressable.errors(e)(n)

    case n@PNegation(e) => isExpr(e).out ++ assignableTo.errors(exprType(e), BooleanT)(n)

    case n: PBinaryExp[_,_] =>
        (n, exprOrTypeType(n.left), exprOrTypeType(n.right)) match {
          case (_: PEquals | _: PUnequals, l, r) => comparableTypes.errors(l, r)(n)
          case (_: PAnd | _: POr, l, r) => assignableTo.errors(l, AssertionT)(n) ++ assignableTo.errors(r, AssertionT)(n)
          case (_: PLess | _: PAtMost | _: PGreater | _: PAtLeast, l, r) =>
            assignableTo.errors(l, UNTYPED_INT_CONST)(n) ++ assignableTo.errors(r, UNTYPED_INT_CONST)(n)
          case (_: PAdd | _: PSub | _: PMul | _: PMod | _: PDiv, l, r) =>
            assignableTo.errors(l, UNTYPED_INT_CONST)(n) ++ assignableTo.errors(r, UNTYPED_INT_CONST)(n) ++
              numExprWithinTypeBounds(n.asInstanceOf[PNumExpression])
          case (_, l, r) => error(n, s"$l and $r are invalid type arguments for $n")
        }

    case n: PUnfolding => isExpr(n.op).out ++ isPureExpr(n.op) ++
      error(
        n.pred,
        s"unfolding predicate expression instance ${n.pred} not supported",
        resolve(n.pred.pred).exists(_.isInstanceOf[ap.PredExprInstance]))

    case PLength(op) => isExpr(op).out ++ {
      exprType(op) match {
        case _: ArrayT | _: SliceT => noMessages
        case _: SequenceT => isPureExpr(op)
        case typ => error(op, s"expected an array, sequence or slice type, but got $typ")
      }
    }

    case PCapacity(op) => isExpr(op).out ++ {
      exprType(op) match {
        case _: ArrayT | _: SliceT => noMessages
        case typ => error(op, s"expected an array or slice type, but got $typ")
      }
    }

    case _: PNew => noMessages

    case m@PMake(typ, args) =>
      args.flatMap { arg =>
        assignableTo.errors(exprType(arg), INT_TYPE)(arg) ++
          error(arg, s"arguments to make must be non-negative", intConstantEval(arg).exists(_ < 0))
      } ++ (typ match {
        case _: PSliceType =>
          error(m, s"too many arguments to make($typ)", args.length > 2) ++
            error(m, s"missing len argument to make($typ)", args.isEmpty) ++
            check(args){
              case args if args.length == 2 =>
                val maybeLen = intConstantEval(args(0))
                val maybeCap = intConstantEval(args(1))
                error(m, s"len larger than cap in make($typ)", maybeLen.isDefined && maybeCap.isDefined && maybeLen.get > maybeCap.get)
            }

        case _: PChannelType | _: PMapType =>
          error(m, s"too many arguments passed to make($typ)", args.length > 1)

        case _ => error(typ, s"cannot make type $typ")
      })

    case PBlankIdentifier() => noMessages

<<<<<<< HEAD
    case p@PPredConstructor(base, _) => {
      def wellTypedApp(base: PPredConstructorBase): Messages = predConstructorBaseType(base) match {
        case FunctionT(args, AssertionT) =>
          val unappliedPositions = p.args.zipWithIndex.filter(_._1.isEmpty).map(_._2)
          val givenArgs = p.args.zipWithIndex.filterNot(x => unappliedPositions.contains(x._2)).map(_._1.get)
          val expectedArgs = args.zipWithIndex.filterNot(x => unappliedPositions.contains(x._2)).map(_._1)
          if (givenArgs.isEmpty && expectedArgs.isEmpty) {
            noMessages
          } else {
            multiAssignableTo.errors(givenArgs map exprType, expectedArgs)(p) ++
              p.args.flatMap(x => x.map(isExpr(_).out).getOrElse(noMessages))
          }
        case t => error(p, s"expected base of function type, got ${base.id} of type $t")
      }

      def validBase(base: PPredConstructorBase): Messages = base match {
        case PFPredBase(_) => noMessages
        case base: PDottedBase => resolve(base.recvWithId) match {
          case Some(_: ap.PredicateExpr) =>
            error(base, s"predicate expressions are not valid bases of predicate constructors")
          case Some(_: ap.Predicate | _: ap.ReceivedPredicate) => noMessages
          case _ => error(base.recvWithId, s"invalid base $base for predicate constructor")
=======
    case p@PPredConstructor(base, _) => base match {
      case base@(_: PFPredBase | _:PMPredBase) =>
        idType(base.id) match {
          case FunctionT(args, AssertionT) =>
            val unappliedPositions = p.args.zipWithIndex.filter(_._1.isEmpty).map(_._2)
            val givenArgs = p.args.zipWithIndex.filterNot(x => unappliedPositions.contains(x._2)).map(_._1.get)
            val expectedArgs = args.zipWithIndex.filterNot(x => unappliedPositions.contains(x._2)).map(_._1)
            if(givenArgs.isEmpty && expectedArgs.isEmpty) {
              noMessages
            } else {
              multiAssignableTo.errors(givenArgs map exprType, expectedArgs)(p) ++
                p.args.flatMap(x => x.map(isExpr(_).out).getOrElse(noMessages))
            }
          case abstractT: AbstractType =>
            // contextual information would be necessary to predict the constructor's return type (i.e. to find type of unapplied arguments)
            // right now we only support fully applied arguments for built-in predicates
            val givenArgs = p.args.flatten
            if (givenArgs.length != p.args.length) {
              error(p, s"partial application is not supported for built-in predicates")
            } else {
              val givenArgTypes = givenArgs map exprType
              val msgs = abstractT.messages(p, givenArgTypes)
              if (msgs.nonEmpty) {
                msgs
              } else {
                // the typing function should be defined for these arguments as `msgs` is empty
                abstractT.typing(givenArgTypes) match {
                  case FunctionT(args, AssertionT) =>
                    if (givenArgs.isEmpty && args.isEmpty) {
                      noMessages
                    } else {
                      multiAssignableTo.errors(givenArgs map exprType, args)(p) ++
                        p.args.flatMap(x => x.map(isExpr(_).out).getOrElse(noMessages))
                    }
                  case t => error(p, s"expected function type for resolved AbstractType but got $t")
                }
              }
            }
          case t => error(p, s"expected base of function type, got ${base.id} of type $t", !t.isInstanceOf[FunctionT])
>>>>>>> d29f8982
        }
      }

      validBase(base) ++ wellTypedApp(base)
    }

    case n: PExpressionAndType => wellDefExprAndType(n).out
  }

  private def numExprWithinTypeBounds(num: PNumExpression): Messages = {
    val typ = intExprType(num)
    if (typ == UNTYPED_INT_CONST) {
      val typCtx = getNonInterfaceTypeFromCtxt(num)
      typCtx.map(assignableWithinBounds.errors(_, num)(num)).getOrElse(noMessages)
    } else {
      assignableWithinBounds.errors(typ, num)(num)
    }
  }

  lazy val exprType: Typing[PExpression] = createTyping {
    case expr: PActualExpression => actualExprType(expr)
    case expr: PGhostExpression => ghostExprType(expr)
  }

  private def actualExprType(expr: PActualExpression): Type = expr match {

    case _: PBoolLit => BooleanT

    case _: PNilLit => NilType

    case cl: PCompositeLit => expectedCompositeLitType(cl)

    case PFunctionLit(args, r, _) =>
      FunctionT(args map miscType, miscType(r))

    case n: PInvoke => (exprOrType(n.base), resolve(n)) match {
      case (Right(_), Some(p: ap.Conversion)) => typeSymbType(p.typ)
      case (Left(_), Some(_: ap.PredExprInstance)) =>
        // a PInvoke on a predicate expression instance must fully apply the predicate arguments
        AssertionT
      case (Left(callee), Some(_: ap.FunctionCall | _: ap.PredicateCall)) =>
        exprType(callee) match {
          case FunctionT(_, res) => res
          case t: AbstractType =>
            val argTypes = n.args map exprType
            if (t.typing.isDefinedAt(argTypes)) t.typing(argTypes)
            else violation(s"expected typing function in AbstractType to be defined for $argTypes")
          case t => violation(s"expected function type or AbstractType but got $t")
        }
      case p => violation(s"expected conversion, function call, predicate call, or predicate expression instance, but got $p")
    }

    case PIndexedExp(base, index) => (exprType(base), exprType(index)) match {
      case (ArrayT(_, elem), IntT(_)) => elem
      case (PointerT(ArrayT(_, elem)), IntT(_)) => elem
      case (SequenceT(elem), IntT(_)) => elem
      case (SliceT(elem), IntT(_)) => elem
      case (MapT(key, elem), indexT) if assignableTo(indexT, key) =>
        InternalSingleMulti(elem, InternalTupleT(Vector(elem, BooleanT)))
      case (bt, it) => violation(s"$it is not a valid index for the the base $bt")
    }

    case PSliceExp(base, low, high, cap) => (exprType(base), low map exprType, high map exprType, cap map exprType) match {
      case (ArrayT(_, elem), None | Some(IntT(_)), None | Some(IntT(_)), None | Some(IntT(_))) if addressable(base) => SliceT(elem)
      case (PointerT(ArrayT(_, elem)), None | Some(IntT(_)), None | Some(IntT(_)), None | Some(IntT(_))) => SliceT(elem)
      case (SequenceT(elem), None | Some(IntT(_)), None | Some(IntT(_)), None) => SequenceT(elem)
      case (SliceT(elem), None | Some(IntT(_)), None | Some(IntT(_)), None | Some(IntT(_))) => SliceT(elem)
      case (bt, lt, ht, ct) => violation(s"invalid slice with base $bt and indexes $lt, $ht, and $ct")
    }

    case PTypeAssertion(_, typ) =>
      val resT = typeSymbType(typ)
      InternalSingleMulti(resT, InternalTupleT(Vector(resT, BooleanT)))

    case PReceive(e) => exprType(e) match {
      case ChannelT(elem, ChannelModus.Bi | ChannelModus.Recv) =>
        InternalSingleMulti(elem, InternalTupleT(Vector(elem, BooleanT)))
      case t => violation(s"expected receive-permitting channel but got $t")
    }

    case PReference(exp) if effAddressable(exp) => PointerT(exprType(exp))

    case n: PAnd => // is boolean if left and right argument are boolean, otherwise is an assertion
      val lt = exprType(n.left)
      val rt = exprType(n.right)
      if (assignableTo(lt, BooleanT) && assignableTo(rt, BooleanT)) BooleanT else AssertionT

    case _: PNegation | _: PEquals | _: PUnequals | _: POr |
         _: PLess | _: PAtMost | _: PGreater | _: PAtLeast =>
      BooleanT

    case _: PLength => INT_TYPE

    case _: PCapacity => INT_TYPE

    case exprNum: PNumExpression =>
      val typ = intExprType(exprNum)
      if (typ == UNTYPED_INT_CONST) getNonInterfaceTypeFromCtxt(exprNum).getOrElse(typ) else typ

    case n: PUnfolding => exprType(n.op)

    case n: PExpressionAndType => exprAndTypeType(n)

    case b: PBlankIdentifier => getBlankIdType(b)

    case PNew(typ) => PointerT(typeSymbType(typ))

    case PMake(typ, _) => typeSymbType(typ)

    case PPredConstructor(base, args) =>
      base match {
        case PFPredBase(id) =>
<<<<<<< HEAD
          val idT = idType(id)
          PredT(idT.asInstanceOf[FunctionT].args.zip(args).collect{ case (typ, None) => typ })
        case p: PDottedBase => resolve(p.recvWithId) match {
          case Some(_: ap.Predicate) =>
            val recvWithIdT = exprOrTypeType(p.recvWithId)
            PredT(recvWithIdT.asInstanceOf[FunctionT].args.zip(args).collect{ case (typ, None) => typ })
          case Some(_: ap.ReceivedPredicate) =>
            val recvWithIdT = exprOrTypeType(p.recvWithId)
            PredT(recvWithIdT.asInstanceOf[FunctionT].args.tail.zip(args).collect{ case (typ, None) => typ })
          case Some(_: ap.PredicateExpr) =>
            violation("predicate expressions are not supported in predicate constructors")
          case _ => violation(s"unexpected base $base for predicate constructor")
        }
=======
          idType(id) match {
            case FunctionT(fnArgs, AssertionT) =>
              PredT(fnArgs.zip(args).collect{ case (typ, None) => typ })
            case _: AbstractType =>
              PredT(Vector()) // because partial application is not supported yet for built-in predicates
            case t => violation(s"expected function or AbstractType for base of a predicate constructor but got $t")
          }
        case p: PMPredBase =>
          idType(p.id) match {
            case FunctionT(fnArgs, AssertionT) =>
              // ignore first entry of fnArgs as this corresponds to the receiver (which cannot be unapplied)
              PredT(fnArgs.tail.zip(args).collect{ case (typ, None) => typ })
            case _: AbstractType =>
              PredT(Vector()) // because partial application is not supported yet for built-in predicates
            case t => violation(s"expected function or AbstractType for base of a predicate constructor but got $t")
          }
>>>>>>> d29f8982
      }


    case e => violation(s"unexpected expression $e")
  }

  private def predConstructorBaseType(base: PPredConstructorBase): Type = base match {
    case PDottedBase(recvWithId) => exprOrTypeType(recvWithId)
    case PFPredBase(id) => idType(id)
  }

  /** Returns a non-interface type that is implied by the context if the numeric expression is an untyped
    * constant expression. It ignores interface types. This is useful to check the bounds of constant expressions when
    * they are assigned to a variable of an interface type. For those cases, we need to obtain the numeric type of the
    * expression.
    */
  private def getNonInterfaceTypeFromCtxt(expr: PNumExpression): Option[Type] = {
    // if an unbounded integer constant expression is assigned to an interface type,
    // then it has the default type
    def defaultTypeIfInterface(t: Type) : Type = {
      if (t.isInstanceOf[InterfaceT]) DEFAULT_INTEGER_TYPE else t
    }
    getTypeFromCtxt(expr).map(defaultTypeIfInterface)
  }

  /** Returns the type that is implied by the context if the numeric expression is an untyped
    * constant expression.
    */
  private def getTypeFromCtxt(expr: PNumExpression): Option[Type] = {
    violation(
      intExprType(expr) == UNTYPED_INT_CONST,
      s"expression $expr must have type $UNTYPED_INT_CONST in order to be passed to getNonInterfaceTypeFromCtxt"
    )

    expr match {
      case tree.parent(p) => p match {
        case PShortVarDecl(rights, lefts, _) =>
          val index = rights.indexOf(expr)
          val iden = lefts(index)
          val isDeclaration = iden == PWildcard() || isDef(lefts(index).asInstanceOf[PIdnUnk])
          // if the var is already defined and has a non-interface type T, expr must be of type T. Otherwise,
          // expr must have the default type (Int)
          if (isDeclaration) {
            Some(DEFAULT_INTEGER_TYPE)
          } else {
            val idenType = idType(iden)
            Some(idenType)
          }

        case PAssignmentWithOp(_, _, pAssignee) => Some(exprType(pAssignee))

        case PAssignment(rights, lefts) =>
          val index = rights.indexOf(expr)
          lefts(index) match {
            case PBlankIdentifier() =>
              // if no type is specified, integer constants have the default type
              Some(DEFAULT_INTEGER_TYPE)
            case x => Some(exprType(x))
          }

        // if no type is specified, integer expressions default to unbounded integer in const declarations;
        // there is no need to handle interface types because they are not allowed in constant declarations
        case PConstDecl(typ, _, _) => typ map typeSymbType orElse Some(UNTYPED_INT_CONST)

        // if no type is specified, integer expressions have default type in var declarations
        case PVarDecl(typ, _, _, _) => typ map (x => typeSymbType(x))

        case _: PMake => Some(INT_TYPE)

        case n: PInvoke => resolve(n) match {
          case Some(ap.FunctionCall(callee, args)) =>
            val index = args.indexOf(expr)
            callee match {
              case f: ap.Function => Some(typeSymbType(f.symb.args(index).typ))
              case _ => None
            }

          case Some(ap.PredicateCall(pred, args)) =>
            val index = args.indexOf(expr)
            pred match {
              case p: ap.Predicate => Some(typeSymbType(p.symb.args(index).typ))
              case _ => None
            }

          case Some(_: ap.PredExprInstance) => ??? // TODO

          case _ => None
        }

        // expr has the default type if it appears in any other kind of statement
        case x if x.isInstanceOf[PStatement] => Some(DEFAULT_INTEGER_TYPE)

        case _ => None
      }
    }
  }

  def getBlankIdType(b: PBlankIdentifier): Type = b match {
    case tree.parent(p) => p match {
      case PAssignment(right, left) => getBlankAssigneeType(b, left, right)
      case PAssForRange(_, _, _) => ??? // TODO: implement when for range statements are supported
      case PSelectAssRecv(_, _, _) => ??? // TODO: implement when select statements are supported
      case x => violation("blank identifier not supported in node " + x)
    }
  }

  private def intExprType(expr: PNumExpression): Type = expr match {
    case _: PIntLit => UNTYPED_INT_CONST

    case _: PLength | _: PCapacity => INT_TYPE

    case bExpr: PBinaryExp[_,_] =>
      val typeLeft = exprOrTypeType(bExpr.left)
      val typeRight = exprOrTypeType(bExpr.right)
      typeMerge(typeLeft, typeRight).getOrElse(UnknownType)
  }

  def expectedCompositeLitType(lit: PCompositeLit): Type = lit.typ match {
    case i: PImplicitSizeArrayType => ArrayT(lit.lit.elems.size, typeSymbType(i.elem))
    case t: PType => typeSymbType(t)
  }

  private[typing] def wellDefIfConstExpr(expr: PExpression): Messages = typ(expr) match {
    case BooleanT => error(expr, s"expected constant boolean expression", boolConstantEval(expr).isEmpty)
    case typ if underlyingType(typ).isInstanceOf[IntT] => error(expr, s"expected constant int expression", intConstantEval(expr).isEmpty)
    case _ => error(expr, s"expected a constant expression")
  }
}<|MERGE_RESOLUTION|>--- conflicted
+++ resolved
@@ -363,7 +363,6 @@
 
     case PBlankIdentifier() => noMessages
 
-<<<<<<< HEAD
     case p@PPredConstructor(base, _) => {
       def wellTypedApp(base: PPredConstructorBase): Messages = predConstructorBaseType(base) match {
         case FunctionT(args, AssertionT) =>
@@ -376,6 +375,33 @@
             multiAssignableTo.errors(givenArgs map exprType, expectedArgs)(p) ++
               p.args.flatMap(x => x.map(isExpr(_).out).getOrElse(noMessages))
           }
+
+        case abstractT: AbstractType =>
+          // contextual information would be necessary to predict the constructor's return type (i.e. to find type of unapplied arguments)
+          // right now we only support fully applied arguments for built-in predicates
+          val givenArgs = p.args.flatten
+          if (givenArgs.length != p.args.length) {
+            error(p, s"partial application is not supported for built-in predicates")
+          } else {
+            val givenArgTypes = givenArgs map exprType
+            val msgs = abstractT.messages(p, givenArgTypes)
+            if (msgs.nonEmpty) {
+              msgs
+            } else {
+              // the typing function should be defined for these arguments as `msgs` is empty
+              abstractT.typing(givenArgTypes) match {
+                case FunctionT(args, AssertionT) =>
+                  if (givenArgs.isEmpty && args.isEmpty) {
+                    noMessages
+                  } else {
+                    multiAssignableTo.errors(givenArgs map exprType, args)(p) ++
+                      p.args.flatMap(x => x.map(isExpr(_).out).getOrElse(noMessages))
+                  }
+                case t => error(p, s"expected function type for resolved AbstractType but got $t")
+              }
+            }
+          }
+
         case t => error(p, s"expected base of function type, got ${base.id} of type $t")
       }
 
@@ -386,47 +412,6 @@
             error(base, s"predicate expressions are not valid bases of predicate constructors")
           case Some(_: ap.Predicate | _: ap.ReceivedPredicate) => noMessages
           case _ => error(base.recvWithId, s"invalid base $base for predicate constructor")
-=======
-    case p@PPredConstructor(base, _) => base match {
-      case base@(_: PFPredBase | _:PMPredBase) =>
-        idType(base.id) match {
-          case FunctionT(args, AssertionT) =>
-            val unappliedPositions = p.args.zipWithIndex.filter(_._1.isEmpty).map(_._2)
-            val givenArgs = p.args.zipWithIndex.filterNot(x => unappliedPositions.contains(x._2)).map(_._1.get)
-            val expectedArgs = args.zipWithIndex.filterNot(x => unappliedPositions.contains(x._2)).map(_._1)
-            if(givenArgs.isEmpty && expectedArgs.isEmpty) {
-              noMessages
-            } else {
-              multiAssignableTo.errors(givenArgs map exprType, expectedArgs)(p) ++
-                p.args.flatMap(x => x.map(isExpr(_).out).getOrElse(noMessages))
-            }
-          case abstractT: AbstractType =>
-            // contextual information would be necessary to predict the constructor's return type (i.e. to find type of unapplied arguments)
-            // right now we only support fully applied arguments for built-in predicates
-            val givenArgs = p.args.flatten
-            if (givenArgs.length != p.args.length) {
-              error(p, s"partial application is not supported for built-in predicates")
-            } else {
-              val givenArgTypes = givenArgs map exprType
-              val msgs = abstractT.messages(p, givenArgTypes)
-              if (msgs.nonEmpty) {
-                msgs
-              } else {
-                // the typing function should be defined for these arguments as `msgs` is empty
-                abstractT.typing(givenArgTypes) match {
-                  case FunctionT(args, AssertionT) =>
-                    if (givenArgs.isEmpty && args.isEmpty) {
-                      noMessages
-                    } else {
-                      multiAssignableTo.errors(givenArgs map exprType, args)(p) ++
-                        p.args.flatMap(x => x.map(isExpr(_).out).getOrElse(noMessages))
-                    }
-                  case t => error(p, s"expected function type for resolved AbstractType but got $t")
-                }
-              }
-            }
-          case t => error(p, s"expected base of function type, got ${base.id} of type $t", !t.isInstanceOf[FunctionT])
->>>>>>> d29f8982
         }
       }
 
@@ -537,40 +522,46 @@
     case PMake(typ, _) => typeSymbType(typ)
 
     case PPredConstructor(base, args) =>
+      val errorMessage: Any => String =
+        t => s"expected function or AbstractType for base of a predicate constructor but got $t"
+
       base match {
         case PFPredBase(id) =>
-<<<<<<< HEAD
-          val idT = idType(id)
-          PredT(idT.asInstanceOf[FunctionT].args.zip(args).collect{ case (typ, None) => typ })
-        case p: PDottedBase => resolve(p.recvWithId) match {
-          case Some(_: ap.Predicate) =>
-            val recvWithIdT = exprOrTypeType(p.recvWithId)
-            PredT(recvWithIdT.asInstanceOf[FunctionT].args.zip(args).collect{ case (typ, None) => typ })
-          case Some(_: ap.ReceivedPredicate) =>
-            val recvWithIdT = exprOrTypeType(p.recvWithId)
-            PredT(recvWithIdT.asInstanceOf[FunctionT].args.tail.zip(args).collect{ case (typ, None) => typ })
-          case Some(_: ap.PredicateExpr) =>
-            violation("predicate expressions are not supported in predicate constructors")
-          case _ => violation(s"unexpected base $base for predicate constructor")
-        }
-=======
           idType(id) match {
             case FunctionT(fnArgs, AssertionT) =>
               PredT(fnArgs.zip(args).collect{ case (typ, None) => typ })
             case _: AbstractType =>
               PredT(Vector()) // because partial application is not supported yet for built-in predicates
-            case t => violation(s"expected function or AbstractType for base of a predicate constructor but got $t")
+            case t => violation(errorMessage(t))
           }
-        case p: PMPredBase =>
-          idType(p.id) match {
-            case FunctionT(fnArgs, AssertionT) =>
-              // ignore first entry of fnArgs as this corresponds to the receiver (which cannot be unapplied)
-              PredT(fnArgs.tail.zip(args).collect{ case (typ, None) => typ })
-            case _: AbstractType =>
-              PredT(Vector()) // because partial application is not supported yet for built-in predicates
-            case t => violation(s"expected function or AbstractType for base of a predicate constructor but got $t")
-          }
->>>>>>> d29f8982
+
+        case p: PDottedBase => resolve(p.recvWithId) match {
+          case Some(_: ap.Predicate) =>
+            val recvWithIdT = exprOrTypeType(p.recvWithId)
+            recvWithIdT match {
+              case FunctionT(fnArgs, AssertionT) =>
+                PredT(fnArgs.zip(args).collect{ case (typ, None) => typ })
+              case _: AbstractType =>
+                PredT(Vector()) // because partial application is not supported yet for built-in predicates
+              case t => violation(errorMessage(t))
+            }
+
+          case Some(_: ap.ReceivedPredicate) =>
+            val recvWithIdT = exprOrTypeType(p.recvWithId)
+            recvWithIdT match {
+              case FunctionT(fnArgs, AssertionT) =>
+                // ignore first entry of fnArgs as this corresponds to the receiver (which cannot be unapplied)
+                PredT(fnArgs.tail.zip(args).collect{ case (typ, None) => typ })
+              case _: AbstractType =>
+                PredT(Vector()) // because partial application is not supported yet for built-in predicates
+              case t => violation(errorMessage(t))
+            }
+
+          case Some(_: ap.PredicateExpr) =>
+            violation("predicate expressions are not supported in predicate constructors")
+
+          case _ => violation(s"unexpected base $base for predicate constructor")
+        }
       }
 
 
