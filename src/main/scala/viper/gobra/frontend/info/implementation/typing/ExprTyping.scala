--- conflicted
+++ resolved
@@ -134,14 +134,14 @@
         case Some(p: ap.BuiltInMethodExpr) => memberType(p.symb) match {
           case t: SingleAuxType =>
             val recvType = typeSymbType(p.typ)
-            if (t.typing.isDefinedAt(recvType)) extentFunctionType(t.typing(recvType), recvType)
+            if (t.typing.isDefinedAt(recvType)) extendFunctionType(t.typing(recvType), recvType)
             else violation(s"expected SingleAuxType to be defined for $recvType")
           case t => violation(s"a built-in method should be typed to a SingleAuxType, but got $t")
         }
         case Some(p: ap.BuiltInPredicateExpr) => memberType(p.symb) match {
           case t: SingleAuxType =>
             val recvType = typeSymbType(p.typ)
-            if (t.typing.isDefinedAt(recvType)) extentFunctionType(t.typing(recvType), recvType)
+            if (t.typing.isDefinedAt(recvType)) extendFunctionType(t.typing(recvType), recvType)
             else violation(s"expected SingleAuxType to be defined for $recvType")
           case t => violation(s"a built-in mpredicate should be typed to a SingleAuxType, but got $t")
         }
@@ -206,12 +206,10 @@
 
       case (Left(callee), Some(p: ap.PredicateCall)) => // TODO: Maybe move case to other file
         val pureReceiverMsgs = p.predicate match {
-<<<<<<< HEAD
-          case _: ap.Predicate | _: ap.PredicateExpr | _: ap.BuiltInPredicate | _: ap.BuiltInPredicateExpr => noMessages
-=======
           case _: ap.Predicate => noMessages
           case _: ap.PredicateExpr => noMessages
->>>>>>> d85e2e24
+          case _: ap.BuiltInPredicate => noMessages
+          case _: ap.BuiltInPredicateExpr => noMessages
           case rp: ap.ReceivedPredicate => isPureExpr(rp.recv)
           case brp: ap.BuiltInReceivedPredicate => isPureExpr(brp.recv)
         }
