// This Source Code Form is subject to the terms of the Mozilla Public
// License, v. 2.0. If a copy of the MPL was not distributed with this
// file, You can obtain one at http://mozilla.org/MPL/2.0/.
//
// Copyright (c) 2011-2020 ETH Zurich.

package viper.gobra.frontend.info.implementation.typing

import org.bitbucket.inkytonik.kiama.util.Messaging.{Messages, check, error, noMessages}
import viper.gobra.ast.frontend._
import viper.gobra.ast.frontend.{AstPattern => ap}
import viper.gobra.frontend.info.base.SymbolTable.SingleConstant
import viper.gobra.frontend.info.base.Type._
import viper.gobra.frontend.info.implementation.TypeInfoImpl
import viper.gobra.util.Violation

trait ExprTyping extends BaseTyping { this: TypeInfoImpl =>

  import viper.gobra.util.Violation._

  val INT_TYPE: Type = IntT(config.typeBounds.Int)
  val UNTYPED_INT_CONST: Type = IntT(config.typeBounds.UntypedConst)
  // default type of unbounded integer constant expressions when they must have a type
  val DEFAULT_INTEGER_TYPE: Type = INT_TYPE

  lazy val wellDefExprAndType: WellDefinedness[PExpressionAndType] = createWellDef {

    case _: PNamedOperand => noMessages // no checks to avoid cycles

    case n: PDeref =>
      resolve(n) match {
        case Some(p: ap.Deref) =>
          exprType(p.base) match {
            case Single(PointerT(_)) => noMessages
            case t => error(n, s"expected pointer type but got $t")
          }

        case Some(_: ap.PointerType) => noMessages

        case _ => violation("Deref should always resolve to either the deref or pointer type pattern")
      }

    case n: PDot =>
      resolve(n) match {
        case Some(_: ap.FieldSelection) => noMessages
        case Some(_: ap.ReceivedMethod) => noMessages
        case Some(_: ap.ReceivedPredicate) => noMessages
        case Some(_: ap.MethodExpr) => noMessages
        case Some(_: ap.PredicateExpr) => noMessages
        // imported members, we simply assume that they are wellformed (and were checked in the other package's context)
        case Some(_: ap.Constant) => noMessages
        case Some(_: ap.Function) => noMessages
        case Some(_: ap.NamedType) => noMessages
        case Some(_: ap.Predicate) => noMessages
        case Some(_: ap.DomainFunction) => noMessages
        // TODO: fully supporting packages results in further options: global variable
        // built-in members
        case Some(p: ap.BuiltInReceivedMethod) => memberType(p.symb) match {
          case t: AbstractType => t.messages(n, Vector(exprType(p.recv)))
          case t => error(n, s"expected an AbstractType for built-in method but got $t")
        }
        case Some(p: ap.BuiltInReceivedPredicate) => memberType(p.symb) match {
          case t: AbstractType => t.messages(n, Vector(exprType(p.recv)))
          case t => error(n, s"expected an AbstractType for built-in mpredicate but got $t")
        }
        case Some(p: ap.BuiltInMethodExpr) => memberType(p.symb) match {
          case t: AbstractType => t.messages(n, Vector(symbType(p.typ)))
          case t => error(n, s"expected an AbstractType for built-in method but got $t")
        }
        case Some(p: ap.BuiltInPredicateExpr) => memberType(p.symb) match {
          case t: AbstractType => t.messages(n, Vector(symbType(p.typ)))
          case t => error(n, s"expected an AbstractType for built-in mpredicate but got $t")
        }

        case _ => error(n, s"expected field selection, method or predicate with a receiver, method expression, predicate expression, an imported member or a built-in member, but got $n")
      }
  }

  lazy val exprAndTypeType: Typing[PExpressionAndType] = createTyping[PExpressionAndType] {
    case n: PNamedOperand =>
      exprOrType(n).fold(x => idType(x.asInstanceOf[PNamedOperand].id), _ => SortT)

    case n: PDeref =>
      resolve(n) match {
        case Some(p: ap.Deref) =>
          exprType(p.base) match {
            case Single(PointerT(t)) => t
            case t => violation(s"expected pointer but got $t")
          }
        case Some(_: ap.PointerType) => SortT
        case _ => violation("Deref should always resolve to either the deref or pointer type pattern")
      }

    case n: PDot =>
      resolve(n) match {
        case Some(p: ap.FieldSelection) => memberType(p.symb)
        case Some(p: ap.ReceivedMethod) => memberType(p.symb)
        case Some(p: ap.ReceivedPredicate) => memberType(p.symb)

        case Some(p: ap.MethodExpr) => memberType(p.symb) match {
          case f: FunctionT => extendFunctionType(f, typeSymbType(p.typ))
          case t => violation(s"a method should be typed to a function type, but got $t")
        }

        case Some(p: ap.PredicateExpr) => memberType(p.symb) match {
          case f: FunctionT => extendFunctionType(f, typeSymbType(p.typ))
          case t => violation(s"a predicate should be typed to a function type, but got $t")
        }

        // imported members, we simply assume that they are wellformed (and were checked in the other package's context)
        case Some(p: ap.Constant) => p.symb match {
          case sc: SingleConstant => sc.context.typ(sc.idDef)
          case _ => ???
        }
        case Some(p: ap.Function) => FunctionT(p.symb.args map p.symb.context.typ, p.symb.context.typ(p.symb.result))
        case Some(_: ap.NamedType) => SortT
        case Some(p: ap.Predicate) => FunctionT(p.symb.args map p.symb.context.typ, AssertionT)
        case Some(p: ap.DomainFunction) => FunctionT(p.symb.args map p.symb.context.typ, p.symb.context.typ(p.symb.result))

        // TODO: fully supporting packages results in further options: global variable

        // built-in members
        case Some(p: ap.BuiltInReceivedMethod) => memberType(p.symb) match {
          case t: AbstractType =>
            val recvType = exprType(p.recv)
            if (t.typing.isDefinedAt(Vector(recvType))) t.typing(Vector(recvType))
            else violation(s"expected AbstractType to be defined for $recvType")
          case t => violation(s"a built-in method should be typed to a AbstractType, but got $t")
        }
        case Some(p: ap.BuiltInReceivedPredicate) => memberType(p.symb) match {
          case t: AbstractType =>
            val recvType = exprType(p.recv)
            if (t.typing.isDefinedAt(Vector(recvType))) t.typing(Vector(recvType))
            else violation(s"expected AbstractType to be defined for $recvType")
          case t => violation(s"a built-in mpredicate should be typed to a AbstractType, but got $t")
        }
        case Some(p: ap.BuiltInMethodExpr) => memberType(p.symb) match {
          case t: AbstractType =>
            val recvType = typeSymbType(p.typ)
            if (t.typing.isDefinedAt(Vector(recvType))) extendFunctionType(t.typing(Vector(recvType)), recvType)
            else violation(s"expected AbstractType to be defined for $recvType")
          case t => violation(s"a built-in method should be typed to a AbstractType, but got $t")
        }
        case Some(p: ap.BuiltInPredicateExpr) => memberType(p.symb) match {
          case t: AbstractType =>
            val recvType = typeSymbType(p.typ)
            if (t.typing.isDefinedAt(Vector(recvType))) extendFunctionType(t.typing(Vector(recvType)), recvType)
            else violation(s"expected AbstractType to be defined for $recvType")
          case t => violation(s"a built-in mpredicate should be typed to a AbstractType, but got $t")
        }

        case p => violation(s"expected field selection, method or predicate with a receiver, method expression, or predicate expression pattern, but got $p")
      }

  }(wellDefExprAndType)

  def exprOrTypeType(n: PExpressionOrType): Type = n match {
    case n: PExpression => exprType(n)
    case _: PType => SortT
  }


  /** checks that argument is not a type. The argument might still be an assertion. */
  lazy val isExpr: WellDefinedness[PExpressionOrType] = createWellDef[PExpressionOrType] { n: PExpressionOrType =>
    val isExprCondition = exprOrType(n).isLeft
    error(n, s"expected expression, but got $n", !isExprCondition)
  }

  lazy val wellDefAndExpr: WellDefinedness[PExpression] = createWellDef { n =>
    wellDefExpr(n).out ++ isExpr(n).out
  }

  implicit lazy val wellDefExpr: WellDefinedness[PExpression] = createWellDef {
    case expr: PActualExpression => wellDefActualExpr(expr)
    case expr: PGhostExpression  => wellDefGhostExpr(expr)
  }

  private def wellDefActualExpr(expr: PActualExpression): Messages = expr match {

    case _: PBoolLit | _: PNilLit | _: PStringLit => noMessages

    case n: PIntLit => numExprWithinTypeBounds(n)

    case n@PCompositeLit(t, lit) =>
      val simplifiedT = t match {
        case PImplicitSizeArrayType(elem) => ArrayT(lit.elems.size, typeSymbType(elem))
        case t: PType => typeSymbType(t)
      }
      literalAssignableTo.errors(lit, simplifiedT)(n)

    case _: PFunctionLit => noMessages

    case n: PInvoke => (exprOrType(n.base), resolve(n)) match {

      case (Right(_), Some(p: ap.Conversion)) => // requires single argument and the expression has to be convertible to target type
        val msgs = error(n, "expected a single argument", p.arg.size != 1)
        if (msgs.nonEmpty) msgs
        else convertibleTo.errors(exprType(p.arg.head), typeSymbType(p.typ))(n) ++ isExpr(p.arg.head).out

      case (Left(callee), Some(_: ap.FunctionCall)) => // arguments have to be assignable to function
        exprType(callee) match {
          case FunctionT(args, _) => // TODO: add special assignment
            if (n.args.isEmpty && args.isEmpty) noMessages
            else multiAssignableTo.errors(n.args map exprType, args)(n) ++ n.args.flatMap(isExpr(_).out)
          case t: AbstractType => t.messages(n, n.args map exprType)
          case t => error(n, s"type error: got $t but expected function type or AbstractType")
        }

      case (Left(callee), Some(p: ap.PredicateCall)) => // TODO: Maybe move case to other file
        val pureReceiverMsgs = p.predicate match {
          case _: ap.Predicate => noMessages
          case _: ap.PredicateExpr => noMessages
          case pei: ap.PredExprInstance => pei.args flatMap isPureExpr
          case _: ap.BuiltInPredicate => noMessages
          case _: ap.BuiltInPredicateExpr => noMessages
          case rp: ap.ReceivedPredicate => isPureExpr(rp.recv)
          case brp: ap.BuiltInReceivedPredicate => isPureExpr(brp.recv)
          case _: ap.ImplicitlyReceivedInterfacePredicate => noMessages
        }
        val pureArgsMsgs = p.args.flatMap(isPureExpr)
        val argAssignMsgs = exprType(callee) match {
          case FunctionT(args, _) => // TODO: add special assignment
            if (n.args.isEmpty && args.isEmpty) noMessages
            else multiAssignableTo.errors(n.args map exprType, args)(n) ++ n.args.flatMap(isExpr(_).out)
          case t: AbstractType => t.messages(n, n.args map exprType)
          case t => error(n, s"type error: got $t but expected function type or AbstractType")
        }
        pureReceiverMsgs ++ pureArgsMsgs ++ argAssignMsgs

      case (Left(callee), Some(_:ap.PredExprInstance)) =>
        exprType(callee) match {
          case PredT(args) =>
            if (n.args.isEmpty && args.isEmpty) noMessages
            else multiAssignableTo.errors(n.args map exprType, args)(n) ++ n.args.flatMap(isExpr(_).out)
          case c => Violation.violation(s"This case should be unreachable, but got $c")
        }

      case _ => error(n, s"expected a call to a conversion, function, or predicate, but got $n")
    }

    case n@PIndexedExp(base, index) =>
      isExpr(base).out ++ isExpr(index).out ++
        ((exprType(base), exprType(index)) match {
          case (ArrayT(l, _), IntT(_)) =>
            val idxOpt = intConstantEval(index)
            error(n, s"index $index is out of bounds", !idxOpt.forall(i => i >= 0 && i < l))

          case (PointerT(ArrayT(l, _)), IntT(_)) =>
            val idxOpt = intConstantEval(index)
            error(n, s"index $index is out of bounds", !idxOpt.forall(i => i >= 0 && i < l))

          case (SequenceT(_), IntT(_)) =>
            noMessages

          case (_: SliceT | _: GhostSliceT, IntT(_)) =>
            noMessages

          case (VariadicT(_), IntT(_)) =>
            noMessages

          case (StringT, IntT(_)) =>
            error(n, "Indexing a string is currently not supported")

          case (MapT(key, _), indexT) =>
            error(n, s"$indexT is not assignable to map key of $key", !assignableTo(indexT, key))

          case (MathMapT(key, _), indexT) =>
            error(n, s"$indexT is not assignable to map key of $key", !assignableTo(indexT, key))

          case (bt, it) => error(n, s"$it index is not a proper index of $bt")
        })


    case n@PSliceExp(base, low, high, cap) => isExpr(base).out ++
      low.fold(noMessages)(isExpr(_).out) ++
      high.fold(noMessages)(isExpr(_).out) ++
      cap.fold(noMessages)(isExpr(_).out) ++
      ((exprType(base), low map exprType, high map exprType, cap map exprType) match {
        case (ArrayT(l, _), None | Some(IntT(_)), None | Some(IntT(_)), None | Some(IntT(_))) =>
          val (lowOpt, highOpt, capOpt) = (low map intConstantEval, high map intConstantEval, cap map intConstantEval)
          error(n, s"index $low is out of bounds", !lowOpt.forall(_.forall(i => 0 <= i && i <= l))) ++
            error(n, s"index $high is out of bounds", !highOpt.forall(_.forall(i => 0 <= i && i <= l))) ++
            error(n, s"index $cap is out of bounds", !capOpt.forall(_.forall(i => 0 <= i && i <= l))) ++
            error(n, s"array $base is not addressable", !addressable(base))

        case (SequenceT(_), lowT, highT, capT) => {
          lowT.fold(noMessages)(t => error(low, s"expected an integer but found $t", !t.isInstanceOf[IntT])) ++
            highT.fold(noMessages)(t => error(high, s"expected an integer but found $t", !t.isInstanceOf[IntT])) ++
            error(cap, "sequence slice expressions do not allow specifying a capacity", capT.isDefined)
        }

        case (PointerT(ArrayT(l, _)), None | Some(IntT(_)), None | Some(IntT(_)), None | Some(IntT(_))) =>
          val (lowOpt, highOpt, capOpt) = (low map intConstantEval, high map intConstantEval, cap map intConstantEval)
          error(n, s"index $low is out of bounds", !lowOpt.forall(_.forall(i => i >= 0 && i < l))) ++
            error(n, s"index $high is out of bounds", !highOpt.forall(_.forall(i => i >= 0 && i < l))) ++
            error(n, s"index $cap is out of bounds", !capOpt.forall(_.forall(i => i >= 0 && i <= l)))

        case (_: SliceT | _: GhostSliceT, None | Some(IntT(_)), None | Some(IntT(_)), None | Some(IntT(_))) => //noMessages
          val lowOpt = low.map(intConstantEval)
          error(n, s"index $low is negative", !lowOpt.forall(_.forall(i => 0 <= i)))

        case (bt, lt, ht, ct) => error(n, s"invalid slice with base $bt and indexes $lt, $ht, and $ct")
      })

    case n@PTypeAssertion(base, typ) =>
      isExpr(base).out ++ isType(typ).out ++ {
        val baseT = exprType(base)
        underlyingType(baseT) match {
          case t: InterfaceT =>
            val at = typeSymbType(typ)
            implements(at, t).asReason(n, s"type error: type $at does not implement the interface $baseT")
          case t => error(n, s"type error: got $t expected interface")
        }
      }

    case n@PReceive(e) => isExpr(e).out ++ (exprType(e) match {
      case ChannelT(_, ChannelModus.Bi | ChannelModus.Recv) => noMessages
      case t => error(n, s"expected receive-permitting channel but got $t")
    })

    case n@PReference(e) => isExpr(e).out ++ effAddressable.errors(e)(n)

    case n@PNegation(e) => isExpr(e).out ++ assignableTo.errors(exprType(e), BooleanT)(n)

    case n: PBinaryExp[_,_] =>
        (n, exprOrTypeType(n.left), exprOrTypeType(n.right)) match {
          case (_: PEquals | _: PUnequals, l, r) => comparableTypes.errors(l, r)(n)
          case (_: PAnd | _: POr, l, r) => assignableTo.errors(l, AssertionT)(n) ++ assignableTo.errors(r, AssertionT)(n)
          case (_: PLess | _: PAtMost | _: PGreater | _: PAtLeast, l, r) => (l,r) match {
            case (StringT, StringT) => noMessages
            case _ if l == PermissionT || r == PermissionT =>
              assignableTo.errors(l, PermissionT)(n) ++ assignableTo.errors(r, PermissionT)(n)
            case _ => assignableTo.errors(l, UNTYPED_INT_CONST)(n) ++ assignableTo.errors(r, UNTYPED_INT_CONST)(n)
          }
          case (_: PAdd, StringT, StringT) => noMessages
          case (_: PAdd | _: PSub | _: PMul | _: PMod | _: PDiv, l, r) =>
            if (l == PermissionT || r == PermissionT || getTypeFromCtxt(n.asInstanceOf[PNumExpression]).contains(PermissionT)) {
              assignableTo.errors(l, PermissionT)(n) ++ assignableTo.errors(r, PermissionT)(n)
            } else {
              assignableTo.errors(l, UNTYPED_INT_CONST)(n) ++ assignableTo.errors(r, UNTYPED_INT_CONST)(n) ++
                numExprWithinTypeBounds(n.asInstanceOf[PNumExpression])
            }
          case (_, l, r) => error(n, s"$l and $r are invalid type arguments for $n")
        }

    case n: PUnfolding => isExpr(n.op).out ++ isPureExpr(n.op) ++
      error(
        n.pred,
        s"unfolding predicate expression instance ${n.pred} not supported",
        resolve(n.pred.pred).exists(_.isInstanceOf[ap.PredExprInstance]))

    case PLength(op) => isExpr(op).out ++ {
      exprType(op) match {
<<<<<<< HEAD
        case _: ArrayT | _: SliceT | StringT | _: VariadicT | _: MapT | _: MathMapT => noMessages
=======
        case _: ArrayT | _: SliceT | _: GhostSliceT | StringT | _: VariadicT => noMessages
>>>>>>> 0c8b3e19
        case _: SequenceT => isPureExpr(op)
        case typ => error(op, s"expected an array, string, sequence or slice type, but got $typ")
      }
    }

    case PCapacity(op) => isExpr(op).out ++ {
      exprType(op) match {
        case _: ArrayT | _: SliceT | _: GhostSliceT => noMessages
        case typ => error(op, s"expected an array or slice type, but got $typ")
      }
    }

    case _: PNew => noMessages

    case m@PMake(typ, args) =>
      args.flatMap { arg =>
        assignableTo.errors(exprType(arg), INT_TYPE)(arg) ++
          error(arg, s"arguments to make must be non-negative", intConstantEval(arg).exists(_ < 0))
      } ++ (typ match {
        case _: PSliceType | _: PGhostSliceType =>
          error(m, s"too many arguments to make($typ)", args.length > 2) ++
            error(m, s"missing len argument to make($typ)", args.isEmpty) ++
            check(args){
              case args if args.length == 2 =>
                val maybeLen = intConstantEval(args(0))
                val maybeCap = intConstantEval(args(1))
                error(m, s"len larger than cap in make($typ)", maybeLen.isDefined && maybeCap.isDefined && maybeLen.get > maybeCap.get)
            }

        case _: PChannelType =>
          error(m, s"too many arguments passed to make($typ)", args.length > 1)

        case PMapType(k, _) =>
          error(m, s"too many arguments passed to make($typ)", args.length > 1) ++
            error(m, s"key type $k is not comparable", !comparableType(symbType(k)))

        case _ => error(typ, s"cannot make type $typ")
      })

    case PBlankIdentifier() => noMessages

    case PUnpackSlice(elem) => error(expr, "only slices can be unpacked", !exprType(elem).isInstanceOf[SliceT])

    case p@PPredConstructor(base, _) => {
      def wellTypedApp(base: PPredConstructorBase): Messages = miscType(base) match {
        case FunctionT(args, AssertionT) =>
          val unappliedPositions = p.args.zipWithIndex.filter(_._1.isEmpty).map(_._2)
          val givenArgs = p.args.zipWithIndex.filterNot(x => unappliedPositions.contains(x._2)).map(_._1.get)
          val expectedArgs = args.zipWithIndex.filterNot(x => unappliedPositions.contains(x._2)).map(_._1)
          if (givenArgs.isEmpty && expectedArgs.isEmpty) {
            noMessages
          } else {
            multiAssignableTo.errors(givenArgs map exprType, expectedArgs)(p) ++
              p.args.flatMap(x => x.map(isExpr(_).out).getOrElse(noMessages))
          }

        case abstractT: AbstractType =>
          // contextual information would be necessary to predict the constructor's return type (i.e. to find type of unapplied arguments)
          // right now we only support fully applied arguments for built-in predicates
          val givenArgs = p.args.flatten
          if (givenArgs.length != p.args.length) {
            error(p, s"partial application is not supported for built-in predicates")
          } else {
            val givenArgTypes = givenArgs map exprType
            val msgs = abstractT.messages(p, givenArgTypes)
            if (msgs.nonEmpty) {
              msgs
            } else {
              // the typing function should be defined for these arguments as `msgs` is empty
              abstractT.typing(givenArgTypes) match {
                case FunctionT(args, AssertionT) =>
                  if (givenArgs.isEmpty && args.isEmpty) {
                    noMessages
                  } else {
                    multiAssignableTo.errors(givenArgs map exprType, args)(p) ++
                      p.args.flatMap(x => x.map(isExpr(_).out).getOrElse(noMessages))
                  }
                case t => error(p, s"expected function type for resolved AbstractType but got $t")
              }
            }
          }

        case t => error(p, s"expected base of function type, got ${base.id} of type $t")
      }

      wellDefMisc(base).out ++ wellTypedApp(base)
    }

    case n: PExpressionAndType => wellDefExprAndType(n).out
  }

  private def numExprWithinTypeBounds(num: PNumExpression): Messages = {
    val typ = intExprType(num)
    if (typ == UNTYPED_INT_CONST) {
      val typCtx = getNonInterfaceTypeFromCtxt(num)
      typCtx.map(underlyingType) match {
        case Some(intTypeCtx: IntT) => assignableWithinBounds.errors(intTypeCtx, num)(num)
        case Some(t) => error(num, s"$num is not assignable to type $t")
        case None => noMessages // no type inferred from context
      }
    } else {
      assignableWithinBounds.errors(typ, num)(num)
    }
  }

  lazy val exprType: Typing[PExpression] = createTyping {
    case expr: PActualExpression => actualExprType(expr)
    case expr: PGhostExpression => ghostExprType(expr)
  }

  private def actualExprType(expr: PActualExpression): Type = expr match {

    case _: PBoolLit => BooleanT
    case _: PNilLit => NilType
    case _: PStringLit => StringT

    case cl: PCompositeLit => expectedCompositeLitType(cl)

    case PFunctionLit(args, r, _) =>
      FunctionT(args map miscType, miscType(r))

    case n: PInvoke => (exprOrType(n.base), resolve(n)) match {
      case (Right(_), Some(p: ap.Conversion)) => typeSymbType(p.typ)
      case (Left(_), Some(_: ap.PredExprInstance)) =>
        // a PInvoke on a predicate expression instance must fully apply the predicate arguments
        AssertionT
      case (Left(callee), Some(_: ap.FunctionCall | _: ap.PredicateCall)) =>
        exprType(callee) match {
          case FunctionT(_, res) => res
          case t: AbstractType =>
            val argTypes = n.args map exprType
            if (t.typing.isDefinedAt(argTypes)) t.typing(argTypes)
            else violation(s"expected typing function in AbstractType to be defined for $argTypes")
          case t => violation(s"expected function type or AbstractType but got $t")
        }
      case p => violation(s"expected conversion, function call, predicate call, or predicate expression instance, but got $p")
    }

    case PIndexedExp(base, index) => (exprType(base), exprType(index)) match {
      case (ArrayT(_, elem), IntT(_)) => elem
      case (PointerT(ArrayT(_, elem)), IntT(_)) => elem
      case (SequenceT(elem), IntT(_)) => elem
      case (SliceT(elem), IntT(_)) => elem
      case (GhostSliceT(elem), IntT(_)) => elem
      case (VariadicT(elem), IntT(_)) => elem
      case (MapT(key, elem), indexT) if assignableTo(indexT, key) =>
        InternalSingleMulti(elem, InternalTupleT(Vector(elem, BooleanT)))
      case (MathMapT(key, elem), indexT) if assignableTo(indexT, key) => elem
      case (bt, it) => violation(s"$it is not a valid index for the the base $bt")
    }

    case PSliceExp(base, low, high, cap) => (exprType(base), low map exprType, high map exprType, cap map exprType) match {
      case (ArrayT(_, elem), None | Some(IntT(_)), None | Some(IntT(_)), None | Some(IntT(_))) if addressable(base) => SliceT(elem)
      case (PointerT(ArrayT(_, elem)), None | Some(IntT(_)), None | Some(IntT(_)), None | Some(IntT(_))) => SliceT(elem)
      case (SequenceT(elem), None | Some(IntT(_)), None | Some(IntT(_)), None) => SequenceT(elem)
      case (SliceT(elem), None | Some(IntT(_)), None | Some(IntT(_)), None | Some(IntT(_))) => SliceT(elem)
      case (GhostSliceT(elem), None | Some(IntT(_)), None | Some(IntT(_)), None | Some(IntT(_))) => GhostSliceT(elem)
      case (bt, lt, ht, ct) => violation(s"invalid slice with base $bt and indexes $lt, $ht, and $ct")
    }

    case PTypeAssertion(_, typ) =>
      val resT = typeSymbType(typ)
      InternalSingleMulti(resT, InternalTupleT(Vector(resT, BooleanT)))

    case PReceive(e) => exprType(e) match {
      case ChannelT(elem, ChannelModus.Bi | ChannelModus.Recv) =>
        InternalSingleMulti(elem, InternalTupleT(Vector(elem, BooleanT)))
      case t => violation(s"expected receive-permitting channel but got $t")
    }

    case PReference(exp) if effAddressable(exp) => PointerT(exprType(exp))

    case n: PAnd => // is boolean if left and right argument are boolean, otherwise is an assertion
      val lt = exprType(n.left)
      val rt = exprType(n.right)
      if (assignableTo(lt, BooleanT) && assignableTo(rt, BooleanT)) BooleanT else AssertionT

    case _: PNegation | _: PEquals | _: PUnequals | _: POr |
         _: PLess | _: PAtMost | _: PGreater | _: PAtLeast =>
      BooleanT

    case _: PLength => INT_TYPE

    case _: PCapacity => INT_TYPE

    case exprNum: PNumExpression =>
      val typ = intExprType(exprNum)
      if (typ == UNTYPED_INT_CONST) getNonInterfaceTypeFromCtxt(exprNum).getOrElse(typ) else typ

    case n: PUnfolding => exprType(n.op)

    case n: PExpressionAndType => exprAndTypeType(n)

    case b: PBlankIdentifier => getBlankIdType(b)

    case PNew(typ) => PointerT(typeSymbType(typ))

    case PMake(typ, _) => typeSymbType(typ)

    case PPredConstructor(base, args) =>
      val errorMessage: Any => String =
        t => s"expected function or AbstractType for base of a predicate constructor but got $t"

      base match {
        case PFPredBase(id) =>
          idType(id) match {
            case FunctionT(fnArgs, AssertionT) =>
              PredT(fnArgs.zip(args).collect{ case (typ, None) => typ })
            case _: AbstractType =>
              PredT(Vector()) // because partial application is not supported yet for built-in predicates
            case t => violation(errorMessage(t))
          }

        case p: PDottedBase => resolve(p.recvWithId) match {
          case Some(_: ap.Predicate | _: ap.ReceivedPredicate | _: ap.ImplicitlyReceivedInterfacePredicate) =>
            val recvWithIdT = exprOrTypeType(p.recvWithId)
            recvWithIdT match {
              case FunctionT(fnArgs, AssertionT) =>
                PredT(fnArgs.zip(args).collect{ case (typ, None) => typ })
              case _: AbstractType =>
                PredT(Vector()) // because partial application is not supported yet for built-in predicates
              case t => violation(errorMessage(t))
            }

          case Some(_: ap.PredicateExpr) =>
            val recvWithIdT = exprOrTypeType(p.recvWithId)
            recvWithIdT match {
              case FunctionT(fnArgs, AssertionT) =>
                PredT(fnArgs.zip(args).collect{ case (typ, None) => typ })
              case _: AbstractType =>
                PredT(Vector()) // because partial application is not supported yet for built-in predicates
              case t => violation(errorMessage(t))
            }

          case _ => violation(s"unexpected base $base for predicate constructor")
        }
      }

    case PUnpackSlice(exp) => exprType(exp) match {
      case SliceT(elem) => VariadicT(elem)
      case e => violation(s"expression $e cannot be unpacked")
    }

    case e => violation(s"unexpected expression $e")
  }

  /** Returns a non-interface type that is implied by the context if the numeric expression is an untyped
    * constant expression. It ignores interface types. This is useful to check the bounds of constant expressions when
    * they are assigned to a variable of an interface type. For those cases, we need to obtain the numeric type of the
    * expression.
    */
  private def getNonInterfaceTypeFromCtxt(expr: PNumExpression): Option[Type] = {
    // if an unbounded integer constant expression is assigned to an interface type,
    // then it has the default type
    def defaultTypeIfInterface(t: Type) : Type = {
      if (t.isInstanceOf[InterfaceT]) DEFAULT_INTEGER_TYPE else t
    }
    // handle cases where it returns a SingleMultiTuple and we only care about a single type
    getTypeFromCtxt(expr).map(defaultTypeIfInterface) match {
      case Some(t) => t match {
        case Single(t) => Some(t)
        case UnknownType => Some(UnknownType)
        case _ => violation(s"unexpected case reached $t")
      }
      case None => None
    }
  }

  /** Returns the type that is implied by the context of a numeric expression. */
  private def getTypeFromCtxt(expr: PNumExpression): Option[Type] = {
    expr match {
      case tree.parent(p) => p match {
        case PShortVarDecl(rights, lefts, _) =>
          val index = rights.indexOf(expr)
          val iden = lefts(index)
          val isDeclaration = iden == PWildcard() || isDef(lefts(index).asInstanceOf[PIdnUnk])
          // if the var is already defined and has a non-interface type T, expr must be of type T. Otherwise,
          // expr must have the default type (Int)
          if (isDeclaration) {
            Some(DEFAULT_INTEGER_TYPE)
          } else {
            val idenType = idType(iden)
            Some(idenType)
          }

        case PAssignmentWithOp(_, _, pAssignee) => Some(exprType(pAssignee))

        case PAssignment(rights, lefts) =>
          val index = rights.indexOf(expr)
          lefts(index) match {
            case PBlankIdentifier() =>
              // if no type is specified, integer constants have the default type
              Some(DEFAULT_INTEGER_TYPE)
            case x => Some(exprType(x))
          }

        // if no type is specified, integer expressions default to unbounded integer in const declarations;
        // there is no need to handle interface types because they are not allowed in constant declarations
        case PConstDecl(typ, _, _) => typ map typeSymbType orElse Some(UNTYPED_INT_CONST)

        // if no type is specified, integer expressions have default type in var declarations
        case PVarDecl(typ, _, _, _) => typ map (x => typeSymbType(x))

        case _: PMake => Some(INT_TYPE)

        case r: PReturn =>
          val index = r.exps.indexOf(expr)
          Some(typeSymbType(enclosingCodeRootWithResult(r).result.outs(index).typ))

        case n: PInvoke =>
          // if the parent of `expr` (i.e. the numeric expression whose type we want to find out) is an invoke expression `inv`,
          // then p can either occur as the base or as an argument of `inv`. However, a numeric expression is not a valid base of a
          // PInvoke and thus, `expr` can onlu appear in `n` as an argument
          lazy val errorMessage = s"violation of assumption: a numeric expression $expr does not occur as an argument of its parent $n"
          resolve(n) match {
            case Some(ap.FunctionCall(_, args)) =>
              val index = args.indexWhere(_.eq(expr))
              violation(index >= 0, errorMessage)
              typOfExprOrType(n.base) match {
                case FunctionT(fArgs, _) =>
                  if (index >= fArgs.length-1 && fArgs.lastOption.exists(_.isInstanceOf[VariadicT])) {
                    fArgs.lastOption.map(_.asInstanceOf[VariadicT].elem)
                  } else {
                    fArgs.lift(index)
                  }
                case _: AbstractType =>
                  /* the abstract type cannot be resolved without creating a loop in kiama because we need to know the
                     types of all arguments in order to resolve it and we need to resolve it in order to find the type
                     of one of its arguments.
                  val messages = t.messages(n.base, args map typ)
                  if(messages.isEmpty) {
                    t.typing(args map typ) match {
                      case FunctionT(fArgs, _) => Some(fArgs(index))
                    }
                  } else {
                    violation(messages.toString())
                  }
                  */
                  None
                case c => Violation.violation(s"This case should be unreachable, but got $c")
              }

            case Some(ap.PredicateCall(_, args)) =>
              val index = args.indexWhere(_.eq(expr))
              violation(index >= 0, errorMessage)
              typOfExprOrType(n.base) match {
                case FunctionT(fArgs, AssertionT) => fArgs.lift(index)
                case _: AbstractType =>
                  /* the abstract type cannot be resolved without creating a loop in kiama for the same reason as above
                  val messages = t.messages(n.base, args map typ)
                  if(messages.isEmpty) {
                    t.typing(args map typ) match {
                      case FunctionT(fArgs, _) => Some(fArgs(index))
                    }
                  } else {
                    violation(messages.toString())
                  }
                  */
                  None
                case c => Violation.violation(s"This case should be unreachable, but got $c")
              }

            case Some(ap.PredExprInstance(base, args)) =>
              val index = args.indexWhere(_.eq(expr))
              violation(index >= 0, errorMessage)
              typ(base) match {
                case PredT(fArgs) => fArgs.lift(index)
                case t => violation(s"predicate expression instance has base $base with unsupported type $t")
              }

            case _ => None
          }

      case const: PPredConstructor =>
        // `expr` cannot be `const.id` and thus, it must be one of the arguments
        val index = const.args.indexWhere { _.exists(y => y.eq(expr)) }
        violation(index >= 0, s"violation of assumption: a numeric expression $expr does not occur as an argument of its parent $const")
        typ(const.id) match {
          case FunctionT(args, AssertionT) => Some(args(index))
          case _: AbstractType =>
            // here too, resolving the abstract type would cause a cycle in kiama
            None
          case UnknownType =>
            // TODO: this is a bit of a hack. at some points, the type of const.id may be unknown. This happens, for example,
            //  when a PDottedBase refers to a non existing field. For some reason, that fails to be detected in the well
            //  definedness checker of the PPredConstructorBase (e.g. the last fold of the function `error4` in
            //  https://github.com/viperproject/gobra/blob/master/src/test/resources/regressions/features/defunc/defunc-fail1.gobra
            //  crashes Gobra without this case).
            None
          case c => Violation.violation(s"This case should be unreachable, but got $c")
        }

        // expr has the default type if it appears in any other kind of statement
        case x if x.isInstanceOf[PStatement] => Some(DEFAULT_INTEGER_TYPE)

        case e: PMisc => e match {
          // The following case infers the type of an literal expression when it occurs inside a composite literal.
          // For example, it infers that the expression `1/2` in `seq[perm]{ 1/2 }` has type perm. Notice that the whole
          // expression would be parsed as
          //   PCompositeLit(
          //     PSequenceType(PPermissionType()),
          //     PLiteralValue(Vector(
          //       PKeyedElement(
          //         None,
          //         PExpCompositeVal(PDiv(PIntLit(BigInt(1)), PIntLit(BigInt(2))))))))
          case comp: PCompositeVal => comp match {
            // comp must be the exp of a [[PKeyedElement]], not its key
            case tree.parent(keyedElem: PKeyedElement) if keyedElem.exp == comp =>
              keyedElem match {
                case tree.parent(litValue: PLiteralValue) => litValue match {
                  case tree.parent(PCompositeLit(typ, _)) => typ match {
                    case PSequenceType(elem) => Some(typeSymbType(elem))
                    case PSetType(elem) => Some(typeSymbType(elem))
                    case PMultisetType(elem) => Some(typeSymbType(elem))
                    case PSliceType(elem) => Some(typeSymbType(elem))
                    case PGhostSliceType(elem) => Some(typeSymbType(elem))
                    case PArrayType(_, elem) => Some(typeSymbType(elem))
                    case _ => None // conservative choice
                  }
                  case _ => None
                }
                case _ => None
              }
            case _ => None
          }
          case _ => None
        }
        case _ => None
      }
      case c => Violation.violation(s"Only the root has no parent, but got $c")
    }
  }

  def getBlankIdType(b: PBlankIdentifier): Type = b match {
    case tree.parent(p) => p match {
      case PAssignment(right, left) => getBlankAssigneeType(b, left, right)
      case PAssForRange(_, _, _) => ??? // TODO: implement when for range statements are supported
      case PSelectAssRecv(_, _, _) => ??? // TODO: implement when select statements are supported
      case x => violation("blank identifier not supported in node " + x)
    }
    case _ => violation("blank identifier always has a parent")
  }

  private def intExprType(expr: PNumExpression): Type = {
    val typ = expr match {
      case _: PIntLit => UNTYPED_INT_CONST

      case _: PLength | _: PCapacity => INT_TYPE

      case bExpr: PBinaryExp[_,_] =>
        val typeLeft = exprOrTypeType(bExpr.left)
        val typeRight = exprOrTypeType(bExpr.right)
        typeMerge(typeLeft, typeRight).getOrElse(UnknownType)
    }

    // handle cases where it returns a SingleMultiTuple and we only care about a single type
    typ match {
      case Single(t) => t
      case UnknownType => UnknownType
      case _ => violation(s"unexpected type $typ")
    }
  }

  def expectedCompositeLitType(lit: PCompositeLit): Type = lit.typ match {
    case i: PImplicitSizeArrayType => ArrayT(lit.lit.elems.size, typeSymbType(i.elem))
    case t: PType => typeSymbType(t)
  }

  private[typing] def wellDefIfConstExpr(expr: PExpression): Messages = typ(expr) match {
    case BooleanT => error(expr, s"expected constant boolean expression", boolConstantEval(expr).isEmpty)
    case typ if underlyingType(typ).isInstanceOf[IntT] => error(expr, s"expected constant int expression", intConstantEval(expr).isEmpty)
    case StringT => error(expr, s"expected constant string expression", stringConstantEval(expr).isEmpty)
    case _ => error(expr, s"expected a constant expression")
  }
}<|MERGE_RESOLUTION|>--- conflicted
+++ resolved
@@ -351,11 +351,7 @@
 
     case PLength(op) => isExpr(op).out ++ {
       exprType(op) match {
-<<<<<<< HEAD
-        case _: ArrayT | _: SliceT | StringT | _: VariadicT | _: MapT | _: MathMapT => noMessages
-=======
-        case _: ArrayT | _: SliceT | _: GhostSliceT | StringT | _: VariadicT => noMessages
->>>>>>> 0c8b3e19
+        case _: ArrayT | _: SliceT | _: GhostSliceT | StringT | _: VariadicT | _: MapT | _: MathMapT => noMessages
         case _: SequenceT => isPureExpr(op)
         case typ => error(op, s"expected an array, string, sequence or slice type, but got $typ")
       }
