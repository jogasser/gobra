// This Source Code Form is subject to the terms of the Mozilla Public
// License, v. 2.0. If a copy of the MPL was not distributed with this
// file, You can obtain one at http://mozilla.org/MPL/2.0/.
//
// Copyright (c) 2011-2020 ETH Zurich.

package viper.gobra.frontend.info.implementation.property

import viper.gobra.ast.frontend._
import viper.gobra.frontend.info.base.Type._
import viper.gobra.frontend.info.implementation.TypeInfoImpl
import viper.gobra.util.TypeBounds.BoundedIntegerKind
import viper.gobra.util.Violation.violation

trait Assignability extends BaseProperty { this: TypeInfoImpl =>

  lazy val declarableTo: Property[(Vector[Type], Option[Type], Vector[Type])] =
    createProperty[(Vector[Type], Option[Type], Vector[Type])] {
      case (right, None, left) => multiAssignableTo.result(right, left)
      case (right, Some(t), _) => propForall(right, assignableTo.before((l: Type) => (l, t)))
    }

  lazy val multiAssignableTo: Property[(Vector[Type], Vector[Type])] = createProperty[(Vector[Type], Vector[Type])] {
    case (right, left) =>
      StrictAssignModi(left.size, right.size) match {
        case AssignMode.Single =>
          right match {
            // To support Go's function chaining when a tuple with the results of a function call are passed to the
            // only variadic argument of another function
            case Vector(InternalTupleT(t)) if left.lastOption.exists(_.isInstanceOf[VariadicT]) =>
              multiAssignableTo.result(t, left)
            case _ => propForall(right.zip(left), assignableTo)
          }
        case AssignMode.Multi => right.head match {
          case Assign(InternalTupleT(ts)) => multiAssignableTo.result(ts, left)
          case t =>
            if (left.length == right.length + 1 && left.last.isInstanceOf[VariadicT]) {
              // this handles the case when all parameters but the last are passed in a function call and the last parameter
              // is variadic
              multiAssignableTo.result(right, left.init)
            } else {
              failedProp(s"got $t but expected tuple type of size ${left.size}")
            }
        }
        case AssignMode.Variadic => variadicAssignableTo.result(right, left)

        case AssignMode.Error => failedProp(s"cannot assign ${right.size} to ${left.size} elements")
      }
  }

  lazy val variadicAssignableTo: Property[(Vector[Type], Vector[Type])] = createProperty[(Vector[Type], Vector[Type])] {
    case (right, left) =>
      StrictAssignModi(left.size, right.size) match {
        case AssignMode.Variadic => left.lastOption match {
          case Some(VariadicT(elem)) =>
            val dummyFill = UnknownType
            // left.init corresponds to the parameter list on the left except for the variadic type
            propForall(right.zipAll(left.init, dummyFill, elem), assignableTo)
          case _ => failedProp(s"expected the last element of $left to be a variadic type")
        }
        case _ => failedProp(s"cannot assign $right to $left")
      }
  }

  lazy val parameterAssignableTo: Property[(Type, Type)] = createProperty[(Type, Type)] {
    case (Argument(InternalTupleT(rs)), Argument(InternalTupleT(ls))) if rs.size == ls.size =>
      propForall(rs zip ls, assignableTo)

    case (r, l) => assignableTo.result(r, l)
  }

  lazy val assignableTo: Property[(Type, Type)] = createFlatPropertyWithReason[(Type, Type)] {
    case (right, left) => s"$right is not assignable to $left"
  } {
    case (Single(lst), Single(rst)) => (lst, rst) match {
      // for go's types according to go's specification (mostly)
      case (UNTYPED_INT_CONST, r) if underlyingType(r).isInstanceOf[IntT] => successProp
      // not part of Go spec, but necessary for the definition of comparability
      case (l, UNTYPED_INT_CONST) if underlyingType(l).isInstanceOf[IntT] => successProp
      case (l, r) if identicalTypes(l, r) => successProp
      // the go language spec states that a value x of type V is assignable to a variable of type T
      // if V and T have identical underlying types and at least one of V or T is not a defined type
      case (l, r) if !(isDefinedType(l) && isDefinedType(r))
        && identicalTypes(underlyingType(l), underlyingType(r)) => successProp

      case (l, r) if underlyingType(r).isInstanceOf[InterfaceT] => implements(l, r)
      case (ChannelT(le, ChannelModus.Bi), ChannelT(re, _)) if identicalTypes(le, re) => successProp
      case (NilType, r) if isPointerType(r) => successProp
      case (VariadicT(t1), VariadicT(t2)) => assignableTo.result(t1, t2)
      case (t1, VariadicT(t2)) => assignableTo.result(t1, t2)

        // for ghost types
      case (BooleanT, AssertionT) => successProp
      case (SortT, SortT) => successProp
      case (PermissionT, PermissionT) => successProp
      case (SequenceT(l), SequenceT(r)) => assignableTo.result(l,r) // implies that Sequences are covariant
      case (SetT(l), SetT(r)) => assignableTo.result(l,r)
      case (MultisetT(l), MultisetT(r)) => assignableTo.result(l,r)
      case (OptionT(l), OptionT(r)) => assignableTo.result(l, r)
      case (IntT(_), PermissionT) => successProp

        // conservative choice
      case _ => errorProp()
    }
    case _ => errorProp()
  }

  lazy val assignable: Property[PExpression] = createBinaryProperty("assignable") {
    case PIndexedExp(b, _) => exprType(b) match {
      case _: ArrayT => assignable(b)
      case _: SliceT | _: GhostSliceT => assignable(b)
      case _: VariadicT => assignable(b)
      case _: MapT => assignable(b)
      case _: SequenceT => true
      case _: MathMapT => true
      case _ => false
    }
    case PBlankIdentifier() => true
    case e => goAddressable(e)
  }

  lazy val compatibleWithAssOp: Property[(Type, PAssOp)] = createFlatProperty[(Type, PAssOp)] {
    case (t, op) => s"type error: got $t, but expected type compatible with $op"
  } {
<<<<<<< HEAD
    case (Single(IntT(_)), PAddOp() | PSubOp() | PMulOp() | PDivOp() | PModOp() | PBitwiseAndOp() | PBitwiseOrOp() |
      PBitwiseXorOp() | PBitClearOp() | PShiftLeftOp() | PShiftRightOp()) => true
=======
    case (Single(IntT(_)), PAddOp() | PSubOp() | PMulOp() | PDivOp() | PModOp() | PBitAndOp() | PBitOrOp() |
                           PBitXorOp() | PBitClearOp() | PShiftLeftOp() | PShiftRightOp()) => true
>>>>>>> 38cd7797
    case (Single(StringT), PAddOp()) => true
    case _ => false
  }

  lazy val compositeKeyAssignableTo: Property[(PCompositeKey, Type)] = createProperty[(PCompositeKey, Type)] {
    case (PIdentifierKey(id), t) => assignableTo.result(idType(id), t)
    case (k: PCompositeVal, t) => compositeValAssignableTo.result(k, t)
  }

  lazy val compositeValAssignableTo: Property[(PCompositeVal, Type)] = createProperty[(PCompositeVal, Type)] {
    case (PExpCompositeVal(exp), t) => assignableTo.result(exprType(exp), t)
    case (PLitCompositeVal(lit), t) => literalAssignableTo.result(lit, t)
  }

  lazy val literalAssignableTo: Property[(PLiteralValue, Type)] = createProperty[(PLiteralValue, Type)] {
    case (PLiteralValue(elems), Single(typ)) =>
      underlyingType(typ) match {
        case s: StructT =>
          if (elems.isEmpty) {
            successProp
          } else if (elems.exists(_.key.nonEmpty)) {
            val tmap = s.embedded ++ s.fields

            failedProp("for struct literals either all or none elements must be keyed"
              , !elems.forall(_.key.nonEmpty)) and
              propForall(elems, createProperty[PKeyedElement] { e =>
                e.key.map {
                  case PIdentifierKey(id) if tmap.contains(id.name) =>
                    compositeValAssignableTo.result(e.exp, tmap(id.name))

                  case v => failedProp(s"got $v but expected field name")
                }.getOrElse(successProp)
              })
          } else if (elems.size == s.embedded.size + s.fields.size) {
            propForall(
              elems.map(_.exp).zip((s.embedded ++ s.fields).values),/*
              elems.map(_.exp).zip(decl.clauses.flatMap { cl =>
                def clauseInducedTypes(clause: PActualStructClause): Vector[Type] = clause match {
                  case PEmbeddedDecl(embeddedType, _) => Vector(context.typ(embeddedType))
                  case PFieldDecls(fields) => fields map (f => context.typ(f.typ))
                }

                cl match {
                  case PExplicitGhostStructClause(c) => clauseInducedTypes(c)
                  case c: PActualStructClause => clauseInducedTypes(c)
                }
              }),*/
              compositeValAssignableTo
            )
          } else {
            failedProp("number of arguments does not match structure")
          }

        case ArrayT(len, t) =>
          areAllKeysConstant(elems) and
            areAllKeysDisjoint(elems) and
            areAllKeysNonNegative(elems) and
            areAllKeysWithinBounds(elems, len) and
            areAllElementsAssignable(elems, t)

        case SliceT(t) =>
          areAllKeysConstant(elems) and
            areAllKeysDisjoint(elems) and
            areAllKeysNonNegative(elems) and
            areAllElementsAssignable(elems, t)

        case GhostSliceT(t) =>
          areAllKeysConstant(elems) and
            areAllKeysDisjoint(elems) and
            areAllKeysNonNegative(elems) and
            areAllElementsAssignable(elems, t)

        case MapT(key, t) =>
          areAllElementsKeyed(elems) and
            areAllKeysAssignable(elems, key) and
            areAllElementsAssignable(elems, t) and
            areAllConstantKeysDifferent(elems, key)

        case SequenceT(t) =>
          areAllKeysConstant(elems) and
            areAllKeysDisjoint(elems) and
            areAllKeysNonNegative(elems) and
            areAllElementsAssignable(elems, t)

        case SetT(t) =>
          areNoElementsKeyed(elems) and
            areAllElementsAssignable(elems, t)

        case MultisetT(t) =>
          areNoElementsKeyed(elems) and
            areAllElementsAssignable(elems, t)

        case MathMapT(keys, values) =>
          areAllElementsKeyed(elems) and
            areAllKeysAssignable(elems, keys) and
            areAllElementsAssignable(elems, values) and
            areAllConstantKeysDifferent(elems, keys)

        case t => failedProp(s"cannot assign literal to $t")
      }
    case (l, t) => failedProp(s"cannot assign literal $l to $t")
  }

  def assignableWithinBounds: Property[(Type, PExpression)] = createFlatProperty[(Type, PExpression)] {
    case (typ, expr) => s"constant expression $expr overflows $typ"
  } {
    case (typ, expr) =>
      val constVal = intConstantEval(expr)
      constVal.isEmpty || intValInBounds(constVal.get, typ)
  }

  private def intValInBounds(value: BigInt, typ: Type): Boolean =
    underlyingType(typ) match {
      case IntT(t) => t match {
        case typ: BoundedIntegerKind => typ.lower <= value && value <= typ.upper
        case _ => true
      }

      case _ => violation(s"Expected an integer type but instead received $typ.")
    }

  private def areAllKeysConstant(elems : Vector[PKeyedElement]) : PropertyResult = {
    val condition = elems.flatMap(_.key).exists {
      case PExpCompositeVal(exp) => intConstantEval(exp).isEmpty
      case PIdentifierKey(id) => intConstantEval(PNamedOperand(id)).isEmpty
      case _ => true
    }
    failedProp("expected integers as keys in the literal", condition)
  }

  private def areNoElementsKeyed(elems : Vector[PKeyedElement]) : PropertyResult =
    failedProp("no elements in the literal must be keyed", elems.exists(_.key.isDefined))

  private def areAllElementsKeyed(elems : Vector[PKeyedElement]) : PropertyResult =
    failedProp("all elements in the literal must be keyed", elems.exists(_.key.isEmpty))

  private def areAllKeysDisjoint(elems : Vector[PKeyedElement]) : PropertyResult = {
    val indices = keyElementIndices(elems)
    failedProp("found overlapping keys", indices.distinct.size != indices.size)
  }

  private def areAllKeysNonNegative(elems : Vector[PKeyedElement]) : PropertyResult =
    failedProp("found negative keys", keyElementIndices(elems).exists(_ < 0))

  private def areAllKeysWithinBounds(elems : Vector[PKeyedElement], length : BigInt) : PropertyResult =
    failedProp("found out-of-bound keys", keyElementIndices(elems).exists(length <= _))

  private def areAllKeysAssignable(elems : Vector[PKeyedElement], typ : Type) =
    propForall(elems.flatMap(_.key), compositeKeyAssignableTo.before((c: PCompositeKey) => (c, typ)))

  private def areAllElementsAssignable(elems : Vector[PKeyedElement], typ : Type) =
    propForall(elems.map(_.exp), compositeValAssignableTo.before((c: PCompositeVal) => (c, typ)))

  private def areAllConstantKeysDifferent(elems: Vector[PKeyedElement], typ: Type) = {
    def constVal[T](eval: PExpression => Option[T])(keyed: PKeyedElement) : Option[T] = keyed.key match {
      case Some(PExpCompositeVal(exp)) => eval(exp)
      case _ => None
    }
    val eval = underlyingType(typ) match {
      case _: IntT => intConstantEval
      case BooleanT => boolConstantEval
      case StringT => stringConstantEval
      case _ => _: PExpression => None
    }
    val constKeys = elems map constVal(eval) filter (_.isDefined) map (_.get)
    failedProp("key appears twice in map literal", constKeys.distinct.size != constKeys.size)
  }


  def keyElementIndices(elems : Vector[PKeyedElement]) : Vector[BigInt] = {
    elems.map(_.key).zipWithIndex.map {
      case (Some(PExpCompositeVal(exp)), i) => intConstantEval(exp).getOrElse(BigInt(i))
      case (Some(PIdentifierKey(id)), i) => intConstantEval(PNamedOperand(id)).getOrElse(BigInt(i))
      case (_, i) => BigInt(i)
    }
  }
}<|MERGE_RESOLUTION|>--- conflicted
+++ resolved
@@ -122,13 +122,8 @@
   lazy val compatibleWithAssOp: Property[(Type, PAssOp)] = createFlatProperty[(Type, PAssOp)] {
     case (t, op) => s"type error: got $t, but expected type compatible with $op"
   } {
-<<<<<<< HEAD
-    case (Single(IntT(_)), PAddOp() | PSubOp() | PMulOp() | PDivOp() | PModOp() | PBitwiseAndOp() | PBitwiseOrOp() |
-      PBitwiseXorOp() | PBitClearOp() | PShiftLeftOp() | PShiftRightOp()) => true
-=======
     case (Single(IntT(_)), PAddOp() | PSubOp() | PMulOp() | PDivOp() | PModOp() | PBitAndOp() | PBitOrOp() |
                            PBitXorOp() | PBitClearOp() | PShiftLeftOp() | PShiftRightOp()) => true
->>>>>>> 38cd7797
     case (Single(StringT), PAddOp()) => true
     case _ => false
   }
