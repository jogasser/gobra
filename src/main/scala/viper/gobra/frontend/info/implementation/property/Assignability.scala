--- conflicted
+++ resolved
@@ -73,32 +73,15 @@
     case (right, left) => s"$right is not assignable to $left"
   } {
     case (Single(lst), Single(rst)) => (lst, rst) match {
-<<<<<<< HEAD
       // for go's types according to go's specification (mostly)
-      case (UNTYPED_INT_CONST, r) if underlyingType(r).isInstanceOf[IntT] => true
-      // not part of Go spec, but necessary for the definition of comparability
-      case (l, UNTYPED_INT_CONST) if underlyingType(l).isInstanceOf[IntT] => true
-      case (l, r) if identicalTypes(l, r) => true
-      // the go language spec states that a value x of type V is assignable to a variable of type T
-      // if V and T have identical underlying types and at least one of V or T is not a defined type
-      case (l, r) if !(isDefinedType(l) && isDefinedType(r))
-        && identicalTypes(underlyingType(l), underlyingType(r)) => true
-=======
-        // for go's types according to go's specification (mostly)
       case (UNTYPED_INT_CONST, r) if underlyingType(r).isInstanceOf[IntT] => successProp
       // not part of Go spec, but necessary for the definition of comparability
       case (l, UNTYPED_INT_CONST) if underlyingType(l).isInstanceOf[IntT] => successProp
       case (l, r) if identicalTypes(l, r) => successProp
-      // even though the go language spec states that a value x of type V is assignable to a variable of type T
-      // if V and T have identical underlying types and at least one of V or T is not a defined type, the go compiler
-      // seems to reject any program that relies on this, e.g. the go compiler rejects the program containing
-      // `var y IntType = x` where x is and int var and IntType is a defined type defined as an int
-      // case (l, r) if !(l.isInstanceOf[DeclaredT] && r.isInstanceOf[DeclaredT])
-      //  && identicalTypes(underlyingType(l), underlyingType(r)) => true
-      case (l, r) if !(l.isInstanceOf[DeclaredT] && r.isInstanceOf[DeclaredT]) // it does hold for structs
-        && underlyingType(l).isInstanceOf[StructT] && underlyingType(r).isInstanceOf[StructT]
+      // the go language spec states that a value x of type V is assignable to a variable of type T
+      // if V and T have identical underlying types and at least one of V or T is not a defined type
+      case (l, r) if !(isDefinedType(l) && isDefinedType(r))
         && identicalTypes(underlyingType(l), underlyingType(r)) => successProp
->>>>>>> 0c8b3e19
 
       case (l, r) if underlyingType(r).isInstanceOf[InterfaceT] => implements(l, r)
       case (ChannelT(le, ChannelModus.Bi), ChannelT(re, _)) if identicalTypes(le, re) => successProp
