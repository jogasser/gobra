--- conflicted
+++ resolved
@@ -21,13 +21,6 @@
   def addressability(expr: PExpression): Addressability
   def addressableVar(id: PIdnNode): Addressability
 
-<<<<<<< HEAD
-  def codeRoot(n: PNode): PScope
-
-  def program(n: PNode): PProgram
-
-=======
->>>>>>> fc618283
   def tree: Tree[PNode, PPackage]
 
   def regular(n: PIdnNode): Regular
