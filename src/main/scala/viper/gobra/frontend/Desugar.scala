package viper.gobra.frontend

import java.nio.charset.StandardCharsets.UTF_8

import org.apache.commons.io.FileUtils
import viper.gobra.ast.frontend._
import viper.gobra.ast.internal.Node.Meta
import viper.gobra.ast.{internal => in}
import viper.gobra.frontend.info.base.Type._
import viper.gobra.frontend.info.base.{Type, SymbolTable => st}
import viper.gobra.frontend.info.implementation.resolution.MemberPath
import viper.gobra.ast.frontend.{AstPattern => ap}
import viper.gobra.reporting.Source
import viper.gobra.util.{DesugarWriter, OutputUtil, Violation}
import viper.silver.ast.SourcePosition

object Desugar {

  def desugar(program: PProgram, info: viper.gobra.frontend.info.TypeInfo)(config: Config): in.Program = {
    val internalProgram = new Desugarer(program.positions, info).programD(program)

    // print internal if set in config
    if (config.printInternal()) {
      val outputFile = OutputUtil.postfixFile(config.inputFile(), "internal")
      FileUtils.writeStringToFile(
        outputFile,
        internalProgram.formatted,
        UTF_8
      )

//      val uglyOutputFile = OutputUtil.postfixFile(config.inputFile(), "ugly")
//      FileUtils.writeStringToFile(
//        uglyOutputFile,
//        internalProgram.toString,
//        UTF_8
//      )
    }

    internalProgram
  }

  object NoGhost {
    def unapply(arg: PNode): Option[PNode] = arg match {
      case PGhostifier(x) => Some(x)
      case x => Some(x)
    }
  }

  private class Desugarer(pom: PositionManager, info: viper.gobra.frontend.info.TypeInfo) {

    // TODO: clean initialization

    type Meta = Source.Parser.Info

    import viper.gobra.util.Violation._

    val desugarWriter = new DesugarWriter
    import desugarWriter._
    type Writer[R] = desugarWriter.Writer[R]

//    def complete[X <: in.Stmt](w: Agg[X]): in.Stmt = {val (xs, x) = w.run; in.Seqn(xs :+ x)(x.info)}


    private val nm = new NameManager

    type Identity = Meta

    private def abstraction(id: PIdnNode): Identity = {
      meta(info.regular(id).rep)
    }

    // TODO: make thread safe
    private var proxies: Map[Meta, in.Proxy] = Map.empty

    def getProxy(id: PIdnNode): Option[in.Proxy] =
      proxies.get(abstraction(id))

    def addProxy(from: PIdnNode, to: in.Proxy): Unit =
      proxies += abstraction(from) -> to

    def functionProxyD(decl: PFunctionDecl): in.FunctionProxy = {
      getProxy(decl.id).getOrElse{
        val name = idName(decl.id)
        val proxy = in.FunctionProxy(name)(meta(decl))
        addProxy(decl.id, proxy)
        proxy
      }.asInstanceOf[in.FunctionProxy]
    }

    def methodProxyD(decl: PMethodDecl): in.MethodProxy = {
      getProxy(decl.id).getOrElse{
        val name = idName(decl.id)
        val proxy = in.MethodProxy(decl.id.name, name)(meta(decl))
        addProxy(decl.id, proxy)
        proxy
      }.asInstanceOf[in.MethodProxy]
    }

    def methodProxy(sym: st.Method): in.MethodProxy = {
      val (metaInfo, id) = sym match {
        case st.MethodImpl(decl, isGhost) => (meta(decl), decl.id)
        case st.MethodSpec(spec, isGhost) => (meta(spec), spec.id)
      }

      getProxy(id).getOrElse{
        val name = idName(id)
        val proxy = in.MethodProxy(id.name, name)(metaInfo)
        addProxy(id, proxy)
        proxy
      }.asInstanceOf[in.MethodProxy]
    }

    def fpredicateProxyD(decl: PFPredicateDecl): in.FPredicateProxy = {
      getProxy(decl.id).getOrElse{
        val name = idName(decl.id)
        val proxy = in.FPredicateProxy(name)(meta(decl))
        addProxy(decl.id, proxy)
        proxy
      }.asInstanceOf[in.FPredicateProxy]
    }

    def mpredicateProxyD(decl: PMPredicateDecl): in.MPredicateProxy = {
      getProxy(decl.id).getOrElse{
        val name = idName(decl.id)
        val proxy = in.MPredicateProxy(decl.id.name, name)(meta(decl))
        addProxy(decl.id, proxy)
        proxy
      }.asInstanceOf[in.MPredicateProxy]
    }

    def mpredicateProxy(sym: st.MPredicate): in.MPredicateProxy = {
      val (metaInfo, id) = sym match {
        case st.MPredicateImpl(decl) => (meta(decl), decl.id)
        case st.MPredicateSpec(_) => assert(false); ???
      }

      getProxy(id).getOrElse{
        val name = idName(id)
        val proxy = in.MPredicateProxy(id.name, name)(metaInfo)
        addProxy(id, proxy)
        proxy
      }.asInstanceOf[in.MPredicateProxy]
    }

    class FunctionContext(
                           val ret: Vector[in.Expr] => Meta => in.Stmt,
                           private var substitutions: Map[Identity, in.BodyVar] = Map.empty
                         ) {

      def apply(id: PIdnNode): Option[in.BodyVar] =
        substitutions.get(abstraction(id))


      def addSubst(from: PIdnNode, to: in.BodyVar): Unit =
        substitutions += abstraction(from) -> to

      def copy: FunctionContext = new FunctionContext(ret, substitutions)
//
//      private var proxies: Map[Identity, in.Proxy] = Map.empty
//
//      def getProxy(id: PIdnNode): Option[in.Proxy] =
//        proxies.get(abstraction(id))
//
//      def addProxy(from: PIdnNode, to: in.Proxy): Unit =
//        proxies += abstraction(from) -> to
    }

    def programD(p: PProgram): in.Program = {
      val dMembers = p.declarations.flatMap{
        case NoGhost(x: PVarDecl) => varDeclGD(x)
        case NoGhost(x: PConstDecl) => constDeclD(x)
        case NoGhost(x: PMethodDecl) => Vector(methodD(x))
        case NoGhost(x: PFunctionDecl) => Vector(functionD(x))
        case x: PMPredicateDecl => Vector(mpredicateD(x))
        case x: PFPredicateDecl => Vector(fpredicateD(x))
        case _ => Vector.empty
      }

      p.declarations.foreach{
        case NoGhost(x: PTypeDef) => typeDefD(x)
        case _ =>
      }

      val table = new in.LookupTable(definedTypes)

      in.Program(types.toVector, dMembers, table)(meta(p))
    }

    def varDeclGD(decl: PVarDecl): Vector[in.GlobalVarDecl] = ???

    def constDeclD(decl: PConstDecl): Vector[in.GlobalConst] = ???

    def typeDefD(decl: PTypeDef): in.Type = typeD(DeclaredT(decl))

    def functionD(decl: PFunctionDecl): in.Member =
      if (decl.spec.isPure) pureFunctionD(decl) else {

      val name = functionProxyD(decl)
      val fsrc = meta(decl)

      val argsWithSubs = decl.args.zipWithIndex map { case (p,i) => inParameterD(p,i) }
      val (args, argSubs) = argsWithSubs.unzip

      val returnsWithSubs = decl.result.outs.zipWithIndex map { case (p,i) => outParameterD(p,i) }
      val (returns, returnSubs) = returnsWithSubs.unzip
      val actualReturns = returnsWithSubs.map{
        case (_, Some(x)) => x
        case (x, None)    => x
      }

      def assignReturns(rets: Vector[in.Expr])(src: Meta): in.Stmt = {
        if (rets.isEmpty) {
          in.Seqn(
            returnsWithSubs.flatMap{
              case (p, Some(v)) => Some(in.SingleAss(in.Assignee.Var(p), v)(src))
              case _ => None
            } :+ in.Return()(src)
          )(src)
        } else if (rets.size == returns.size) {
          in.Seqn(
            returns.zip(rets).map{
              case (p, v) => in.SingleAss(in.Assignee.Var(p), v)(src)
            } :+ in.Return()(src)
          )(src)
        } else if (rets.size == 1) { // multi assignment
          in.Seqn(Vector(
            multiassD(returns.map(v => in.Assignee.Var(v)), rets.head)(src),
            in.Return()(src)
          ))(src)
        } else {
          violation(s"found ${rets.size} returns but expected 0, 1, or ${returns.size}")
        }
      }

      // create context for spec translation
      val specCtx = new FunctionContext(assignReturns)

      // extent context
      (decl.args zip argsWithSubs).foreach{
        // substitution has to be added since otherwise the parameter is translated as a addressable variable
        // TODO: another, maybe more consistent, option is to always add a context entry
        case (NoGhost(PNamedParameter(id, _, _)), (p, Some(q))) => specCtx.addSubst(id, parameterAsLocalValVar(p))
        case _ =>
      }

      // translate pre- and postconditions before extending the context
      val pres = decl.spec.pres map preconditionD(specCtx)
      val posts = decl.spec.posts map postconditionD(specCtx)

      // p1' := p1; ... ; pn' := pn
      val argInits = argsWithSubs.flatMap{
        case (p, Some(q)) => Some(in.SingleAss(in.Assignee.Var(q), p)(p.info))
        case _ => None
      }

      // r1 := r1'; .... rn := rn'
      val resultAssignments =
        returnsWithSubs.flatMap{
          case (p, Some(v)) => Some(in.SingleAss(in.Assignee.Var(p), v)(fsrc))
          case _ => None
        } // :+ in.Return()(fsrc)

      // create context for body translation
      val ctx = new FunctionContext(assignReturns)

      // extent context
      (decl.args zip argsWithSubs).foreach{
        case (NoGhost(PNamedParameter(id, _, _)), (_, Some(q))) => ctx.addSubst(id, q)
        case _ =>
      }

      (decl.result.outs zip returnsWithSubs).foreach{
        case (NoGhost(PNamedParameter(id, _, _)), (_, Some(q))) => ctx.addSubst(id, q)
        case (NoGhost(_: PUnnamedParameter), (_, Some(q))) => violation("cannot have an alias for an unnamed parameter")
        case _ =>
      }


      val bodyOpt = decl.body.map{ s =>
        val vars = argSubs.flatten ++ returnSubs.flatten
        val body = argInits ++ Vector(blockD(ctx)(s)) ++ resultAssignments
        in.Block(vars, body)(meta(s))
      }

      in.Function(name, args, returns, pres, posts, bodyOpt)(fsrc)
    }

    def pureFunctionD(decl: PFunctionDecl): in.PureFunction = {
      require(decl.spec.isPure)

      val name = functionProxyD(decl)
      val fsrc = meta(decl)

      val argsWithSubs = decl.args.zipWithIndex map { case (p,i) => inParameterD(p,i) }
      val (args, _) = argsWithSubs.unzip

      val returnsWithSubs = decl.result.outs.zipWithIndex map { case (p,i) => outParameterD(p,i) }
      val (returns, _) = returnsWithSubs.unzip

      // create context for body translation
      val ctx = new FunctionContext(_ => _ => in.Seqn(Vector.empty)(fsrc)) // dummy assign

      // translate pre- and postconditions before extending the context
      val pres = decl.spec.pres map preconditionD(ctx)

      val bodyOpt = decl.body.map {
        b: PBlock =>
          b.nonEmptyStmts match {
            case Vector(PReturn(Vector(ret))) => pureExprD(ctx)(ret)
            case b => Violation.violation(s"unexpected pure function body: $b")
          }
      }

      in.PureFunction(name, args, returns, pres, bodyOpt)(fsrc)
    }



    def methodD(decl: PMethodDecl): in.Member =
      if (decl.spec.isPure) pureMethodD(decl) else {

      val name = methodProxyD(decl)
      val fsrc = meta(decl)

      val recvWithSubs = receiverD(decl.receiver)
      val (recv, recvSub) = recvWithSubs

      val argsWithSubs = decl.args.zipWithIndex map { case (p,i) => inParameterD(p,i) }
      val (args, argSubs) = argsWithSubs.unzip

      val returnsWithSubs = decl.result.outs.zipWithIndex map { case (p,i) => outParameterD(p,i) }
      val (returns, returnSubs) = returnsWithSubs.unzip
      val actualReturns = returnsWithSubs.map{
        case (_, Some(x)) => x
        case (x, None)    => x
      }

      def assignReturns(rets: Vector[in.Expr])(src: Meta): in.Stmt = {
        if (rets.isEmpty) {
          in.Seqn(
            returnsWithSubs.flatMap{
              case (p, Some(v)) => Some(in.SingleAss(in.Assignee.Var(p), v)(src))
              case _ => None
            } :+ in.Return()(src)
          )(src)
        } else if (rets.size == returns.size) {
          in.Seqn(
            returns.zip(rets).map{
              case (p, v) => in.SingleAss(in.Assignee.Var(p), v)(src)
            } :+ in.Return()(src)
          )(src)
        } else if (rets.size == 1) { // multi assignment
          in.Seqn(Vector(
            multiassD(returns.map(v => in.Assignee.Var(v)), rets.head)(src),
            in.Return()(src)
          ))(src)
        } else {
          violation(s"found ${rets.size} returns but expected 0, 1, or ${returns.size}")
        }
      }

      // create context for spec translation
      val specCtx = new FunctionContext(assignReturns)

      // extent context
      (decl.args zip argsWithSubs).foreach{
        // substitution has to be added since otherwise the parameter is translated as a addressable variable
        // TODO: another, maybe more consistent, option is to always add a context entry
        case (NoGhost(PNamedParameter(id, _, _)), (p, Some(q))) => specCtx.addSubst(id, parameterAsLocalValVar(p))
        case _ =>
      }

      // translate pre- and postconditions before extending the context
      val pres = decl.spec.pres map preconditionD(specCtx)
      val posts = decl.spec.posts map postconditionD(specCtx)

      // s' := s
      val recvInits = (recvWithSubs match {
        case (p, Some(q)) => Some(in.SingleAss(in.Assignee.Var(q), p)(p.info))
        case _ => None
      }).toVector

      // p1' := p1; ... ; pn' := pn
      val argInits = argsWithSubs.flatMap{
        case (p, Some(q)) => Some(in.SingleAss(in.Assignee.Var(q), p)(p.info))
        case _ => None
      }

      // r1 := r1'; .... rn := rn'
      val resultAssignments =
        returnsWithSubs.flatMap{
          case (p, Some(v)) => Some(in.SingleAss(in.Assignee.Var(p), v)(fsrc))
          case _ => None
        } // :+ in.Return()(fsrc)

      // create context for body translation
      val ctx = new FunctionContext(assignReturns)

      // extent context
      (decl.receiver, recvWithSubs) match {
        case (PNamedReceiver(id, _, _), (_, Some(q))) => ctx.addSubst(id, q)
        case _ =>
      }

      (decl.args zip argsWithSubs).foreach{
        case (NoGhost(PNamedParameter(id, _, _)), (_, Some(q))) => ctx.addSubst(id, q)
        case _ =>
      }

      (decl.result.outs zip returnsWithSubs).foreach{
        case (NoGhost(PNamedParameter(id, _, _)), (_, Some(q))) => ctx.addSubst(id, q)
        case (NoGhost(_: PUnnamedParameter), (_, Some(q))) => violation("cannot have an alias for an unnamed parameter")
        case _ =>
      }


      val bodyOpt = decl.body.map{ s =>
        val vars = recvSub.toVector ++ argSubs.flatten ++ returnSubs.flatten
        val body = recvInits ++ argInits ++ Vector(blockD(ctx)(s)) ++ resultAssignments
        in.Block(vars, body)(meta(s))
      }

      in.Method(recv, name, args, returns, pres, posts, bodyOpt)(fsrc)
    }

    def pureMethodD(decl: PMethodDecl): in.PureMethod = {
      require(decl.spec.isPure)

      val name = methodProxyD(decl)
      val fsrc = meta(decl)

      val recvWithSubs = receiverD(decl.receiver)
      val (recv, _) = recvWithSubs

      val argsWithSubs = decl.args.zipWithIndex map { case (p,i) => inParameterD(p,i) }
      val (args, _) = argsWithSubs.unzip

      val returnsWithSubs = decl.result.outs.zipWithIndex map { case (p,i) => outParameterD(p,i) }
      val (returns, _) = returnsWithSubs.unzip

      // create context for body translation
      val ctx = new FunctionContext(_ => _ => in.Seqn(Vector.empty)(fsrc)) // dummy assign

      // translate pre- and postconditions before extending the context
      val pres = decl.spec.pres map preconditionD(ctx)

      val bodyOpt = decl.body.map {
        b: PBlock =>
          b.nonEmptyStmts match {
            case Vector(PReturn(Vector(ret))) => pureExprD(ctx)(ret)
            case b => Violation.violation(s"unexpected pure function body: $b")
          }
      }

      in.PureMethod(recv, name, args, returns, pres, bodyOpt)(fsrc)
    }

    def fpredicateD(decl: PFPredicateDecl): in.FPredicate = {
      val name = fpredicateProxyD(decl)
      val fsrc = meta(decl)

      val argsWithSubs = decl.args.zipWithIndex map { case (p,i) => inParameterD(p,i) }
      val (args, _) = argsWithSubs.unzip

      // create context for body translation
      val ctx = new FunctionContext(_ => _ => in.Seqn(Vector.empty)(fsrc)) // dummy assign

      val bodyOpt = decl.body.map{ s =>
        specificationD(ctx)(s)
      }

      in.FPredicate(name, args, bodyOpt)(fsrc)
    }

    def mpredicateD(decl: PMPredicateDecl): in.MPredicate = {
      val name = mpredicateProxyD(decl)
      val fsrc = meta(decl)

      val recvWithSubs = receiverD(decl.receiver)
      val (recv, _) = recvWithSubs

      val argsWithSubs = decl.args.zipWithIndex map { case (p,i) => inParameterD(p,i) }
      val (args, _) = argsWithSubs.unzip

      // create context for body translation
      val ctx = new FunctionContext(_ => _ => in.Seqn(Vector.empty)(fsrc)) // dummy assign

      val bodyOpt = decl.body.map{ s =>
        specificationD(ctx)(s)
      }

      in.MPredicate(recv, name, args, bodyOpt)(fsrc)
    }



    // Statements

    def maybeStmtD(ctx: FunctionContext)(stmt: Option[PStatement])(src: Source.Parser.Info): Writer[in.Stmt] =
      stmt.map(stmtD(ctx)).getOrElse(unit(in.Seqn(Vector.empty)(src)))

    def blockD(ctx: FunctionContext)(block: PBlock): in.Stmt = {
      val vars = info.variables(block) map localVarD(ctx)
      val ssW = sequence(block.nonEmptyStmts map (s => seqn(stmtD(ctx)(s))))
      in.Block(vars ++ ssW.decls, ssW.stmts ++ ssW.res)(meta(block))
    }

    def halfScopeFinish(ctx: FunctionContext)(scope: PScope)(desugared: in.Stmt): in.Block = {
      val decls = info.variables(scope) map localVarD(ctx)
      in.Block(decls, Vector(desugared))(desugared.info)
    }


    def stmtD(ctx: FunctionContext)(stmt: PStatement): Writer[in.Stmt] = {

      def goS(s: PStatement): Writer[in.Stmt] = stmtD(ctx)(s)
      def goE(e: PExpression): Writer[in.Expr] = exprD(ctx)(e)
      def goA(a: PExpression): Writer[in.Assertion] = assertionD(ctx)(a)
      def goL(a: PAssignee): Writer[in.Assignee] = assigneeD(ctx)(a)

      val src: Meta = meta(stmt)

      stmt match {
        case NoGhost(noGhost) => noGhost match {
          case _: PEmptyStmt => unit(in.Seqn(Vector.empty)(src))

          case s: PSeq => for {ss <- sequence(s.nonEmptyStmts map goS)} yield in.Seqn(ss)(src)

          case b: PBlock => unit(blockD(ctx)(b))

          case s@ PIfStmt(ifs, els) =>
            val elsStmt = maybeStmtD(ctx)(els)(src)
            ifs.foldRight(elsStmt){
              case (PIfClause(pre, cond, body), c) =>
                for {
                  dPre <- maybeStmtD(ctx)(pre)(src)
                  dCond <- exprD(ctx)(cond)
                  dBody = blockD(ctx)(body)
                  els <- seqn(c)
                } yield in.Seqn(Vector(dPre, in.If(dCond, dBody, els)(src)))(src)
            }.map(halfScopeFinish(ctx)(s))

          case s@ PForStmt(pre, cond, post, spec, body) =>
            for {
              dPre <- maybeStmtD(ctx)(pre)(src)
              (dCondPre, dCond) <- prelude(exprD(ctx)(cond))
              (dInvPre, dInv) <- prelude(sequence(spec.invariants map assertionD(ctx)))
              dBody = blockD(ctx)(body)
              dPost <- maybeStmtD(ctx)(post)(src)

              wh = in.Seqn(
                Vector(dPre) ++ dCondPre ++ dInvPre ++ Vector(
                  in.While(dCond, dInv, in.Seqn(
                  Vector(dBody, dPost) ++ dCondPre ++ dInvPre
                  )(src))(src)
                )
              )(src)
            } yield halfScopeFinish(ctx)(s)(wh)

          case PExpressionStmt(e) =>
            val w = goE(e)
            create(stmts = w.stmts, decls = w.decls, res = in.Seqn(Vector.empty)(src))

          case PAssignment(right, left) =>
            if (left.size == right.size) {
              if (left.size == 1) {
                for{le <- goL(left.head); re <- goE(right.head)} yield in.SingleAss(le, re)(src)
              } else {
                // copy results to temporary variables and then to assigned variables
                val temps = left map (l => freshVar(typeD(info.typ(l)))(src))
                val resToTemps = (temps zip right).map{ case (l, r) =>
                  for{re <- goE(r)} yield in.SingleAss(in.Assignee.Var(l), re)(src)
                }
                val tempsToVars = (left zip temps).map{ case (l, r) =>
                  for{le <- goL(l)} yield in.SingleAss(le, r)(src)
                }
                declare(temps: _*) flatMap (_ =>
                  sequence(resToTemps ++ tempsToVars).map(in.Seqn(_)(src))
                  )
              }
            } else if (right.size == 1) {
              for{les <- sequence(left map goL); re  <- goE(right.head)}
                yield multiassD(les, re)(src)
            } else { violation("invalid assignment") }

          case PAssignmentWithOp(right, op, left) =>
              for {
                l <- goL(left)
                r <- goE(right)

                rWithOp = op match {
                  case PAddOp() => in.Add(l.op, r)(src)
                  case PSubOp() => in.Sub(l.op, r)(src)
                  case PMulOp() => in.Mul(l.op, r)(src)
                  case PDivOp() => in.Div(l.op, r)(src)
                  case PModOp() => in.Mod(l.op, r)(src)
                }
              } yield in.SingleAss(l, rWithOp)(src)

          case PShortVarDecl(right, left, _) =>

            if (left.size == right.size) {
              sequence((left zip right).map{ case (l, r) =>
                for{
                  le <- unit(in.Assignee.Var(localVarD(ctx)(l)))
                  re <- goE(r)
                } yield in.SingleAss(le, re)(src)
              }).map(in.Seqn(_)(src))
            } else if (right.size == 1) {
              for{
                les <- unit(left.map{l => in.Assignee.Var(localVarD(ctx)(l))})
                re  <- goE(right.head)
              } yield multiassD(les, re)(src)
            } else { violation("invalid assignment") }

          case PVarDecl(typOpt, right, left, addressable) =>

            if (left.size == right.size) {
              sequence((left zip right).map{ case (l, r) =>
                for{
                  le <- unit(in.Assignee.Var(localVarD(ctx)(l)))
                  re <- goE(r)
                } yield in.SingleAss(le, re)(src)
              }).map(in.Seqn(_)(src))
            } else if (right.size == 1) {
              for{
                les <- unit(left.map{l =>  in.Assignee.Var(localVarD(ctx)(l))})
                re  <- goE(right.head)
              } yield multiassD(les, re)(src)
            } else if (right.isEmpty && typOpt.nonEmpty) {
              val lelems = left.map{ l => in.Assignee.Var(localVarD(ctx)(l)) }
              val relems = left.map{ l => in.DfltVal(typeD(info.typ(typOpt.get)))(meta(l)) }
              unit(in.Seqn((lelems zip relems).map{ case (l, r) => in.SingleAss(l, r)(src) })(src))

            } else { violation("invalid declaration") }

          case PReturn(exps) =>
            for{es <- sequence(exps map goE)} yield ctx.ret(es)(src)

          case g: PGhostStatement => ghostStmtD(ctx)(g)

          case _ => ???
        }

      }
    }

    def multiassD(lefts: Vector[in.Assignee], right: in.Expr)(src: Source.Parser.Info): in.Stmt = right match {
      case in.Tuple(args) if args.size == lefts.size =>
        in.Seqn(lefts.zip(args) map { case (l, r) => in.SingleAss(l, r)(src)})(src)

      case _ => Violation.violation(s"Multi assignment of $right to $lefts is not supported")
    }


    // Expressions

    def derefD(ctx: FunctionContext)(p: ap.Deref)(src: Meta): Writer[in.Deref] = {
      exprD(ctx)(p.base) map (in.Deref(_)(src))
    }

    def fieldSelectionD(ctx: FunctionContext)(p: ap.FieldSelection)(src: Meta): Writer[in.FieldRef] = {
      val f = structMemberD(p.symb)
      for {
        r <- exprD(ctx)(p.base)
      } yield in.FieldRef(applyMemberPathD(r, p.path)(src), f)(src)
    }

    def functionCallD(ctx: FunctionContext)(p: ap.FunctionCall)(src: Meta): Writer[in.Expr] = {
      p.callee match {
        case base: ap.Symbolic =>
          base.symb match {
            case fsym: st.WithArguments with st.WithResult => // all patterns that have a callable symbol: function, received method, method expression

              // encode arguments
              val dArgs = sequence(p.args map exprD(ctx)).map {
                // go function chaining feature
                case Vector(in.Tuple(targs)) if fsym.args.size > 1 => targs
                case dargs => dargs
              }

              // encode result
              val resT = typeD(info.typ(fsym.result))
              val targets = fsym.result.outs map (o => freshVar(typeD(info.typ(o.typ)))(src))
              val res = if (targets.size == 1) targets.head else in.Tuple(targets)(src) // put returns into a tuple if necessary


              base match {
                case base: ap.Function =>
                  val fproxy = functionProxyD(base.symb.decl)

                  if (base.symb.isPure) {
                    for {
                      args <- dArgs
                    } yield in.PureFunctionCall(fproxy, args, resT)(src)
                  } else {
                    for {
                      args <- dArgs
                      _ <- declare(targets: _*)
                      _ <- write(in.FunctionCall(targets, fproxy, args)(src))
                    } yield res
                  }

                case base: ap.ReceivedMethod =>
                  val fproxy = methodProxy(base.symb)

                  val dRecv = for {
                    r <- exprD(ctx)(base.recv)
                  } yield applyMemberPathD(r, base.path)(src)

                  if (base.symb.isPure) {
                    for {
                      recv <- dRecv
                      args <- dArgs
                    } yield in.PureMethodCall(recv, fproxy, args, resT)(src)
                  } else {
                    for {
                      recv <- dRecv
                      args <- dArgs
                      _ <- declare(targets: _*)
                      _ <- write(in.MethodCall(targets, recv, fproxy, args)(src))
                    } yield res
                  }

                case base: ap.MethodExpr =>
                  val fproxy = methodProxy(base.symb)

                  // first argument is the receiver, the remaining arguments are the rest
                  val dRecvWithArgs = dArgs map (args => (applyMemberPathD(args.head, base.path)(src), args.tail))

                  if (base.symb.isPure) {
                    for {
                      (recv, args) <- dRecvWithArgs
                    } yield in.PureMethodCall(recv, fproxy, args, resT)(src)
                  } else {
                    for {
                      (recv, args) <- dRecvWithArgs
                      _ <- declare(targets: _*)
                      _ <- write(in.MethodCall(targets, recv, fproxy, args)(src))
                    } yield res
                  }
              }

            case sym => Violation.violation(s"expected symbol with arguments and result, but got $sym")
          }
      }
    }

    def assigneeD(ctx: FunctionContext)(expr: PExpression): Writer[in.Assignee] = {

      val src: Meta = meta(expr)

      info.resolve(expr) match {
        case Some(p: ap.LocalVariable) =>
          unit(in.Assignee.Var(varD(ctx)(p.id)))
        case Some(p: ap.Deref) =>
          derefD(ctx)(p)(src) map in.Assignee.Pointer
        case Some(p: ap.FieldSelection) =>
          fieldSelectionD(ctx)(p)(src) map in.Assignee.Field

        case p => Violation.violation(s"unexpected ast pattern $p ")
      }
    }

    def addressableD(ctx: FunctionContext)(expr: PExpression): Writer[in.Addressable] = {


      val src: Meta = meta(expr)

      info.resolve(expr) match {
        case Some(p: ap.LocalVariable) =>
          varD(ctx)(p.id) match {
            case r: in.LocalVar.Ref => unit(in.Addressable.Var(r))
            case r => Violation.violation(s"expected variable reference but got $r")
          }
        case Some(p: ap.Deref) =>
          derefD(ctx)(p)(src) map in.Addressable.Pointer
        case Some(p: ap.FieldSelection) =>
          fieldSelectionD(ctx)(p)(src) map in.Addressable.Field

        case p => Violation.violation(s"unexpected ast pattern $p ")
      }
    }

    def exprD(ctx: FunctionContext)(expr: PExpression): Writer[in.Expr] = {

      def go(e: PExpression): Writer[in.Expr] = exprD(ctx)(e)

      val src: Meta = meta(expr)

      val typ: in.Type = typeD(info.typ(expr))

      expr match {
        case NoGhost(noGhost) => noGhost match {
          case PNamedOperand(id) => unit[in.Expr](varD(ctx)(id))

          case n: PDeref => info.resolve(n) match {
            case Some(p: ap.Deref) => derefD(ctx)(p)(src)
            case _ => Violation.violation("cannot desugar pointer type to an expression")
          }

          case PReference(exp) => exp match {
              // go feature
            case c: PCompositeLit =>
              for {
                c <- compositeLitD(ctx)(c)
                co = compositeLitToObject(c)
                v = freshVar(in.PointerT(c.typ))(src)
                _ <- declare(v)
                _ <- write(in.Make(v, co)(src))
              } yield v

            case _ => addressableD(ctx)(exp) map (a => in.Ref(a, in.PointerT(a.op.typ))(src))
          }

          case n: PDot => info.resolve(n) match {
            case Some(p: ap.FieldSelection) => fieldSelectionD(ctx)(p)(src)
            case p => Violation.violation(s"only field selections can be desugared to an expression, but got $p")
          }

          case n: PInvoke =>
            info.resolve(n) match {
              case Some(p: ap.FunctionCall) => functionCallD(ctx)(p)(src)
              case Some(ap: ap.Conversion) => Violation.violation(s"desugarer: conversion $n is not supported")
              case Some(ap: ap.PredicateCall) => Violation.violation(s"cannot desugar a predicate call ($n) to an expression")
              case p => Violation.violation(s"expected function call, predicate call, or conversion, but got $p")
            }

          case PNegation(op) => for {o <- go(op)} yield in.Negation(o)(src)

          case PEquals(left, right) => for {l <- go(left); r <- go(right)} yield in.EqCmp(l, r)(src)
          case PUnequals(left, right) => for {l <- go(left); r <- go(right)} yield in.UneqCmp(l, r)(src)
          case PLess(left, right) => for {l <- go(left); r <- go(right)} yield in.LessCmp(l, r)(src)
          case PAtMost(left, right) => for {l <- go(left); r <- go(right)} yield in.AtMostCmp(l, r)(src)
          case PGreater(left, right) => for {l <- go(left); r <- go(right)} yield in.GreaterCmp(l, r)(src)
          case PAtLeast(left, right) => for {l <- go(left); r <- go(right)} yield in.AtLeastCmp(l, r)(src)

          case PAnd(left, right) => for {l <- go(left); r <- go(right)} yield in.And(l, r)(src)
          case POr(left, right) => for {l <- go(left); r <- go(right)} yield in.Or(l, r)(src)

          case PAdd(left, right) => for {l <- go(left); r <- go(right)} yield in.Add(l, r)(src)
          case PSub(left, right) => for {l <- go(left); r <- go(right)} yield in.Sub(l, r)(src)
          case PMul(left, right) => for {l <- go(left); r <- go(right)} yield in.Mul(l, r)(src)
          case PMod(left, right) => for {l <- go(left); r <- go(right)} yield in.Mod(l, r)(src)
          case PDiv(left, right) => for {l <- go(left); r <- go(right)} yield in.Div(l, r)(src)

          case l: PLiteral => litD(ctx)(l)

          case PUnfolding(acc, op) =>
            val dAcc = specificationD(ctx)(acc).asInstanceOf[in.Access]
            val dOp = pureExprD(ctx)(op)
            unit(in.Unfolding(dAcc, dOp)(src))

          case g: PGhostExpression => ghostExprD(ctx)(g)

          case e => Violation.violation(s"desugarer: $e is not supported")
        }
      }
    }

    def applyMemberPathD(base: in.Expr, path: Vector[MemberPath])(info: Source.Parser.Info): in.Expr = {
      path.foldLeft(base){ case (e, p) => p match {
        case MemberPath.Underlying => e
        case MemberPath.Deref => in.Deref(e)(info)
        case MemberPath.Ref => in.Ref(e)(info)
        case MemberPath.Next(g) => in.FieldRef(e, embeddedDeclD(g.decl))(info)
      }}
    }

    def litD(ctx: FunctionContext)(lit: PLiteral): Writer[in.Expr] = {

      val src: Meta = meta(lit)
      def single[E <: in.Expr](gen: Meta => E): Writer[in.Expr] = unit[in.Expr](gen(src))

      lit match {
        case PIntLit(v)  => single(in.IntLit(v))
        case PBoolLit(b) => single(in.BoolLit(b))
        case PNilLit() => single(in.NilLit())
        case c: PCompositeLit => compositeLitD(ctx)(c)
        case _ => ???
      }
    }

    def compositeLitToObject(lit: in.CompositeLit): in.CompositeObject = lit match {
      case l: in.StructLit => in.CompositeObject.Struct(l)
    }

    def compositeLitD(ctx: FunctionContext)(lit: PCompositeLit): Writer[in.CompositeLit] = lit.typ match {
      case t: PType =>
        val it = typeD(info.typ(t))
        literalValD(ctx)(lit.lit, it)

      case _ => ???
    }

    def underlyingType(t: Type.Type): Type.Type = t match {
      case Type.DeclaredT(d) => underlyingType(info.typ(d.right))
      case _ => t
    }

    sealed trait CompositeKind

    object CompositeKind {
      case class Struct(t: in.Type, st: in.StructT) extends CompositeKind
    }

    def compositeTypeD(t: in.Type): CompositeKind = t match {
      case _ if isStructType(t) => CompositeKind.Struct(t, structType(t).get)
      case _ => Violation.violation(s"expected composite type but got $t")
    }

    def underlyingType(typ: in.Type): in.Type = {
      typ match {
        case t: in.DefinedT => underlyingType(definedTypes(t.name)) // it is contained in the map, since 'typ' was translated
        case _ => typ
      }
    }

    def isStructType(typ: in.Type): Boolean = structType(typ).isDefined

    def structType(typ: in.Type): Option[in.StructT] = underlyingType(typ) match {
      case st: in.StructT => Some(st)
      case _ => None
    }



    def literalValD(ctx: FunctionContext)(lit: PLiteralValue, t: in.Type): Writer[in.CompositeLit] = {
      val src = meta(lit)

      compositeTypeD(t) match {

        case CompositeKind.Struct(it, ist) =>

          val fields = ist.fields

          if (lit.elems.exists(_.key.isEmpty)) {
            // all elements are not keyed
            val wArgs = fields.zip(lit.elems).map{ case (f, PKeyedElement(_, exp)) => exp match {
              case PExpCompositeVal(ev)  => exprD(ctx)(ev)
              case PLitCompositeVal(lv) => literalValD(ctx)(lv, f.typ)
            }}

            for {
              args <- sequence(wArgs)
            } yield in.StructLit(it, args)(src)

          } else { // all elements are keyed
            // maps field names to fields
            val fMap = fields.map(f => nm.inverse(f.name) -> f).toMap
            // maps fields to given value (if one is given)
            val vMap = lit.elems.map{
              case PKeyedElement(Some(PIdentifierKey(key)), exp) =>
                val f = fMap(key.name)
                exp match {
                  case PExpCompositeVal(ev) => f -> exprD(ctx)(ev)
                  case PLitCompositeVal(lv) => f -> literalValD(ctx)(lv, f.typ)
                }

              case _ => Violation.violation("expected identifier as a key")
            }.toMap
            // list of value per field
            val wArgs = fields.map{
              case f if vMap.isDefinedAt(f) => vMap(f)
              case f => unit(in.DfltVal(f.typ)(src))
            }

            for {
              args <- sequence(wArgs)
            } yield in.StructLit(it, args)(src)
          }
      }
    }

    // Type

    var types: Set[in.TopType] = Set.empty


    def registerType[T <: in.TopType](t: T): T = {
      types += t
      t
    }

    var definedTypes: Map[String, in.Type] = Map.empty
    var definedTypesSet: Set[String] = Set.empty

    def registerDefinedType(t: Type.DeclaredT): in.DefinedT = {
      val name = idName(t.decl.left)

      if (!definedTypesSet.contains(name)) {
        definedTypesSet += name
        val newEntry = typeD(info.typ(t.decl.right))
        definedTypes += (name -> newEntry)
      }

      in.DefinedT(name)
    }

    def embeddedTypeD(t: PEmbeddedType): in.Type = t match {
      case PEmbeddedName(typ) => typeD(info.typ(typ))
      case PEmbeddedPointer(typ) => registerType(in.PointerT(typeD(info.typ(typ))))
    }

    def typeD(t: Type): in.Type = t match {
      case Type.VoidType => in.VoidT
      case Type.NilType => in.NilT
      case t: DeclaredT => registerType(registerDefinedType(t))
      case Type.BooleanT => in.BoolT
      case Type.IntT => in.IntT
      case Type.ArrayT(length, elem) => ???
      case Type.SliceT(elem) => ???
      case Type.MapT(key, elem) => ???
      case PointerT(elem) => registerType(in.PointerT(typeD(elem)))
      case Type.ChannelT(elem, mod) => ???

      case Type.StructT(decl) =>
        var fields: List[in.Field] = List.empty

        decl.clauses foreach{
          case NoGhost(PFieldDecls(fs)) => fs foreach (f => fields ::= fieldDeclD(f))
          case NoGhost(e: PEmbeddedDecl) => fields ::= embeddedDeclD(e)
        }

        fields = fields.reverse

        val structName = nm.struct(decl, meta(decl))
        registerType(in.StructT(structName, fields.toVector))

      case Type.FunctionT(args, result) => ???
      case Type.InterfaceT(decl) => ???

      case Type.InternalTupleT(ts) => in.TupleT(ts map typeD)

      case _ => Violation.violation(s"got unexpected type $t")
    }


    // Identifier

    def idName(id: PIdnNode): String = info.regular(id) match {
      case _: st.Function => nm.function(id.name, info.scope(id))
      case _: st.MethodSpec => nm.spec(id.name, info.scope(id))
      case m: st.MethodImpl => nm.method(id.name, m.decl.receiver.typ)
      case _: st.FPredicate => nm.function(id.name, info.scope(id))
      case m: st.MPredicateImpl => nm.method(id.name, m.decl.receiver.typ)
      case _: st.Variable => nm.variable(id.name, info.scope(id))
      case _: st.Embbed | _: st.Field => nm.field(id.name, info.scope(id))
      case _: st.NamedType => nm.typ(id.name, info.scope(id))
      case _ => ???
    }

    def varD(ctx: FunctionContext)(id: PIdnNode): in.LocalVar = {
      require(info.regular(id).isInstanceOf[st.Variable])

      localVarD(ctx)(id)
    }

    def freshVar(typ: in.Type)(info: Source.Parser.Info): in.LocalVar.Val =
      in.LocalVar.Val(nm.fresh, typ)(info)

    def localVarD(ctx: FunctionContext)(id: PIdnNode): in.LocalVar = {
      require(info.regular(id).isInstanceOf[st.Variable]) // TODO: add local check

      ctx(id) match {
        case Some(v: in.LocalVar) => v
        case None => localVarContextFreeD(id)
        case _ => violation("expected local variable")
      }
    }

    def localVarContextFreeD(id: PIdnNode): in.LocalVar = {
      require(info.regular(id).isInstanceOf[st.Variable]) // TODO: add local check

      val src: Meta = meta(id)

      val typ = typeD(info.typ(id))

      if (info.addressableVar(id)) {
        in.LocalVar.Ref(idName(id), typ)(src)
      } else {
        in.LocalVar.Val(idName(id), typ)(src)
      }
    }

    def parameterAsLocalValVar(p: in.Parameter): in.LocalVar.Val = {
      in.LocalVar.Val(p.id, p.typ)(p.info)
    }

    // Miscellaneous

    /** desugars parameter.
      * The second return argument contains an addressable copy, if necessary */
    def inParameterD(p: PParameter, idx: Int): (in.Parameter.In, Option[in.LocalVar]) = p match {
      case NoGhost(noGhost: PActualParameter) =>
        noGhost match {
          case PNamedParameter(id, typ, _) =>
            val param = in.Parameter.In(idName(id), typeD(info.typ(typ)))(meta(p))
            val local = Some(localAlias(localVarContextFreeD(id)))
            (param, local)

          case PUnnamedParameter(typ) =>
            val param = in.Parameter.In(nm.inParam(idx, info.codeRoot(p)), typeD(info.typ(typ)))(meta(p))
            val local = None
            (param, local)
        }
    }

    /** desugars parameter.
      * The second return argument contains an addressable copy, if necessary */
    def outParameterD(p: PParameter, idx: Int): (in.Parameter.Out, Option[in.LocalVar]) = p match {
      case NoGhost(noGhost: PActualParameter) =>
        noGhost match {
          case PNamedParameter(id, typ, _) =>
            val param = in.Parameter.Out(idName(id), typeD(info.typ(typ)))(meta(p))
            val local = Some(localAlias(localVarContextFreeD(id)))
            (param, local)

          case PUnnamedParameter(typ) =>
            val param = in.Parameter.Out(nm.outParam(idx, info.codeRoot(p)), typeD(info.typ(typ)))(meta(p))
            val local = None
            (param, local)
        }
    }

    def receiverD(p: PReceiver): (in.Parameter.In, Option[in.LocalVar]) = p match {
        case PNamedReceiver(id, typ, _) =>
          val param = in.Parameter.In(idName(id), typeD(info.typ(typ)))(meta(p))
          val local = Some(localAlias(localVarContextFreeD(id)))
          (param, local)

        case PUnnamedReceiver(typ) =>
          val param = in.Parameter.In(nm.receiver(info.codeRoot(p)), typeD(info.typ(typ)))(meta(p))
          val local = None
          (param, local)
    }

    def localAlias(internal: in.LocalVar): in.LocalVar = internal match {
      case in.LocalVar.Ref(id, typ) => in.LocalVar.Ref(nm.alias(id), typ)(internal.info)
      case in.LocalVar.Val(id, typ) => in.LocalVar.Val(nm.alias(id), typ)(internal.info)
      case in.LocalVar.Inter(id, typ) => assert(false); ???
    }

    def structClauseD(clause: PStructClause): Vector[in.Field] = clause match {
      case NoGhost(clause: PActualStructClause) => clause match {
        case PFieldDecls(fields) => fields map fieldDeclD
        case d: PEmbeddedDecl => Vector(embeddedDeclD(d))
      }
    }

    def structMemberD(m: st.StructMember): in.Field = m match {
      case st.Field(decl, _)  => fieldDeclD(decl)
      case st.Embbed(decl, _) => embeddedDeclD(decl)
    }

    def embeddedDeclD(decl: PEmbeddedDecl): in.Field =
      in.Field.Ref(idName(decl.id), embeddedTypeD(decl.typ))(meta(decl))

    def fieldDeclD(decl: PFieldDecl): in.Field = {
      val idname = idName(decl.id)
      val infoT = info.typ(decl.typ)
      val td = typeD(infoT)
      in.Field.Ref(idname, td)(meta(decl))
    }


    // Ghost Statement

    def ghostStmtD(ctx: FunctionContext)(stmt: PGhostStatement): Writer[in.Stmt] = {

      def goA(ass: PExpression): Writer[in.Assertion] = assertionD(ctx)(ass)

      val src: Meta = meta(stmt)

      stmt match {
        case PAssert(exp) => for {e <- goA(exp)} yield in.Assert(e)(src)
        case PAssume(exp) => for {e <- goA(exp)} yield in.Assume(e)(src)
        case PInhale(exp) => for {e <- goA(exp)} yield in.Inhale(e)(src)
        case PExhale(exp) => for {e <- goA(exp)} yield in.Exhale(e)(src)
        case PFold(exp)   => for {e <- goA(exp)} yield in.Fold(e.asInstanceOf[in.Access])(src)
        case PUnfold(exp) => for {e <- goA(exp)} yield in.Unfold(e.asInstanceOf[in.Access])(src)
        case PExplicitGhostStatement(actual) => stmtD(ctx)(actual)
        case _ => ???
      }
    }

    // Ghost Expression

    def ghostExprD(ctx: FunctionContext)(expr: PGhostExpression): Writer[in.Expr] = {

      def go(e: PExpression): Writer[in.Expr] = exprD(ctx)(e)

      val src: Meta = meta(expr)

      val typ = typeD(info.typ(expr))

      expr match {
        case POld(op) => for {o <- go(op)} yield in.Old(o)(src)
<<<<<<< HEAD

        case PConditional(cond, thn, els) => for {
          wcond <- go(cond); wthn <- go(thn); wels <- go(els)
        } yield in.Conditional(wcond, wthn, wels, typ)(src)

        case PPureForall(vars, _, body) =>
          val newVars = vars map boundVariableD(ctx)
          for {
            newBody <- go(body)
          } yield in.PureForall(newVars, Vector(), newBody)(src)
=======
        case PConditional(cond, thn, els) =>
          for {
            wcond <- go(cond)
            wthn <- go(thn)
            wels <- go(els)
          } yield in.Conditional(wcond, wthn, wels, typ)(src)

        case PImplication(left, right) =>
          for {
            wcond <- go(left)
            wthn <- go(right)
            wels = in.BoolLit(b = true)(src)
          } yield in.Conditional(wcond, wthn, wels, typ)(src)

        case _ => Violation.violation(s"cannot desugar expression to an internal expression, $expr")
>>>>>>> 155d34fd
      }
    }

    def boundVariableD(ctx: FunctionContext)(x: PBoundVariable) : in.BoundVar =
      in.BoundVar(idName(x.id), typeD(info.typ(x.typ)))(meta(x))

    def pureExprD(ctx: FunctionContext)(expr: PExpression): in.Expr = {
      val dExp = exprD(ctx)(expr)
      Violation.violation(dExp.stmts.isEmpty && dExp.decls.isEmpty, s"expected pure expression, but got $expr")
      dExp.res
    }


    // Assertion

    def specificationD(ctx: FunctionContext)(ass: PExpression): in.Assertion = {
      val condition = assertionD(ctx)(ass)
      Violation.violation(condition.stmts.isEmpty && condition.decls.isEmpty, s"assertion is not supported as a condition $ass")
      condition.res
    }

    def preconditionD(ctx: FunctionContext)(ass: PExpression): in.Assertion = {
      specificationD(ctx)(ass)
    }

    def postconditionD(ctx: FunctionContext)(ass: PExpression): in.Assertion = {
      specificationD(ctx)(ass)
    }


    def assertionD(ctx: FunctionContext)(n: PExpression): Writer[in.Assertion] = {

      def goE(e: PExpression): Writer[in.Expr] = exprD(ctx)(e)
      def goA(a: PExpression): Writer[in.Assertion] = assertionD(ctx)(a)

      val src: Meta = meta(n)

      n match {
        case n: PImplication => for {l <- goE(n.left); r <- goA(n.right)} yield in.Implication(l, r)(src)
        case n: PConditional => // TODO: create Conditional Expression in internal ast
          for {
            cnd <- goE(n.cond)
            thn <- goA(n.thn)
            els <- goA(n.els)
          } yield in.SepAnd(in.Implication(cnd, thn)(src), in.Implication(in.Negation(cnd)(src), els)(src))(src)

        case n: PAnd => for {l <- goA(n.left); r <- goA(n.right)} yield in.SepAnd(l, r)(src)

        case n: PAccess => for {e <- accessibleD(ctx)(n.exp)} yield in.Access(e)(src)
        case n: PPredicateAccess => predicateCallD(ctx)(n.pred)

        case n: PInvoke => predicateCallD(ctx)(n)

        case _ => exprD(ctx)(n) map (in.ExprAssertion(_)(src)) // a boolean expression
      }
    }

    def predicateCallD(ctx: FunctionContext)(n: PInvoke): Writer[in.Assertion] = {

      val src: Meta = meta(n)

      info.resolve(n) match {
        case Some(p: ap.PredicateCall) =>
          predicateCallAccD(ctx)(p)(src) map (x => in.Access(in.Accessible.Predicate(x))(src))

        case _ => exprD(ctx)(n) map (in.ExprAssertion(_)(src)) // a boolean expression
      }
    }

    def predicateCallAccD(ctx: FunctionContext)(p: ap.PredicateCall)(src: Meta): Writer[in.PredicateAccess] = {

      val dArgs = p.args map pureExprD(ctx)

      p.predicate match {
        case b: ap.Predicate =>
          val fproxy = fpredicateProxyD(b.symb.decl)
          unit(in.FPredicateAccess(fproxy, dArgs)(src))

        case b: ap.ReceivedPredicate =>
          val dRecv = pureExprD(ctx)(b.recv)
          val dRecvWithPath = applyMemberPathD(dRecv, b.path)(src)
          val proxy = mpredicateProxy(b.symb)
          unit(in.MPredicateAccess(dRecvWithPath, proxy, dArgs)(src))

        case b: ap.PredicateExpr =>
          val dRecvWithPath = applyMemberPathD(dArgs.head, b.path)(src)
          val proxy = mpredicateProxy(b.symb)
          unit(in.MPredicateAccess(dRecvWithPath, proxy, dArgs.tail)(src))
      }
    }



    def accessibleD(ctx: FunctionContext)(acc: PAccessible): Writer[in.Accessible] = {

      def goE(e: PExpression): Writer[in.Expr] = exprD(ctx)(e)

      val src: Meta = meta(acc)

      acc match {
        case exp: PExpression =>
          info.resolve(exp) match {
            case Some(p: ap.Deref) =>
              derefD(ctx)(p)(src) map in.Accessible.Pointer
            case Some(p: ap.FieldSelection) =>
              fieldSelectionD(ctx)(p)(src) map in.Accessible.Field

            case p => Violation.violation(s"unexpected ast pattern $p ")
          }

        case n => Violation.violation(s"unexpected accessible node $n ")
      }
    }

    def triggerD(ctx: FunctionContext)(trigger: PTrigger) : Writer[in.Trigger] =
      for { exprs <- sequence(trigger.exps map exprD(ctx)) } yield in.Trigger(exprs)

//    private def origin(n: PNode): in.Origin = {
//      val start = pom.positions.getStart(n).get
//      val finish = pom.positions.getFinish(n).get
//      val pos = pom.translate(start, finish)
//      val code = pom.positions.substring(start, finish).get
//      in.Origin(code, pos)
//    }

    private def meta(n: PNode): Meta = {
      val start = pom.positions.getStart(n).get
      val finish = pom.positions.getFinish(n).get
      val pos = pom.translate(start, finish)
      val tag = pom.positions.substring(start, finish).get
      Source.Parser.Single(n, Source.Origin(pos, tag))
    }
  }

  private class NameManager {

    private val FRESH_PREFIX = "N"
    private val IN_PARAMETER_PREFIX = "PI"
    private val OUT_PARAMETER_PREFIX = "PO"
    private val RECEIVER_PREFIX = "RECV"
    private val VARIABLE_PREFIX = "V"
    private val FIELD_PREFIX = "A"
    private val COPY_PREFIX = "C"
    private val FUNCTION_PREFIX = "F"
    private val METHODSPEC_PREFIX = "S"
    private val METHOD_PREFIX = "M"
    private val TYPE_PREFIX = "T"
    private val STRUCT_PREFIX = "X"

    private var counter = 0

    private var scopeCounter = 0
    private var scopeMap: Map[PScope, Int] = Map.empty

    private def maybeRegister(s: PScope): Unit = {
      if (!(scopeMap contains s)) {
        scopeMap += (s -> scopeCounter)
        scopeCounter += 1
      }
    }

    private var substitutions: Map[(String, PScope), String] = Map.empty

    private def name(postfix: String)(n: String, s: PScope): String = {
      maybeRegister(s)
      s"${n}_$postfix${scopeMap(s)}" // deterministic
    }

    def variable(n: String, s: PScope): String = name(VARIABLE_PREFIX)(n, s)
    def typ     (n: String, s: PScope): String = name(TYPE_PREFIX)(n, s)
    def field   (n: String, s: PScope): String = name(FIELD_PREFIX)(n, s)
    def function(n: String, s: PScope): String = name(FUNCTION_PREFIX)(n, s)
    def spec    (n: String, s: PScope): String = name(METHODSPEC_PREFIX)(n, s)

    def method  (n: String, t: PMethodRecvType): String = t match {
      case PMethodReceiveName(typ)    => s"${n}_$METHOD_PREFIX${typ.name}"
      case PMethodReceivePointer(typ) => s"${n}_P$METHOD_PREFIX${typ.name}"
    }

    def inverse(n: String): String = n.substring(0, n.lastIndexOf('_'))

    def alias(n: String): String = s"${n}_$COPY_PREFIX$fresh"

    def fresh: String = {
      val f = FRESH_PREFIX + counter
      counter += 1
      f
    }

    def inParam(idx: Int, s: PScope): String = name(IN_PARAMETER_PREFIX)("P" + idx, s)
    def outParam(idx: Int, s: PScope): String = name(OUT_PARAMETER_PREFIX)("P" + idx, s)
    def receiver(s: PScope): String = name(RECEIVER_PREFIX)("R", s)

    private var structCounter: Int = 0
    private var structNames: Map[SourcePosition, String] = Map.empty

    def struct(s: PStructType, m: Meta): String = {
      structNames.getOrElse(m.origin.get.pos, {
        val newName = s"$STRUCT_PREFIX$$$structCounter"
        structCounter += 1
        structNames += m.origin.get.pos -> newName
        newName
      })
    }

  }
}

<|MERGE_RESOLUTION|>--- conflicted
+++ resolved
@@ -1196,18 +1196,6 @@
 
       expr match {
         case POld(op) => for {o <- go(op)} yield in.Old(o)(src)
-<<<<<<< HEAD
-
-        case PConditional(cond, thn, els) => for {
-          wcond <- go(cond); wthn <- go(thn); wels <- go(els)
-        } yield in.Conditional(wcond, wthn, wels, typ)(src)
-
-        case PPureForall(vars, _, body) =>
-          val newVars = vars map boundVariableD(ctx)
-          for {
-            newBody <- go(body)
-          } yield in.PureForall(newVars, Vector(), newBody)(src)
-=======
         case PConditional(cond, thn, els) =>
           for {
             wcond <- go(cond)
@@ -1215,6 +1203,11 @@
             wels <- go(els)
           } yield in.Conditional(wcond, wthn, wels, typ)(src)
 
+        case PForall(vars, _, body) => {
+          val newVars = vars map boundVariableD(ctx)
+          for { newBody <- go(body) } yield in.PureForall(newVars, Vector(), newBody)(src)
+        }
+
         case PImplication(left, right) =>
           for {
             wcond <- go(left)
@@ -1223,7 +1216,6 @@
           } yield in.Conditional(wcond, wthn, wels, typ)(src)
 
         case _ => Violation.violation(s"cannot desugar expression to an internal expression, $expr")
->>>>>>> 155d34fd
       }
     }
 
@@ -1276,6 +1268,11 @@
         case n: PPredicateAccess => predicateCallD(ctx)(n.pred)
 
         case n: PInvoke => predicateCallD(ctx)(n)
+
+        case PForall(vars, _, body) => {
+          val newVars = vars map boundVariableD(ctx)
+          for { newBody <- goA(body) } yield in.SepForall(newVars, Vector(), newBody)(src)
+        }
 
         case _ => exprD(ctx)(n) map (in.ExprAssertion(_)(src)) // a boolean expression
       }
