// This Source Code Form is subject to the terms of the Mozilla Public
// License, v. 2.0. If a copy of the MPL was not distributed with this
// file, You can obtain one at http://mozilla.org/MPL/2.0/.
//
// Copyright (c) 2011-2020 ETH Zurich.

package viper.gobra.frontend

import viper.gobra.ast.frontend.{PExpression, AstPattern => ap, _}
import viper.gobra.ast.{internal => in}
import viper.gobra.frontend.info.base.BuiltInMemberTag._
import viper.gobra.frontend.info.base.Type._
import viper.gobra.frontend.info.base.{BuiltInMemberTag, Type, SymbolTable => st}
import viper.gobra.frontend.info.implementation.resolution.MemberPath
import viper.gobra.frontend.info.{ExternalTypeInfo, TypeInfo}
import viper.gobra.reporting.Source.AutoImplProofAnnotation
import viper.gobra.reporting.{DesugaredMessage, Source}
import viper.gobra.theory.Addressability
import viper.gobra.translator.Names
import viper.gobra.util.Violation.violation
import viper.gobra.util.{DesugarWriter, Violation}

import scala.annotation.{tailrec, unused}
import scala.collection.Iterable
import scala.reflect.ClassTag

object Desugar {

  def desugar(pkg: PPackage, info: viper.gobra.frontend.info.TypeInfo)(config: Config): in.Program = {
    // independently desugar each imported package. Only used members (i.e. members for which `isUsed` returns true will be desugared:
    val importedPrograms = info.context.getContexts map { tI => {
      val typeInfo: TypeInfo = tI.getTypeInfo
      val importedPackage = typeInfo.tree.originalRoot
      val d = new Desugarer(importedPackage.positions, typeInfo)(config)
      (d, d.packageD(importedPackage))
    }}
    // desugar the main package, i.e. the package on which verification is performed:
    val mainDesugarer = new Desugarer(pkg.positions, info)(config)
    // combine all desugared results into one Viper program:
    val internalProgram = combine(mainDesugarer, mainDesugarer.packageD(pkg), importedPrograms)
    config.reporter report DesugaredMessage(config.inputFiles.head, () => internalProgram)
    internalProgram
  }

  private def combine(mainDesugarer: Desugarer, mainProgram: in.Program, imported: Iterable[(Desugarer, in.Program)]): in.Program = {
    val importedDesugarers = imported.map(_._1)
    val importedPrograms = imported.map(_._2)
    val types = mainProgram.types ++ importedPrograms.flatMap(_.types)
    val members = mainProgram.members ++ importedPrograms.flatMap(_.members)
    val (table, builtInMembers) = combineLookupTable(mainDesugarer +: importedDesugarers.toSeq)
    in.Program(types, builtInMembers.toVector ++ members, table)(mainProgram.info)
  }

  /**
    * Combines the lookup tables of multiple desugarers incl. taking built-in members into account.
    * As a by-product, all built-in members that are used in all desugarers will be returned.
    */
  private def combineLookupTable(desugarers: Iterable[Desugarer]): (in.LookupTable, Iterable[in.Member]) = {
    // note that the same built-in member might exist in multiple tables. Thus, we need to deduplicate.
    // however, a sanity check is performed that filtered built-in members are actually equal
    def combineTableFieldForBuiltInMember[M <: in.BuiltInMember : ClassTag,P <: in.Proxy](getProxy: M => P): Map[P, M] = {
      // apply `f` to every desugarer and filter the resulting maps to only contain values of type `M`
      val res: Iterable[Map[_, M]] = desugarers.map(_.builtInMembers).map(memberMap => memberMap.collect {
        case (tag, m: M) => (tag, m) // note that checking for type `M` here works only because of `: ClassTag`
      })
      // combine maps and group by key to get a list of values per key:
      val duplicateMap = res.flatMap(_.toSeq).groupMap(_._1)(_._2)
      // sanity check that all values for a particular key are equal:
      val deduplicatedMap = duplicateMap map {
        // the first case should never occur since every key has to have at least one value coming from any input map
        case (key, values) if values.isEmpty => violation(s"found a built-in member key ($key) for which no member exists")
        case (key, values) =>
          val set = values.toSet // deduplicate by converting values to a set
          violation(set.size == 1, s"built-in member is not unique, found ${set.mkString(",")} for key $key")
          val member: M = set.head
          (getProxy(member), member) // use proxy as key
      }
      deduplicatedMap
    }

    def combineTableField[X,Y](f: Desugarer => Map[X,Y]): Map[X,Y] =
      desugarers.flatMap(f).toMap

    val builtInMethods = combineTableFieldForBuiltInMember((m: in.BuiltInMethod) => m.name)
    val builtInFunctions = combineTableFieldForBuiltInMember((m: in.BuiltInFunction) => m.name)
    val builtInMPredicates = combineTableFieldForBuiltInMember((m: in.BuiltInMPredicate) => m.name)
    val builtInFPredicates = combineTableFieldForBuiltInMember((m: in.BuiltInFPredicate) => m.name)

    val combinedDefinedT = combineTableField(_.definedTypes)
    val combinedMethods = combineTableField(_.definedMethods)
    val combinedMPredicates = combineTableField(_.definedMPredicates)
    val combinedImplementations = combineTableField(_.interfaceImplementations)
    val combinedMemberProxies = computeMemberProxies(combinedMethods.values ++ combinedMPredicates.values, combinedImplementations, combinedDefinedT)
    val combineImpProofPredAliases = combineTableField(_.implementationProofPredicateAliases)
    val table = new in.LookupTable(
      combinedDefinedT,
      combinedMethods ++ builtInMethods,
      combineTableField(_.definedFunctions) ++ builtInFunctions,
      combinedMPredicates ++ builtInMPredicates,
      combineTableField(_.definedFPredicates) ++ builtInFPredicates      ,
      combinedMemberProxies,
      combinedImplementations,
      combineImpProofPredAliases
      )
    val builtInMembers = builtInMethods.values ++ builtInFunctions.values ++ builtInMPredicates.values ++ builtInFPredicates.values
    (table, builtInMembers)
  }

  /** For now, the memberset is computed in an inefficient way. */
  def computeMemberProxies(decls: Iterable[in.Member], itfImpls: Map[in.InterfaceT, Set[in.Type]], definedT: Map[(String, Addressability), in.Type]): Map[in.Type, Set[in.MemberProxy]] = {
    val keys = itfImpls.flatMap{ case (k, v) => v + k }.toSet
    val pairs: Set[(in.Type, Set[in.MemberProxy])] = keys.map{ key =>

      val underlyingRecv = {
        @tailrec
        def underlyingItf(t: in.Type): Option[in.InterfaceT] = {
          t match {
            case t: in.InterfaceT => Some(t)
            case t: in.DefinedT =>
              definedT.get(t.name, t.addressability) match {
                case Some(ut) => underlyingItf(ut)
                case None => None
              }
            case _ => None
          }
        }

        underlyingItf(key).getOrElse(key)
      }

      key -> decls.collect{
        case m: in.Method if m.receiver.typ == underlyingRecv => m.name
        case m: in.PureMethod if m.receiver.typ == underlyingRecv => m.name
        case m: in.MPredicate if m.receiver.typ == underlyingRecv => m.name
      }.toSet
    }
    pairs.toMap[in.Type, Set[in.MemberProxy]]
  }

  object NoGhost {
    def unapply(arg: PNode): Some[PNode] = arg match {
      case PGhostifier(x) => Some(x)
      case x => Some(x)
    }
  }

  private class Desugarer(pom: PositionManager, info: viper.gobra.frontend.info.TypeInfo)(config: Config) {

    // TODO: clean initialization

    type Meta = Source.Parser.Info

    import viper.gobra.util.Violation._

    val desugarWriter = new DesugarWriter
    import desugarWriter._
    type Writer[+R] = desugarWriter.Writer[R]

//    def complete[X <: in.Stmt](w: Agg[X]): in.Stmt = {val (xs, x) = w.run; in.Seqn(xs :+ x)(x.info)}


    private val nm = new NameManager

    type Identity = Meta

    private def abstraction(id: PIdnNode): Identity = {
      val entity = info.regular(id)
      meta(entity.rep)
    }

    // TODO: make thread safe
    private var proxies: Map[Meta, in.Proxy] = Map.empty

    def getProxy(id: PIdnNode): Option[in.Proxy] =
      proxies.get(abstraction(id))

    def addProxy(from: PIdnNode, to: in.Proxy): Unit =
      proxies += abstraction(from) -> to

    def functionProxyD(decl: PFunctionDecl, context: TypeInfo): in.FunctionProxy = {
      val name = idName(decl.id, context)
      in.FunctionProxy(name)(meta(decl, context))
    }

    def functionProxy(id: PIdnUse, context: TypeInfo): in.FunctionProxy = {
      val name = idName(id, context)
      in.FunctionProxy(name)(meta(id, context))
    }

    def domainFunctionProxy(symb: st.DomainFunction): in.DomainFuncProxy = {
      val domainName = nm.domain(Type.DomainT(symb.domain, symb.context))
      val functionName = idName(symb.decl.id, symb.context.getTypeInfo)
      in.DomainFuncProxy(functionName, domainName)(meta(symb.decl.id, symb.context.getTypeInfo))
    }

    def methodProxyD(decl: PMethodDecl, context: TypeInfo): in.MethodProxy = {
      val name = idName(decl.id, context)
      in.MethodProxy(decl.id.name, name)(meta(decl, context))
    }

    def methodProxyD(decl: PMethodSig, context: TypeInfo): in.MethodProxy = {
      val name = idName(decl.id, context)
      in.MethodProxy(decl.id.name, name)(meta(decl, context))
    }

    def methodProxyFromSymb(symb: st.Method): in.MethodProxy = {
      symb match {
        case symb: st.MethodImpl => in.MethodProxy(symb.decl.id.name, idName(symb.decl.id, symb.context.getTypeInfo))(meta(symb.decl, symb.context.getTypeInfo))
        case symb: st.MethodSpec => in.MethodProxy(symb.spec.id.name, idName(symb.spec.id, symb.context.getTypeInfo))(meta(symb.spec, symb.context.getTypeInfo))
      }
    }

    def methodProxy(id: PIdnUse, context: TypeInfo): in.MethodProxy = {
      val name = idName(id, context)
      in.MethodProxy(id.name, name)(meta(id, context))
    }

    def fpredicateProxyD(decl: PFPredicateDecl, context: TypeInfo): in.FPredicateProxy = {
      val name = idName(decl.id, context)
      in.FPredicateProxy(name)(meta(decl, context))
    }

    def fpredicateProxy(id: PIdnUse, context: TypeInfo): in.FPredicateProxy = {
      val name = idName(id, context)
      in.FPredicateProxy(name)(meta(id, context))
    }

    def mpredicateProxyD(decl: PMPredicateDecl, context: TypeInfo): in.MPredicateProxy = {
      val name = idName(decl.id, context)
      in.MPredicateProxy(decl.id.name, name)(meta(decl, context))
    }

    def mpredicateProxyD(decl: PMPredicateSig, context: TypeInfo): in.MPredicateProxy = {
      val name = idName(decl.id, context)
      in.MPredicateProxy(decl.id.name, name)(meta(decl, context))
    }

    def mpredicateProxyD(id: PIdnUse, context: TypeInfo): in.MPredicateProxy = {
      val name = idName(id, context)
      in.MPredicateProxy(id.name, name)(meta(id, context))
    }


    // proxies to built-in members
    def methodProxy(tag: BuiltInMethodTag, recv: in.Type, args: Vector[in.Type])(src: Meta): in.MethodProxy = {
      def create(tag: BuiltInMethodTag, inRecvWithArgs: Vector[in.Type]): in.BuiltInMethod = {
        violation(inRecvWithArgs.nonEmpty, "receiver has to be among args")
        val inRecv = inRecvWithArgs.head
        val inArgs = inRecvWithArgs.tail
        val proxy = in.MethodProxy(tag.identifier, nm.builtInMember(tag, Vector(inRecv)))(src)
        in.BuiltInMethod(inRecv, tag, proxy, inArgs)(src)
      }

      val inRecv = recv.withAddressability(Addressability.inParameter)
      val inArgs = args.map(_.withAddressability(Addressability.inParameter))
      memberProxy(tag, inRecv +: inArgs, create).name
    }

    def functionProxy(tag: BuiltInFunctionTag, args: Vector[in.Type])(src: Meta): in.FunctionProxy = {
      def create(tag: BuiltInFunctionTag, inArgs: Vector[in.Type]): in.BuiltInFunction = {
        val proxy = in.FunctionProxy(nm.builtInMember(tag, inArgs))(src)
        in.BuiltInFunction(tag, proxy, inArgs)(src)
      }

      val inArgs = args.map(_.withAddressability(Addressability.inParameter))
      memberProxy(tag, inArgs, create).name
    }

    def fpredicateProxy(tag: BuiltInFPredicateTag, args: Vector[in.Type])(src: Meta): in.FPredicateProxy = {
      def create(tag: BuiltInFPredicateTag, inArgs: Vector[in.Type]): in.BuiltInFPredicate = {
        val proxy = in.FPredicateProxy(nm.builtInMember(tag, inArgs))(src)
        in.BuiltInFPredicate(tag, proxy, inArgs)(src)
      }

      val inArgs = args.map(_.withAddressability(Addressability.inParameter))
      memberProxy(tag, inArgs, create).name
    }

    def mpredicateProxy(tag: BuiltInMPredicateTag, recv: in.Type, args: Vector[in.Type])(src: Meta): in.MPredicateProxy = {
      def create(tag: BuiltInMPredicateTag, inRecvWithArgs: Vector[in.Type]): in.BuiltInMPredicate = {
        violation(inRecvWithArgs.nonEmpty, "receiver has to be among args")
        val inRecv = inRecvWithArgs.head
        val inArgs = inRecvWithArgs.tail
        val proxy = in.MPredicateProxy(tag.identifier, nm.builtInMember(tag, Vector(inRecv)))(src)
        in.BuiltInMPredicate(inRecv, tag, proxy, inArgs)(src)
      }

      val inRecv = recv.withAddressability(Addressability.inParameter)
      val inArgs = args.map(_.withAddressability(Addressability.inParameter))
      memberProxy(tag, inRecv +: inArgs, create).name
    }


    var builtInMembers: Map[(BuiltInMemberTag, Vector[in.Type]), in.BuiltInMember] = Map.empty
    /** createMember function is only allowed to depend on its arguments, otherwise caching of members and subsequently generating members are unsound */
    def memberProxy[T <: BuiltInMemberTag, M <: in.BuiltInMember](tag: T, args: Vector[in.Type], createMember: (T, Vector[in.Type]) => M): M = {
      def genAndStore(): M = {
        val member = createMember(tag, args)
        builtInMembers += (tag, args) -> member
        member
      }

      val filteredMembers: Map[(T, Vector[in.Type]), M] = builtInMembers.collect {
        case ((t: T@unchecked, as), m: M@unchecked) => (t, as) -> m
      }
      filteredMembers.getOrElse((tag, args), genAndStore())
    }


    class FunctionContext(
                           val ret: Vector[in.Expr] => Meta => in.Stmt,
                           private var substitutions: Map[Identity, in.Var] = Map.empty
                         ) {

      def apply(id: PIdnNode): Option[in.Var] =
        substitutions.get(abstraction(id))


      def addSubst(from: PIdnNode, to: in.Var): Unit =
        substitutions += abstraction(from) -> to

      def copy: FunctionContext = new FunctionContext(ret, substitutions)
//
//      private var proxies: Map[Identity, in.Proxy] = Map.empty
//
//      def getProxy(id: PIdnNode): Option[in.Proxy] =
//        proxies.get(abstraction(id))
//
//      def addProxy(from: PIdnNode, to: in.Proxy): Unit =
//        proxies += abstraction(from) -> to
    }

    /**
      * Desugars a package with an optional `shouldDesugar` function indicating whether a particular member should be
      * desugared or skipped
      */
    def packageD(p: PPackage, shouldDesugar: PMember => Boolean = _ => true): in.Program = {
      val consideredDecls = p.declarations.collect { case m@NoGhost(x: PMember) if shouldDesugar(x) => m }
      val dMembers = consideredDecls.flatMap{
        case NoGhost(x: PVarDecl) => varDeclGD(x)
        case NoGhost(x: PConstDecl) => constDeclD(x)
        case NoGhost(x: PMethodDecl) => Vector(registerMethod(x))
        case NoGhost(x: PFunctionDecl) => Vector(registerFunction(x))
        case x: PMPredicateDecl => Vector(registerMPredicate(x))
        case x: PFPredicateDecl => Vector(registerFPredicate(x))
        case x: PImplementationProof => registerImplementationProof(x); Vector.empty
        case _ => Vector.empty
      }

      consideredDecls.foreach {
        case NoGhost(x: PTypeDef) => desugarAllTypeDefVariants(x)
        case _ =>
      }

      val additionalMembers = AdditionalMembers.finalizedMembers ++ missingImplProofs

      // built-in members are not (yet) added to the program's members or the lookup table
      // instead, they remain only accessible via this desugarer's getter function.
      // The `combine` function will treat all built-in members across packages (i.e. desugarers) and update the
      // program's members and lookup table accordingly
      val table = new in.LookupTable(
        definedTypes,
        definedMethods,
        definedFunctions,
        definedMPredicates,
        definedFPredicates,
        computeMemberProxies(dMembers ++ additionalMembers, interfaceImplementations, definedTypes),
        interfaceImplementations,
        implementationProofPredicateAliases
      )

      in.Program(types.toVector, dMembers ++ additionalMembers, table)(meta(p))
    }

    def varDeclGD(decl: PVarDecl): Vector[in.GlobalVarDecl] = ???

    def constDeclD(decl: PConstDecl): Vector[in.GlobalConstDecl] = decl.left.flatMap(l => info.regular(l) match {
      case sc@st.SingleConstant(_, id, _, _, _, _) =>
        val src = meta(id)
        val gVar = globalConstD(sc)(src)
        val lit: in.Lit = gVar.typ match {
          case in.BoolT(Addressability.Exclusive) =>
            val constValue = sc.context.boolConstantEvaluation(sc.exp)
            in.BoolLit(constValue.get)(src)
          case in.StringT(Addressability.Exclusive) =>
            val constValue = sc.context.stringConstantEvaluation(sc.exp)
            in.StringLit(constValue.get)(src)
          case x if underlyingType(x).isInstanceOf[in.IntT] && x.addressability == Addressability.Exclusive =>
            val constValue = sc.context.intConstantEvaluation(sc.exp)
            in.IntLit(constValue.get)(src)
          case _ => ???
        }
        Vector(in.GlobalConstDecl(gVar, lit)(src))

      // Constants defined with the blank identifier can be safely ignored as they
      // must be computable statically (and thus do not have side effects) and
      // they can never be read
      case st.Wildcard(_, _) => Vector()

      case _ => ???
    })

    // Note: Alternatively, we could return the set of type definitions directly.
    //       However, currently, this would require to have versions of [[typeD]].
    /** desugars a defined type for each addressability modifier to register them with [[definedTypes]] */
    def desugarAllTypeDefVariants(decl: PTypeDef): Unit = {
      typeD(DeclaredT(decl, info), Addressability.Shared)(meta(decl))
      typeD(DeclaredT(decl, info), Addressability.Exclusive)(meta(decl))
    }

    def functionD(decl: PFunctionDecl): in.FunctionMember =
      if (decl.spec.isPure) pureFunctionD(decl) else {

      val name = functionProxyD(decl, info)
      val fsrc = meta(decl)

      val argsWithSubs = decl.args.zipWithIndex map { case (p,i) => inParameterD(p,i) }
      val (args, argSubs) = argsWithSubs.unzip

      val returnsWithSubs = decl.result.outs.zipWithIndex map { case (p,i) => outParameterD(p,i) }
      val (returns, returnSubs) = returnsWithSubs.unzip

      def assignReturns(rets: Vector[in.Expr])(src: Meta): in.Stmt = {
        if (rets.isEmpty) {
          in.Seqn(
            returnsWithSubs.flatMap{
              case (p, Some(v)) => Some(singleAss(in.Assignee.Var(p), v)(src))
              case _ => None
            } :+ in.Return()(src)
          )(src)
        } else if (rets.size == returns.size) {
          in.Seqn(
            returns.zip(rets).map{
              case (p, v) => singleAss(in.Assignee.Var(p), v)(src)
            } :+ in.Return()(src)
          )(src)
        } else if (rets.size == 1) { // multi assignment
          in.Seqn(Vector(
            multiassD(returns.map(v => in.Assignee.Var(v)), rets.head)(src),
            in.Return()(src)
          ))(src)
        } else {
          violation(s"found ${rets.size} returns but expected 0, 1, or ${returns.size}")
        }
      }

      // create context for spec translation
      val specCtx = new FunctionContext(assignReturns)

      // extent context
      (decl.args zip argsWithSubs).foreach {
        // substitution has to be added since otherwise the parameter is translated as a addressable variable
        // TODO: another, maybe more consistent, option is to always add a context entry
        case (NoGhost(PNamedParameter(id, _)), (p, _)) => specCtx.addSubst(id, p)
        case _ =>
      }

      (decl.result.outs zip returnsWithSubs).foreach {
        case (NoGhost(PNamedParameter(id, _)), (p, _)) => specCtx.addSubst(id, p)
        case _ =>
      }

      // translate pre- and postconditions
      val pres = decl.spec.pres map preconditionD(specCtx)
      val posts = decl.spec.posts map postconditionD(specCtx)

      // p1' := p1; ... ; pn' := pn
      val argInits = argsWithSubs.flatMap{
        case (p, Some(q)) => Some(singleAss(in.Assignee.Var(q), p)(p.info))
        case _ => None
      }

      // r1 := r1'; .... rn := rn'
      val resultAssignments =
        returnsWithSubs.flatMap{
          case (p, Some(v)) => Some(singleAss(in.Assignee.Var(p), v)(fsrc))
          case _ => None
        } // :+ in.Return()(fsrc)

      // create context for body translation
      val ctx = new FunctionContext(assignReturns)

      // extent context
      (decl.args zip argsWithSubs).foreach{
        case (NoGhost(PNamedParameter(id, _)), (_, Some(q))) => ctx.addSubst(id, q)
        case _ =>
      }

      (decl.result.outs zip returnsWithSubs).foreach{
        case (NoGhost(PNamedParameter(id, _)), (_, Some(q))) => ctx.addSubst(id, q)
        case (NoGhost(_: PUnnamedParameter), (_, Some(_))) => violation("cannot have an alias for an unnamed parameter")
        case _ =>
      }

      val bodyOpt = decl.body.map{ case (_, s) =>
        val vars = argSubs.flatten ++ returnSubs.flatten
        val varsInit = vars map (v => in.Initialization(v)(v.info))
        val body = varsInit ++ argInits ++ Vector(blockD(ctx)(s)) ++ resultAssignments
        in.Block(vars, body)(meta(s))
      }

      in.Function(name, args, returns, pres, posts, bodyOpt)(fsrc)
    }

    def pureFunctionD(decl: PFunctionDecl): in.PureFunction = {
      require(decl.spec.isPure)

      val name = functionProxyD(decl, info)
      val fsrc = meta(decl)

      val argsWithSubs = decl.args.zipWithIndex map { case (p,i) => inParameterD(p,i) }
      val (args, _) = argsWithSubs.unzip

      val returnsWithSubs = decl.result.outs.zipWithIndex map { case (p,i) => outParameterD(p,i) }
      val (returns, _) = returnsWithSubs.unzip

      // create context for body translation
      val ctx = new FunctionContext(_ => _ => in.Seqn(Vector.empty)(fsrc)) // dummy assign

      // extent context
      (decl.args zip argsWithSubs).foreach {
        // substitution has to be added since otherwise the parameter is translated as a addressable variable
        // TODO: another, maybe more consistent, option is to always add a context entry
        case (NoGhost(PNamedParameter(id, _)), (p, _)) => ctx.addSubst(id, p)
        case _ =>
      }

      (decl.result.outs zip returnsWithSubs).foreach {
        case (NoGhost(PNamedParameter(id, _)), (p, _)) => ctx.addSubst(id, p)
        case _ =>
      }

      // translate pre- and postconditions
      val pres = decl.spec.pres map preconditionD(ctx)
      val posts = decl.spec.posts map postconditionD(ctx)

      val bodyOpt = decl.body.map {
        case (_, b: PBlock) =>
          val res = b.nonEmptyStmts match {
            case Vector(PReturn(Vector(ret))) => pureExprD(ctx)(ret)
            case b => Violation.violation(s"unexpected pure function body: $b")
          }
          implicitConversion(res.typ, returns.head.typ, res)
      }

      in.PureFunction(name, args, returns, pres, posts, bodyOpt)(fsrc)
    }



    def methodD(decl: PMethodDecl): in.MethodMember =
      if (decl.spec.isPure) pureMethodD(decl) else {

      val name = methodProxyD(decl, info)
      val fsrc = meta(decl)

      val recvWithSubs = receiverD(decl.receiver)
      val (recv, recvSub) = recvWithSubs

      val argsWithSubs = decl.args.zipWithIndex map { case (p,i) => inParameterD(p,i) }
      val (args, argSubs) = argsWithSubs.unzip

      val returnsWithSubs = decl.result.outs.zipWithIndex map { case (p,i) => outParameterD(p,i) }
      val (returns, returnSubs) = returnsWithSubs.unzip

      def assignReturns(rets: Vector[in.Expr])(src: Meta): in.Stmt = {
        if (rets.isEmpty) {
          in.Seqn(
            returnsWithSubs.flatMap{
              case (p, Some(v)) => Some(singleAss(in.Assignee.Var(p), v)(src))
              case _ => None
            } :+ in.Return()(src)
          )(src)
        } else if (rets.size == returns.size) {
          in.Seqn(
            returns.zip(rets).map{
              case (p, v) => singleAss(in.Assignee.Var(p), v)(src)
            } :+ in.Return()(src)
          )(src)
        } else if (rets.size == 1) { // multi assignment
          in.Seqn(Vector(
            multiassD(returns.map(v => in.Assignee.Var(v)), rets.head)(src),
            in.Return()(src)
          ))(src)
        } else {
          violation(s"found ${rets.size} returns but expected 0, 1, or ${returns.size}")
        }
      }

      // create context for spec translation
      val specCtx = new FunctionContext(assignReturns)


      // extent context
      (decl.args zip argsWithSubs).foreach{
        // substitution has to be added since otherwise the parameter is translated as an addressable variable
        // TODO: another, maybe more consistent, option is to always add a context entry
        case (NoGhost(PNamedParameter(id, _)), (p, _)) => specCtx.addSubst(id, p)
        case _ =>
      }

      (decl.receiver, recvWithSubs) match {
        case (NoGhost(PNamedReceiver(id, _, _)), (p, _)) => specCtx.addSubst(id, p)
        case _ =>
      }

      (decl.result.outs zip returnsWithSubs).foreach {
        case (NoGhost(PNamedParameter(id, _)), (p, _)) => specCtx.addSubst(id, p)
        case _ =>
      }

      // translate pre- and postconditions
      val pres = decl.spec.pres map preconditionD(specCtx)
      val posts = decl.spec.posts map postconditionD(specCtx)

      // s' := s
      val recvInits = (recvWithSubs match {
        case (p, Some(q)) => Some(singleAss(in.Assignee.Var(q), p)(p.info))
        case _ => None
      }).toVector

      // p1' := p1; ... ; pn' := pn
      val argInits = argsWithSubs.flatMap{
        case (p, Some(q)) => Some(singleAss(in.Assignee.Var(q), p)(p.info))
        case _ => None
      }

      // r1 := r1'; .... rn := rn'
      val resultAssignments =
        returnsWithSubs.flatMap{
          case (p, Some(v)) => Some(singleAss(in.Assignee.Var(p), v)(fsrc))
          case _ => None
        } // :+ in.Return()(fsrc)

      // create context for body translation
      val ctx = new FunctionContext(assignReturns)

      // extent context
      (decl.receiver, recvWithSubs) match {
        case (PNamedReceiver(id, _, _), (_, Some(q))) => ctx.addSubst(id, q)
        case _ =>
      }

      (decl.args zip argsWithSubs).foreach{
        case (NoGhost(PNamedParameter(id, _)), (_, Some(q))) => ctx.addSubst(id, q)
        case _ =>
      }

      (decl.result.outs zip returnsWithSubs).foreach{
        case (NoGhost(PNamedParameter(id, _)), (_, Some(q))) => ctx.addSubst(id, q)
        case (NoGhost(_: PUnnamedParameter), (_, Some(_))) => violation("cannot have an alias for an unnamed parameter")
        case _ =>
      }


      val bodyOpt = decl.body.map{ case (_, s) =>
        val vars = recvSub.toVector ++ argSubs.flatten ++ returnSubs.flatten
        val varsInit = vars map (v => in.Initialization(v)(v.info))
        val body = varsInit ++ recvInits ++ argInits ++ Vector(blockD(ctx)(s)) ++ resultAssignments
        in.Block(vars, body)(meta(s))
      }

      in.Method(recv, name, args, returns, pres, posts, bodyOpt)(fsrc)
    }

    def pureMethodD(decl: PMethodDecl): in.PureMethod = {
      require(decl.spec.isPure)

      val name = methodProxyD(decl, info)
      val fsrc = meta(decl)

      val recvWithSubs = receiverD(decl.receiver)
      val (recv, _) = recvWithSubs

      val argsWithSubs = decl.args.zipWithIndex map { case (p,i) => inParameterD(p,i) }
      val (args, _) = argsWithSubs.unzip

      val returnsWithSubs = decl.result.outs.zipWithIndex map { case (p,i) => outParameterD(p,i) }
      val (returns, _) = returnsWithSubs.unzip

      // create context for body translation
      val ctx = new FunctionContext(_ => _ => in.Seqn(Vector.empty)(fsrc)) // dummy assign

      // extent context
      (decl.args zip argsWithSubs).foreach{
        // substitution has to be added since otherwise the parameter is translated as an addressable variable
        // TODO: another, maybe more consistent, option is to always add a context entry
        case (NoGhost(PNamedParameter(id, _)), (p, _)) => ctx.addSubst(id, p)
        case _ =>
      }

      (decl.receiver, recvWithSubs) match {
        case (NoGhost(PNamedReceiver(id, _, _)), (p, _)) => ctx.addSubst(id, p)
        case _ =>
      }

      (decl.result.outs zip returnsWithSubs).foreach {
        case (NoGhost(PNamedParameter(id, _)), (p, _)) => ctx.addSubst(id, p)
        case _ =>
      }

      // translate pre- and postconditions
      val pres = decl.spec.pres map preconditionD(ctx)
      val posts = decl.spec.posts map postconditionD(ctx)

      val bodyOpt = decl.body.map {
        case (_, b: PBlock) =>
          val res = b.nonEmptyStmts match {
            case Vector(PReturn(Vector(ret))) => pureExprD(ctx)(ret)
            case s => Violation.violation(s"unexpected pure function body: $s")
          }
          implicitConversion(res.typ, returns.head.typ, res)
      }

      in.PureMethod(recv, name, args, returns, pres, posts, bodyOpt)(fsrc)
    }

    def fpredicateD(decl: PFPredicateDecl): in.FPredicate = {
      val name = fpredicateProxyD(decl, info)
      val fsrc = meta(decl)

      val argsWithSubs = decl.args.zipWithIndex map { case (p,i) => inParameterD(p,i) }
      val (args, _) = argsWithSubs.unzip

      // create context for body translation
      val ctx = new FunctionContext(_ => _ => in.Seqn(Vector.empty)(fsrc)) // dummy assign

      val bodyOpt = decl.body.map{ s =>
        specificationD(ctx)(s)
      }

      in.FPredicate(name, args, bodyOpt)(fsrc)
    }

    def mpredicateD(decl: PMPredicateDecl): in.MPredicate = {
      val name = mpredicateProxyD(decl, info)
      val fsrc = meta(decl)

      val recvWithSubs = receiverD(decl.receiver)
      val (recv, _) = recvWithSubs

      val argsWithSubs = decl.args.zipWithIndex map { case (p,i) => inParameterD(p,i) }
      val (args, _) = argsWithSubs.unzip

      // create context for body translation
      val ctx = new FunctionContext(_ => _ => in.Seqn(Vector.empty)(fsrc)) // dummy assign

      val bodyOpt = decl.body.map{ s =>
        specificationD(ctx)(s)
      }

      in.MPredicate(recv, name, args, bodyOpt)(fsrc)
    }



    // Statements

    def maybeStmtD(ctx: FunctionContext)(stmt: Option[PStatement])(src: Source.Parser.Info): Writer[in.Stmt] =
      stmt.map(stmtD(ctx)).getOrElse(unit(in.Seqn(Vector.empty)(src)))

    def blockD(ctx: FunctionContext)(block: PBlock): in.Stmt = {
      val dStatements = sequence(block.nonEmptyStmts map (s => seqn(stmtD(ctx)(s))))
      blockV(dStatements)(meta(block))
    }

    def stmtD(ctx: FunctionContext)(stmt: PStatement): Writer[in.Stmt] = {

      def goS(s: PStatement): Writer[in.Stmt] = stmtD(ctx)(s)
      def goE(e: PExpression): Writer[in.Expr] = exprD(ctx)(e)
      def goL(a: PAssignee): Writer[in.Assignee] = assigneeD(ctx)(a)

      val src: Meta = meta(stmt)

      /**
        * Desugars the left side of an assignment, short variable declaration, and normal variable declaration.
        * If the left side is an identifier definition, a variable declaration and initialization is written, as well.
        */
      def leftOfAssignmentD(idn: PIdnNode)(t: in.Type): Writer[in.AssignableVar] = {
        val isDef = idn match {
          case _: PIdnDef => true
          case unk: PIdnUnk if info.isDef(unk) => true
          case _ => false
        }

        idn match {
          case _: PWildcard =>
            freshDeclaredExclusiveVar(t.withAddressability(Addressability.Exclusive))(src)

          case _ =>
            val x = assignableVarD(ctx)(idn)
            if (isDef) {
              val v = x.asInstanceOf[in.LocalVar]
              for {
                _ <- declare(v)
                _ <- write(in.Initialization(v)(src))
              } yield v
            } else unit(x)
        }
      }

      stmt match {
        case NoGhost(noGhost) => noGhost match {
          case _: PEmptyStmt => unit(in.Seqn(Vector.empty)(src))

          case s: PSeq => for {ss <- sequence(s.nonEmptyStmts map goS)} yield in.Seqn(ss)(src)

          case b: PBlock => unit(blockD(ctx)(b))

          case l: PLabeledStmt =>
            val proxy = labelProxy(l.label)
            for {
              _ <- declare(proxy)
              _ <- write(in.Label(proxy)(src))
              s <- goS(l.stmt)
            } yield s

          case PIfStmt(ifs, els) =>
            val elsStmt = maybeStmtD(ctx)(els)(src)
            unit(block( // is a block because 'pre' might define new variables
              ifs.foldRight(elsStmt){
                case (PIfClause(pre, cond, body), c) =>
                  for {
                    dPre <- maybeStmtD(ctx)(pre)(src)
                    dCond <- exprD(ctx)(cond)
                    dBody = blockD(ctx)(body)
                    els <- seqn(c)
                  } yield in.Seqn(Vector(dPre, in.If(dCond, dBody, els)(src)))(src)
              }
            ))

          case PForStmt(pre, cond, post, spec, body) =>
            unit(block( // is a block because 'pre' might define new variables
              for {
                dPre <- maybeStmtD(ctx)(pre)(src)
                (dCondPre, dCond) <- prelude(exprD(ctx)(cond))
                (dInvPre, dInv) <- prelude(sequence(spec.invariants map assertionD(ctx)))
                dBody = blockD(ctx)(body)
                dPost <- maybeStmtD(ctx)(post)(src)

                wh = in.Seqn(
                  Vector(dPre) ++ dCondPre ++ dInvPre ++ Vector(
                    in.While(dCond, dInv, in.Seqn(
                      Vector(dBody, dPost) ++ dCondPre ++ dInvPre
                    )(src))(src)
                  )
                )(src)
              } yield wh
            ))

          case PExpressionStmt(e) =>
            val w = goE(e)
            create(stmts = w.stmts, decls = w.decls, res = in.Seqn(Vector.empty)(src))

          case PAssignment(right, left) =>
            if (left.size == right.size) {
              if (left.size == 1) {
                for{le <- goL(left.head); re <- goE(right.head)} yield singleAss(le, re)(src)
              } else {
                // copy results to temporary variables and then to assigned variables
                val temps = left map (l => freshExclusiveVar(typeD(info.typ(l), Addressability.exclusiveVariable)(src))(src))
                val resToTemps = (temps zip right).map{ case (l, r) =>
                  for{re <- goE(r)} yield singleAss(in.Assignee.Var(l), re)(src)
                }
                val tempsToVars = (left zip temps).map{ case (l, r) =>
                  for{le <- goL(l)} yield singleAss(le, r)(src)
                }
                declare(temps: _*) flatMap (_ =>
                  sequence(resToTemps ++ tempsToVars).map(in.Seqn(_)(src))
                  )
              }
            } else if (right.size == 1) {
              for{les <- sequence(left map goL); re  <- goE(right.head)}
                yield multiassD(les, re)(src)
            } else { violation("invalid assignment") }

          case PAssignmentWithOp(right, op, left) =>
              for {
                l <- goL(left)
                r <- goE(right)

                rWithOp = op match {
                  case PAddOp() => in.Add(l.op, r)(src)
                  case PSubOp() => in.Sub(l.op, r)(src)
                  case PMulOp() => in.Mul(l.op, r)(src)
                  case PDivOp() => in.Div(l.op, r)(src)
                  case PModOp() => in.Mod(l.op, r)(src)
                  case PBitAndOp() => in.BitAnd(l.op, r)(src)
                  case PBitOrOp() => in.BitOr(l.op, r)(src)
                  case PBitXorOp() => in.BitXor(l.op, r)(src)
                  case PBitClearOp() => in.BitClear(l.op, r)(src)
                  case PShiftLeftOp() => in.ShiftLeft(l.op, r)(src)
                  case PShiftRightOp() => in.ShiftRight(l.op, r)(src)
                }
              } yield singleAss(l, rWithOp)(src)

          case PShortVarDecl(right, left, _) =>
            if (left.size == right.size) {
              seqn(sequence((left zip right).map{ case (l, r) =>
                for {
                  re <- goE(r)
                  dL <- leftOfAssignmentD(l)(re.typ)
                  le = in.Assignee.Var(dL)
                } yield singleAss(le, re)(src)
              }).map(in.Seqn(_)(src)))
            } else if (right.size == 1) {
              seqn(for {
                re  <- goE(right.head)
                les <- sequence(left.map{ l =>
                  for {
                    dL <- leftOfAssignmentD(l)(typeD(info.typ(l), Addressability.exclusiveVariable)(src))
                  } yield in.Assignee.Var(dL)
                })
              } yield multiassD(les, re)(src))
            } else { violation("invalid assignment") }

          case PVarDecl(typOpt, right, left, _) =>

            if (left.size == right.size) {
              seqn(sequence((left zip right).map{ case (l, r) =>
                for {
                  re <- goE(r)
                  typ = typOpt.map(x => typeD(info.symbType(x), Addressability.exclusiveVariable)(src)).getOrElse(re.typ)
                  dL <- leftOfAssignmentD(l)(typ)
                  le <- unit(in.Assignee.Var(dL))
                } yield singleAss(le, re)(src)
              }).map(in.Seqn(_)(src)))
            } else if (right.size == 1) {
              seqn(for {
                re  <- goE(right.head)
                les <- sequence(left.map{l =>
                  for {
                    dL <- leftOfAssignmentD(l)(re.typ)
                  } yield in.Assignee.Var(dL)
                })
              } yield multiassD(les, re)(src))
            } else if (right.isEmpty && typOpt.nonEmpty) {
              val typ = typeD(info.symbType(typOpt.get), Addressability.exclusiveVariable)(src)
              val lelems = sequence(left.map{ l =>
                for {
                  dL <- leftOfAssignmentD(l)(typ)
                } yield in.Assignee.Var(dL)
              })
              val relems = left.map{ l => in.DfltVal(typeD(info.symbType(typOpt.get), Addressability.defaultValue)(meta(l)))(meta(l)) }
              seqn(lelems.map{ lelemsV =>
                in.Seqn((lelemsV zip relems).map{
                  case (l, r) => singleAss(l, r)(src)
                })(src)
              })
            } else { violation("invalid declaration") }

          case PReturn(exps) =>
            for{es <- sequence(exps map goE)} yield ctx.ret(es)(src)

          case g: PGhostStatement => ghostStmtD(ctx)(g)

          case PExprSwitchStmt(pre, exp, cases, dflt) =>
            for {
              dPre <- maybeStmtD(ctx)(pre)(src)
              dExp <- exprD(ctx)(exp)
              exprVar <- freshDeclaredExclusiveVar(dExp.typ.withAddressability(Addressability.exclusiveVariable))(dExp.info)
              exprAss = singleAss(in.Assignee.Var(exprVar), dExp)(dExp.info)
              _ <- write(exprAss)
              clauses <- sequence(cases.map(c => switchCaseD(c, exprVar)(ctx)))

              dfltStmt <- if (dflt.size > 1) {
                violation("switch statement has more than one default clause")
              } else if (dflt.size == 1) {
                stmtD(ctx)(dflt(0))
              } else {
                unit(in.Seqn(Vector.empty)(src))
              }

              clauseBody = clauses.foldRight(dfltStmt){
                (clauseD, tail) =>
                  clauseD match {
                    case (exprCond, body) => in.If(exprCond, body, tail)(body.info)
                  }
              }
            } yield in.Seqn(Vector(dPre, exprAss, clauseBody))(src)

          case PGoStmt(exp) =>
            def unexpectedExprError(exp: PExpression) = violation(s"unexpected expression $exp in go statement")

            // nParams is the number of parameters in the function/method definition, and
            // args is the actual list of arguments
            def getArgs(nParams: Int, args: Vector[PExpression]): Writer[Vector[in.Expr]] = {
              sequence(args map exprD(ctx)).map {
                // go function chaining feature
                case Vector(in.Tuple(targs)) if nParams > 1 => targs
                case dargs => dargs
              }
            }

            exp match {
              case inv: PInvoke => info.resolve(inv) match {
                // TODO: the whole thing should just be desugared as a call. The code below has multiple bugs.
                case Some(p: ap.FunctionCall) => p.callee match {
                  case ap.Function(_, st.Function(decl, _, context)) =>
                    val func = functionProxyD(decl, context.getTypeInfo)
                    for { args <- getArgs(decl.args.length, p.args) } yield in.GoFunctionCall(func, args)(src)

                  case ap.ReceivedMethod(recv, _, _, st.MethodImpl(decl, _, context)) =>
                    val meth = methodProxyD(decl, context.getTypeInfo)
                    for {
                      args <- getArgs(decl.args.length, p.args)
                      recvIn <- goE(recv)
                    } yield in.GoMethodCall(recvIn, meth, args)(src)

                  case ap.MethodExpr(_, _, _, st.MethodImpl(decl, _, context)) =>
                    val meth = methodProxyD(decl, context.getTypeInfo)
                    for {
                      args <- getArgs(decl.args.length, p.args.tail)
                      recv <- goE(p.args.head)
                    } yield in.GoMethodCall(recv, meth, args)(src)

                  case _ => unexpectedExprError(exp)
                }
                case _ => unexpectedExprError(exp)
              }
              case _ => unexpectedExprError(exp)
            }

          case PSendStmt(channel, msg) =>
            for {
              dchannel <- goE(channel)
              dmsg <- goE(msg)
              sendChannelProxy = mpredicateProxy(BuiltInMemberTag.SendChannelMPredTag, dchannel.typ, Vector())(src)
              sendGivenPermProxy = methodProxy(BuiltInMemberTag.SendGivenPermMethodTag, dchannel.typ, Vector())(src)
              sendGotPermProxy = methodProxy(BuiltInMemberTag.SendGotPermMethodTag, dchannel.typ, Vector())(src)
            } yield in.Send(dchannel, dmsg, sendChannelProxy, sendGivenPermProxy, sendGotPermProxy)(src)

          case PTypeSwitchStmt(pre, exp, binder, cases, dflt) =>
            for {
              dPre <- maybeStmtD(ctx)(pre)(src)
              dExp <- exprD(ctx)(exp)
              exprVar <- freshDeclaredExclusiveVar(dExp.typ.withAddressability(Addressability.exclusiveVariable))(dExp.info)
              exprAss = singleAss(in.Assignee.Var(exprVar), dExp)(dExp.info)
              _ <- write(exprAss)
              clauses <- sequence(cases.map(c => typeSwitchCaseD(c, exprVar, binder)(ctx)))

              dfltStmt <- if (dflt.size > 1) {
                violation("switch statement has more than one default clause")
              } else if (dflt.size == 1) {
                stmtD(ctx)(dflt(0))
              } else {
                unit(in.Seqn(Vector.empty)(src))
              }

              clauseBody = clauses.foldRight(dfltStmt){
                (clauseD, tail) =>
                  clauseD match {
                    case (exprCond, body) => in.If(exprCond, body, tail)(body.info)
                  }
              }
            } yield in.Seqn(Vector(dPre, exprAss, clauseBody))(src)

          case _ => ???
        }
      }
    }

    def switchCaseD(switchCase: PExprSwitchCase, scrutinee: in.LocalVar)(ctx: FunctionContext): Writer[(in.Expr, in.Stmt)] = {
      val left = switchCase.left
      val body = switchCase.body
      for {
        acceptExprs <- sequence(left.map(clause => exprD(ctx)(clause)))
        acceptCond = acceptExprs.foldRight(in.BoolLit(b = false)(meta(switchCase)): in.Expr){
          (expr, tail) => in.Or(in.EqCmp(scrutinee, expr)(expr.info), tail)(expr.info)
        }
        stmt <- stmtD(ctx)(body)
      } yield (acceptCond, stmt)
    }

    def typeSwitchCaseD(switchCase: PTypeSwitchCase, scrutinee: in.LocalVar, bind: Option[PIdnDef])(ctx: FunctionContext): Writer[(in.Expr, in.Stmt)] = {
      val left = switchCase.left
      val body = switchCase.body
      val metaCase = meta(switchCase)
      for {
        acceptExprs <- sequence(left.map {
<<<<<<< HEAD
          case t: PType =>
            for { e <- exprAndTypeAsExpr(ctx)(t) } yield in.EqCmp(in.TypeOf(scrutinee)(meta(t)), e)(metaCase)
          case n: PNilLit => for { e <- exprAndTypeAsExpr(ctx)(n) } yield in.EqCmp(scrutinee, e)(metaCase)
        })
        acceptCond = acceptExprs.foldRight(in.BoolLit(b = false)(metaCase): in.Expr) {
          (expr, tail) => in.Or(expr, tail)(expr.info)
        }
        // In clauses with a case listing exactly one type, the variable has that type;
        // otherwise, the variable has the type of the expression in the TypeSwitchGuard
        assign = for {
          bId <- bind
          typ = left match {
            case Vector(t: PType) => typeD(info.symbType(t), Addressability.rValue)(Source.Parser.Internal)
            case Vector(_: PNilLit) => scrutinee.typ
            case l if l.length > 1 => scrutinee.typ
            case c => violation(s"This case should be unreachable, but got $c")
          }
=======
          case t: PType => underlyingType(info.symbType(t)) match {
            case _: Type.InterfaceT => violation(s"Interface Types are not supported in case clauses yet, but got $t")
            case _ => for { e <- exprAndTypeAsExpr(ctx)(t) } yield in.EqCmp(in.TypeOf(scrutinee)(meta(t)), e)(metaCase)
          }
          case n: PNilLit => for { e <- exprAndTypeAsExpr(ctx)(n) } yield in.EqCmp(scrutinee, e)(metaCase)
          case n => violation(s"Expected either a type or nil, but got $n instead")
        })
        acceptCond = acceptExprs.foldRight(in.BoolLit(b = false)(metaCase): in.Expr) {
          (expr, tail) => in.Or(expr, tail)(expr.info)
        }
        // In clauses with a case listing exactly one type, the variable has that type;
        // otherwise, the variable has the type of the expression in the TypeSwitchGuard
        assign = for {
          bId <- bind
          typ = left match {
            case Vector(t: PType) => typeD(info.symbType(t), Addressability.rValue)(Source.Parser.Internal)
            case Vector(_: PNilLit) => scrutinee.typ
            case l if l.length > 1 => scrutinee.typ
            case c => violation(s"This case should be unreachable, but got $c")
          }
>>>>>>> 746f585a
          name = idName(bId)
        } yield in.LocalVar(name, typ)(Source.Parser.Internal)

        context = (bind, assign) match {
          case (Some(id), Some(v)) =>
            val newCtx = ctx.copy
            newCtx.addSubst(id, v)
            newCtx
          case (None, None) => ctx
          case c => violation(s"This case should be unreachable, but got $c")
        }

        init = assign.map(v => in.SingleAss(in.Assignee.Var(v), in.TypeAssertion(scrutinee, v.typ)(v.info))(v.info)).toVector

        stmt = blockD(context)(body) match {
          case in.Block(decls, stmts) => in.Block(assign.toVector ++ decls, init ++ stmts)(meta(body))
<<<<<<< HEAD
          case c => violation(s"This case should be unreachable, but got $c")
=======
          case c => violation(s"Expected Block as result from blockD, but got $c")
>>>>>>> 746f585a
        }
      } yield (acceptCond, stmt)
    }

    def multiassD(lefts: Vector[in.Assignee], right: in.Expr)(src: Source.Parser.Info): in.Stmt = {

      right match {
        case in.Tuple(args) if args.size == lefts.size =>
          in.Seqn(lefts.zip(args) map { case (l, r) => singleAss(l, r)(src)})(src)

        case n: in.TypeAssertion if lefts.size == 2 =>
          val resTarget = freshExclusiveVar(lefts(0).op.typ.withAddressability(Addressability.exclusiveVariable))(src)
          val successTarget = freshExclusiveVar(lefts(1).op.typ.withAddressability(Addressability.exclusiveVariable))(src)
          in.Block(
            Vector(resTarget, successTarget),
            Vector( // declare for the fresh variables is not necessary because they are put into a block
              in.SafeTypeAssertion(resTarget, successTarget, n.exp, n.arg)(n.info),
              singleAss(lefts(0), resTarget)(src),
              singleAss(lefts(1), successTarget)(src)
            )
          )(src)

        case n: in.Receive if lefts.size == 2 =>
          val resTarget = freshExclusiveVar(lefts(0).op.typ.withAddressability(Addressability.exclusiveVariable))(src)
          val successTarget = freshExclusiveVar(in.BoolT(Addressability.exclusiveVariable))(src)
          val recvChannelProxy = n.recvChannel
          val recvGivenPermProxy = n.recvGivenPerm
          val recvGotPermProxy = n.recvGotPerm
          val closedProxy = mpredicateProxy(BuiltInMemberTag.ClosedMPredTag, n.channel.typ, Vector())(src)
          in.Block(
            Vector(resTarget, successTarget),
            Vector( // declare for the fresh variables is not necessary because they are put into a block
              in.SafeReceive(resTarget, successTarget, n.channel, recvChannelProxy, recvGivenPermProxy, recvGotPermProxy, closedProxy)(n.info),
              singleAss(lefts(0), resTarget)(src),
              singleAss(lefts(1), successTarget)(src)
            )
          )(src)

        case l@ in.IndexedExp(base, _) if base.typ.isInstanceOf[in.MapT] && lefts.size == 2 =>
          val resTarget = freshExclusiveVar(lefts(0).op.typ.withAddressability(Addressability.exclusiveVariable))(src)
          val successTarget = freshExclusiveVar(in.BoolT(Addressability.exclusiveVariable))(src)
          in.Block(
            Vector(resTarget, successTarget),
            Vector(
              in.SafeMapLookup(resTarget, successTarget, l)(l.info),
              singleAss(lefts(0), resTarget)(src),
              singleAss(lefts(1), successTarget)(src)
            )
          )(src)

        case _ => Violation.violation(s"Multi assignment of $right to $lefts is not supported")
      }
    }


    // Expressions

    def derefD(ctx: FunctionContext)(p: ap.Deref)(src: Meta): Writer[in.Deref] = {
      exprD(ctx)(p.base) map (in.Deref(_)(src))
    }

    def fieldSelectionD(ctx: FunctionContext)(p: ap.FieldSelection)(src: Meta): Writer[in.FieldRef] = {
      for {
        r <- exprD(ctx)(p.base)
        base = applyMemberPathD(r, p.path)(src)
        f = structMemberD(p.symb, Addressability.fieldLookup(base.typ.addressability))(src)
      } yield in.FieldRef(base, f)(src)
    }

    def functionCallD(ctx: FunctionContext)(p: ap.FunctionCall)(src: Meta): Writer[in.Expr] = {
      def getBuiltInFuncType(f: ap.BuiltInFunctionKind): FunctionT = {
        val abstractType = info.typ(f.symb.tag)
        val argsForTyping = f match {
          case _: ap.BuiltInFunction =>
            p.args.map(info.typ)
          case base: ap.BuiltInReceivedMethod =>
            Vector(info.typ(base.recv))
          case base: ap.BuiltInMethodExpr =>
            Vector(info.symbType(base.typ))
        }
        Violation.violation(abstractType.typing.isDefinedAt(argsForTyping), s"cannot type built-in member ${f.symb.tag} as it is not defined for arguments $argsForTyping")
        abstractType.typing(argsForTyping)
      }

      def getFunctionProxy(f: ap.FunctionKind, args: Vector[in.Expr]): in.FunctionProxy = f match {
        case ap.Function(id, _) => functionProxy(id, info)
        case ap.BuiltInFunction(_, symb) => functionProxy(symb.tag, args.map(_.typ))(src)
        case c => Violation.violation(s"This case should be unreachable, but got $c")
      }

      def getMethodProxy(f: ap.FunctionKind, recv: in.Expr, args: Vector[in.Expr]): in.MethodProxy = f match {
        case ap.ReceivedMethod(_, id, _, _) => methodProxy(id, info)
        case ap.MethodExpr(_, id, _, _) => methodProxy(id, info)
        case bm: ap.BuiltInMethodKind => methodProxy(bm.symb.tag, recv.typ, args.map(_.typ))(src)
        case c => Violation.violation(s"This case should be unreachable, but got $c")
      }

      def convertArgs(args: Vector[in.Expr]): Vector[in.Expr] = {
        // implicitly convert arguments:
        p.callee match {
          // `BuiltInFunctionKind` has to be checked first since it implements `Symbolic` as well
          case f: ap.BuiltInFunctionKind => arguments(getBuiltInFuncType(f), args)
          case base: ap.Symbolic => base.symb match {
            case fsym: st.WithArguments => arguments(fsym, args)
            case c => Violation.violation(s"This case should be unreachable, but got $c")
          }
        }
      }

      // encode arguments
      val dArgs = {
        val params: Vector[Type] = p.callee match {
          // `BuiltInFunctionKind` has to be checked first since it implements `Symbolic` as well
          case f: ap.BuiltInFunctionKind => getBuiltInFuncType(f).args
          case base: ap.Symbolic => base.symb match {
            case fsym: st.WithArguments => fsym.args.map(fsym.context.typ(_))
            case c => Violation.violation(s"This case should be unreachable, but got $c")
          }
        }

        val parameterCount: Int = params.length

        // is of the form Some(x) if the type of the last param is variadic and the type of its elements is x
        val variadicTypeOption: Option[Type] = params.lastOption match {
          case Some(VariadicT(elem)) => Some(elem)
          case _ => None
        }

        val wRes: Writer[Vector[in.Expr]] = sequence(p.args map exprD(ctx)).map {
          // go function chaining feature
          case Vector(in.Tuple(targs)) if parameterCount > 1 => targs
          case dargs => dargs
        }

        lazy val getArgsMap = (args: Vector[in.Expr], typ: in.Type) =>
          args.zipWithIndex.map {
            case (arg, index) => BigInt(index) -> implicitConversion(arg.typ, typ, arg)
          }.toMap

        variadicTypeOption match {
          case Some(variadicTyp) => for {
            res <- wRes
            variadicInTyp = typeD(variadicTyp, Addressability.sliceElement)(src)
            len = res.length
            argList = res.lastOption.map(_.typ) match {
              case Some(in.SliceT(elems, _)) if len == parameterCount && elems == variadicInTyp =>
                // corresponds to the case where an unpacked slice is already passed as an argument
                res
              case Some(in.TupleT(_, _)) if len == 1 && parameterCount == 1 =>
                // supports chaining function calls with variadic functions of one argument
                val argsMap = getArgsMap(res.last.asInstanceOf[in.Tuple].args, variadicInTyp)
                Vector(in.SliceLit(variadicInTyp, argsMap)(src))
              case _ if len >= parameterCount =>
                val argsMap = getArgsMap(res.drop(parameterCount-1), variadicInTyp)
                res.take(parameterCount-1) :+ in.SliceLit(variadicInTyp, argsMap)(src)
              case _ if len == parameterCount - 1 =>
                // variadic argument not passed
                res :+ in.NilLit(in.SliceT(variadicInTyp, Addressability.nil))(src)
              case t => violation(s"this case should be unreachable, but got $t")
            }
          } yield argList

          case None => wRes
        }
      }

      // encode results
      val (resT, targets) = p.callee match {
        // `BuiltInFunctionKind` has to be checked first since it implements `Symbolic` as well
        case f: ap.BuiltInFunctionKind =>
          val ft = getBuiltInFuncType(f)
          val resT = typeD(ft.result, Addressability.callResult)(src)
          val targets = resT match {
            case in.VoidT => Vector()
            case _ => Vector(freshExclusiveVar(resT)(src))
          }
          (resT, targets)
        case base: ap.Symbolic => base.symb match {
          case fsym: st.WithResult =>
            val resT = typeD(fsym.context.typ(fsym.result), Addressability.callResult)(src)
            val targets = fsym.result.outs map (o => freshExclusiveVar(typeD(fsym.context.symbType(o.typ), Addressability.exclusiveVariable)(src))(src))
            (resT, targets)
          case c => Violation.violation(s"This case should be unreachable, but got $c")
        }
      }
      val res = if (targets.size == 1) targets.head else in.Tuple(targets)(src) // put returns into a tuple if necessary

      val isPure = p.callee match {
        case base: ap.Symbolic => base.symb match {
          case f: st.Function => f.isPure
          case m: st.Method => m.isPure
          case _: st.DomainFunction => true
          case f: st.BuiltInFunction => f.isPure
          case m: st.BuiltInMethod => m.isPure
          case c => Violation.violation(s"This case should be unreachable, but got $c")
        }
      }

      p.callee match {
        case base: ap.FunctionKind => base match {
          case _: ap.Function | _: ap.BuiltInFunction =>
            if (isPure) {
              for {
                args <- dArgs
                convertedArgs = convertArgs(args)
                fproxy = getFunctionProxy(base, convertedArgs)
              } yield in.PureFunctionCall(fproxy, convertedArgs, resT)(src)
            } else {
              for {
                args <- dArgs
                _ <- declare(targets: _*)
                convertedArgs = convertArgs(args)
                fproxy = getFunctionProxy(base, convertedArgs)
                _ <- write(in.FunctionCall(targets, fproxy, convertedArgs)(src))
              } yield res
            }

          case iim: ap.ImplicitlyReceivedInterfaceMethod =>
            violation(info == iim.symb.context.getTypeInfo,
              "invariance in desugarer violated: interface methods can only be implicitly call in the interface itself")
            if (isPure) {
              for {
                args <- dArgs
                convertedArgs = convertArgs(args)
                proxy = methodProxy(iim.id, iim.symb.context.getTypeInfo)
                recvType = typeD(iim.symb.itfType, Addressability.receiver)(src)
              } yield in.PureMethodCall(implicitThisD(recvType)(src), proxy, convertedArgs, resT)(src)
            } else {
              for {
                args <- dArgs
                _ <- declare(targets: _*)
                convertedArgs = convertArgs(args)
                proxy = methodProxy(iim.id, iim.symb.context.getTypeInfo)
                recvType = typeD(iim.symb.itfType, Addressability.receiver)(src)
                _ <- write(in.MethodCall(targets, implicitThisD(recvType)(src), proxy, convertedArgs)(src))
              } yield res
            }

          case df: ap.DomainFunction =>
            for {
              args <- dArgs
              convertedArgs = convertArgs(args)
              proxy = domainFunctionProxy(df.symb)
            } yield in.DomainFunctionCall(proxy, convertedArgs, resT)(src)

          case _: ap.ReceivedMethod | _: ap.MethodExpr | _: ap.BuiltInReceivedMethod | _: ap.BuiltInMethodExpr => {
            val dRecvWithArgs = base match {
              case base: ap.ReceivedMethod =>
                for {
                  r <- exprD(ctx)(base.recv)
                  args <- dArgs
                } yield (applyMemberPathD(r, base.path)(src), args)
              case base: ap.MethodExpr =>
                // first argument is the receiver, the remaining arguments are the rest
                dArgs map (args => (applyMemberPathD(args.head, base.path)(src), args.tail))
              case base: ap.BuiltInReceivedMethod =>
                for {
                  r <- exprD(ctx)(base.recv)
                  args <- dArgs
                } yield (applyMemberPathD(r, base.path)(src), args)
              case base: ap.BuiltInMethodExpr =>
                // first argument is the receiver, the remaining arguments are the rest
                dArgs map (args => (applyMemberPathD(args.head, base.path)(src), args.tail))
              case c => Violation.violation(s"This case should be unreachable, but got $c")
            }

            if (isPure) {
              for {
                (recv, args) <- dRecvWithArgs
                convertedArgs = convertArgs(args)
                mproxy = getMethodProxy(base, recv, convertedArgs)
              } yield in.PureMethodCall(recv, mproxy, convertedArgs, resT)(src)
            } else {
              for {
                (recv, args) <- dRecvWithArgs
                _ <- declare(targets: _*)
                convertedArgs = convertArgs(args)
                mproxy = getMethodProxy(base, recv, convertedArgs)
                _ <- write(in.MethodCall(targets, recv, mproxy, convertedArgs)(src))
              } yield res
            }
          }
          case sym => Violation.violation(s"expected symbol with arguments and result or a built-in entity, but got $sym")
        }
      }
    }

    def implicitConversion(from: in.Type, to: in.Type, exp: in.Expr): in.Expr = {

      val fromUt = underlyingType(from)
      val toUt = underlyingType(to)

      if (toUt.isInstanceOf[in.InterfaceT] && !fromUt.isInstanceOf[in.InterfaceT]) {
        in.ToInterface(exp, toUt)(exp.info)
      } else {
        exp
      }
    }

    def singleAss(left: in.Assignee, right: in.Expr)(info: Source.Parser.Info): in.SingleAss = {
      in.SingleAss(left, implicitConversion(right.typ, left.op.typ, right))(info)
    }

    def arguments(symb: st.WithArguments, args: Vector[in.Expr]): Vector[in.Expr] = {
      val c = args zip symb.args
      val assignments = c.map{ case (from, pTo) => (from, typeD(symb.context.symbType(pTo.typ), Addressability.inParameter)(from.info)) }
      assignments.map{ case (from, to) => implicitConversion(from.typ, to, from) }
    }

    def arguments(ft: FunctionT, args: Vector[in.Expr]): Vector[in.Expr] = {
      val c = args zip ft.args
      val assignments = c.map{ case (from, pTo) => (from, typeD(pTo, Addressability.inParameter)(from.info)) }
      assignments.map{ case (from, to) => implicitConversion(from.typ, to, from) }
    }

    def assigneeD(ctx: FunctionContext)(expr: PExpression): Writer[in.Assignee] = {
      val src: Meta = meta(expr)

      info.resolve(expr) match {
        case Some(p: ap.LocalVariable) =>
          unit(in.Assignee.Var(assignableVarD(ctx)(p.id)))
        case Some(p: ap.Deref) =>
          derefD(ctx)(p)(src) map in.Assignee.Pointer
        case Some(p: ap.FieldSelection) =>
          fieldSelectionD(ctx)(p)(src) map in.Assignee.Field
        case Some(p : ap.IndexedExp) =>
          indexedExprD(p.base, p.index)(ctx)(src) map in.Assignee.Index
        case Some(ap.BlankIdentifier(decl)) =>
          for {
            expr <- exprD(ctx)(decl)
            v <- freshDeclaredExclusiveVar(expr.typ)(src)
          } yield in.Assignee.Var(v)
        case p => Violation.violation(s"unexpected ast pattern $p")
      }
    }

    def addressableD(ctx: FunctionContext)(expr: PExpression): Writer[in.Addressable] = {
      val src: Meta = meta(expr)

      info.resolve(expr) match {
        case Some(p: ap.LocalVariable) =>
          varD(ctx)(p.id) match {
            case r: in.LocalVar => unit(in.Addressable.Var(r))
            case r => Violation.violation(s"expected variable reference but got $r")
          }
        case Some(p: ap.Deref) =>
          derefD(ctx)(p)(src) map in.Addressable.Pointer
        case Some(p: ap.FieldSelection) =>
          fieldSelectionD(ctx)(p)(src) map in.Addressable.Field
        case Some(p: ap.IndexedExp) =>
          indexedExprD(p)(ctx)(src) map in.Addressable.Index

        case p => Violation.violation(s"unexpected ast pattern $p ")
      }
    }


    private def indexedExprD(base : PExpression, index : PExpression)(ctx : FunctionContext)(src : Meta) : Writer[in.IndexedExp] = {
      for {
        dbase <- exprD(ctx)(base)
        dindex <- exprD(ctx)(index)
      } yield in.IndexedExp(dbase, dindex)(src)
    }

    def indexedExprD(expr : PIndexedExp)(ctx : FunctionContext) : Writer[in.IndexedExp] =
      indexedExprD(expr.base, expr.index)(ctx)(meta(expr))
    def indexedExprD(expr : ap.IndexedExp)(ctx : FunctionContext)(src : Meta) : Writer[in.IndexedExp] =
      indexedExprD(expr.base, expr.index)(ctx)(src)

    def exprD(ctx: FunctionContext)(expr: PExpression): Writer[in.Expr] = {

      def go(e: PExpression): Writer[in.Expr] = exprD(ctx)(e)
      def goTExpr(e: PExpressionOrType): Writer[in.Expr] = exprAndTypeAsExpr(ctx)(e)

      val src: Meta = meta(expr)

      // if expr is a permission and its case is defined in maybePermissionD,
      // then desugaring expr should yield the value returned by that method
      if(info.typ(expr) == PermissionT) {
        val maybePerm = maybePermissionD(ctx)(expr)
        if (maybePerm.isDefined) {
          return maybePerm.head
        }
      }

      expr match {
        case NoGhost(noGhost) => noGhost match {
          case n: PNamedOperand => info.resolve(n) match {
            case Some(p: ap.Constant) => unit(globalConstD(p.symb)(src))
            case Some(_: ap.LocalVariable) => unit(varD(ctx)(n.id))
            case Some(_: ap.NamedType) =>
              val name = typeD(info.symbType(n), Addressability.Exclusive)(src).asInstanceOf[in.DefinedT].name
              unit(in.DefinedTExpr(name)(src))
            case p => Violation.violation(s"encountered unexpected pattern: $p")
          }

          case n: PDeref => info.resolve(n) match {
            case Some(p: ap.Deref) => derefD(ctx)(p)(src)
            case Some(p: ap.PointerType) => for { inElem <- goTExpr(p.base) } yield in.PointerTExpr(inElem)(src)
            case p => Violation.violation(s"encountered unexpected pattern: $p")
          }

          case PReference(exp) => exp match {
            // The reference of a literal is desugared to a new call
            case c: PCompositeLit =>
              for {
                c <- compositeLitD(ctx)(c)
                v <- freshDeclaredExclusiveVar(in.PointerT(c.typ.withAddressability(Addressability.Shared), Addressability.reference))(src)
                _ <- write(in.New(v, c)(src))
              } yield v

            case _ => addressableD(ctx)(exp) map (a => in.Ref(a, in.PointerT(a.op.typ, Addressability.reference))(src))
          }

          case n: PDot => info.resolve(n) match {
            case Some(p: ap.FieldSelection) => fieldSelectionD(ctx)(p)(src)
            case Some(p: ap.Constant) => unit[in.Expr](globalConstD(p.symb)(src))
            case Some(_: ap.NamedType) =>
              val name = typeD(info.symbType(n), Addressability.Exclusive)(src).asInstanceOf[in.DefinedT].name
              unit(in.DefinedTExpr(name)(src))
            case Some(p) => Violation.violation(s"only field selections, global constants, and types can be desugared to an expression, but got $p")
            case _ => Violation.violation(s"could not resolve $n")
          }

          case n: PInvoke => invokeD(ctx)(n)

          case n: PTypeAssertion =>
            for {
              inExpr <- go(n.base)
              inArg = typeD(info.symbType(n.typ), Addressability.typeAssertionResult)(src)
            } yield in.TypeAssertion(inExpr, inArg)(src)

          case PNegation(op) => for {o <- go(op)} yield in.Negation(o)(src)

          case PEquals(left, right) =>
            if (info.typOfExprOrType(left) == PermissionT || info.typOfExprOrType(right) == PermissionT) {
              for {
                l <- permissionD(ctx)(left.asInstanceOf[PExpression])
                r <- permissionD(ctx)(right.asInstanceOf[PExpression])
              } yield in.EqCmp(l, r)(src)
            } else {
              for {
                l <- exprAndTypeAsExpr(ctx)(left)
                r <- exprAndTypeAsExpr(ctx)(right)
              } yield in.EqCmp(l, r)(src)
            }

          case PUnequals(left, right) =>
            if (info.typOfExprOrType(left) == PermissionT || info.typOfExprOrType(right) == PermissionT) {
              for {
                l <- permissionD(ctx)(left.asInstanceOf[PExpression])
                r <- permissionD(ctx)(right.asInstanceOf[PExpression])
              } yield in.UneqCmp(l, r)(src)
            } else {
              for {
                l <- exprAndTypeAsExpr(ctx)(left)
                r <- exprAndTypeAsExpr(ctx)(right)
              } yield in.UneqCmp(l, r)(src)
            }

          case PLess(left, right) =>
            if (info.typ(left) == PermissionT || info.typ(right) == PermissionT) {
              for {l <- permissionD(ctx)(left); r <- permissionD(ctx)(right)} yield in.PermLtCmp(l, r)(src)
            } else {
              for {l <- go(left); r <- go(right)} yield in.LessCmp(l, r)(src)
            }

          case PAtMost(left, right) =>
            if (info.typ(left) == PermissionT || info.typ(right) == PermissionT) {
              for {l <- permissionD(ctx)(left); r <- permissionD(ctx)(right)} yield in.PermLeCmp(l, r)(src)
            } else {
              for {l <- go(left); r <- go(right)} yield in.AtMostCmp(l, r)(src)
            }

          case PGreater(left, right) =>
            if (info.typ(left) == PermissionT || info.typ(right) == PermissionT) {
              for {l <- permissionD(ctx)(left); r <- permissionD(ctx)(right)} yield in.PermGtCmp(l, r)(src)
            } else {
              for {l <- go(left); r <- go(right)} yield in.GreaterCmp(l, r)(src)
            }

          case PAtLeast(left, right) =>
            if (info.typ(left) == PermissionT || info.typ(right) == PermissionT) {
              for {l <- permissionD(ctx)(left); r <- permissionD(ctx)(right)} yield in.PermGeCmp(l, r)(src)
            } else {
              for {l <- go(left); r <- go(right)} yield in.AtLeastCmp(l, r)(src)
            }

          case PAnd(left, right) => for {l <- go(left); r <- go(right)} yield in.And(l, r)(src)
          case POr(left, right) => for {l <- go(left); r <- go(right)} yield in.Or(l, r)(src)

          case PAdd(left, right) =>
            for {
              l <- go(left)
              r <- go(right)
              res = (info.typ(left), info.typ(right)) match {
                case (StringT, StringT) => in.Concat(l, r)(src)
                case _ => in.Add(l, r)(src)
              }
            } yield res
          case PSub(left, right) => for {l <- go(left); r <- go(right)} yield in.Sub(l, r)(src)
          case PMul(left, right) => for {l <- go(left); r <- go(right)} yield in.Mul(l, r)(src)
          case PMod(left, right) => for {l <- go(left); r <- go(right)} yield in.Mod(l, r)(src)
          case PDiv(left, right) => for {l <- go(left); r <- go(right)} yield in.Div(l, r)(src)

          case PBitAnd(left, right) => for {l <- go(left); r <- go(right)} yield in.BitAnd(l, r)(src)
          case PBitOr(left, right) => for {l <- go(left); r <- go(right)} yield in.BitOr(l, r)(src)
          case PBitXor(left, right) => for {l <- go(left); r <- go(right)} yield in.BitXor(l, r)(src)
          case PBitClear(left, right) => for {l <- go(left); r <- go(right)} yield in.BitClear(l, r)(src)
          case PShiftLeft(left, right) => for {l <- go(left); r <- go(right)} yield in.ShiftLeft(l, r)(src)
          case PShiftRight(left, right) => for {l <- go(left); r <- go(right)} yield in.ShiftRight(l, r)(src)
          case PBitNegation(exp) => for {e <- go(exp)} yield in.BitNeg(e)(src)

          case l: PLiteral => litD(ctx)(l)

          case PUnfolding(acc, op) =>
            val dAcc = specificationD(ctx)(acc).asInstanceOf[in.Access]
            val dOp = pureExprD(ctx)(op)
            unit(in.Unfolding(dAcc, dOp)(src))

          case n : PIndexedExp => indexedExprD(n)(ctx)

          case PSliceExp(base, low, high, cap) => for {
            dbase <- go(base)
            dlow <- option(low map go)
            dhigh <- option(high map go)
            dcap <- option(cap map go)
          } yield dbase.typ match {
            case _: in.SequenceT => (dlow, dhigh) match {
              case (None, None) => dbase
              case (Some(lo), None) => in.SequenceDrop(dbase, lo)(src)
              case (None, Some(hi)) => in.SequenceTake(dbase, hi)(src)
              case (Some(lo), Some(hi)) =>
                val sub = in.Sub(hi, lo)(src)
                val drop = in.SequenceDrop(dbase, lo)(src)
                in.SequenceTake(drop, sub)(src)
            }
            case _: in.ArrayT | _: in.SliceT => (dlow, dhigh) match {
              case (None, None) => in.Slice(dbase, in.IntLit(0)(src), in.Length(dbase)(src), dcap)(src)
              case (Some(lo), None) => in.Slice(dbase, lo, in.Length(dbase)(src), dcap)(src)
              case (None, Some(hi)) => in.Slice(dbase, in.IntLit(0)(src), hi, dcap)(src)
              case (Some(lo), Some(hi)) => in.Slice(dbase, lo, hi, dcap)(src)
            }
            case t => Violation.violation(s"desugaring of slice expressions of base type $t is currently not supported")
          }

          case PLength(op) => for {
            dop <- go(op)
          } yield dop match {
            case dop : in.ArrayLit => in.IntLit(dop.length)(src)
            case dop : in.SequenceLit => in.IntLit(dop.length)(src)
            case _ => in.Length(dop)(src)
          }

          case PCapacity(op) => for {
            dop <- go(op)
          } yield dop match {
            case dop : in.ArrayLit => in.IntLit(dop.length)(src)
            case _ => dop.typ match {
              case _: in.ArrayT => in.Length(dop)(src)
              case _: in.SliceT => in.Capacity(dop)(src)
              case t => violation(s"expected an array or slice type, but got $t")
            }
          }

          case g: PGhostExpression => ghostExprD(ctx)(g)

          case b: PBlankIdentifier =>
            val typ = typeD(info.typ(b), Addressability.exclusiveVariable)(src)
            freshDeclaredExclusiveVar(typ)(src)

          case PReceive(op) =>
            for {
              dop <- go(op)
              recvChannel = mpredicateProxy(BuiltInMemberTag.RecvChannelMPredTag, dop.typ, Vector())(src)
              recvGivenPerm = methodProxy(BuiltInMemberTag.RecvGivenPermMethodTag, dop.typ, Vector())(src)
              recvGotPerm = methodProxy(BuiltInMemberTag.RecvGotPermMethodTag, dop.typ, Vector())(src)
            } yield in.Receive(dop, recvChannel, recvGivenPerm, recvGotPerm)(src)

          case PMake(t, args) =>
            def elemD(t: Type): in.Type = typeD(t, Addressability.make)(src)

            // the target arguments must be always exclusive, that is an invariant of the desugarer
            val resT = typeD(info.symbType(t), Addressability.Exclusive)(src)

            for {
              target <- freshDeclaredExclusiveVar(resT)(src)
              argsD <- sequence(args map go)
              arg0 = argsD.lift(0)
              arg1 = argsD.lift(1)

              make: in.MakeStmt = info.symbType(t) match {
                case s: SliceT => in.MakeSlice(target, elemD(s).asInstanceOf[in.SliceT], arg0.get, arg1)(src)
                case s: GhostSliceT => in.MakeSlice(target, elemD(s).asInstanceOf[in.SliceT], arg0.get, arg1)(src)
                case c@ChannelT(_, _) =>
                  val channelType = elemD(c).asInstanceOf[in.ChannelT]
                  val isChannelProxy = mpredicateProxy(BuiltInMemberTag.IsChannelMPredTag, channelType, Vector())(src)
                  val bufferSizeProxy = methodProxy(BuiltInMemberTag.BufferSizeMethodTag, channelType, Vector())(src)
                  in.MakeChannel(target, channelType, arg0, isChannelProxy, bufferSizeProxy)(src)
                case m@MapT(_, _) => in.MakeMap(target, elemD(m).asInstanceOf[in.MapT], arg0)(src)
                case c => Violation.violation(s"This case should be unreachable, but got $c")
              }
              _ <- write(make)
            } yield target

          case PNew(t) =>
            val allocatedType = typeD(info.symbType(t), Addressability.Exclusive)(src)
            val targetT = in.PointerT(allocatedType.withAddressability(Addressability.Shared), Addressability.reference)
            for {
              target <- freshDeclaredExclusiveVar(targetT)(src)
              zero = in.DfltVal(allocatedType)(src)
              _ <- write(in.New(target, zero)(src))
            } yield target

          case PPredConstructor(base, args) =>
            def handleBase(base: PPredConstructorBase, w: (in.PredT, Vector[Option[in.Expr]]) => Writer[in.Expr]) = {
              for {
                dArgs <- sequence(args.map { x => option(x.map(exprD(ctx)(_))) })
                idT = info.typ(base) match {
                  case FunctionT(fnArgs, AssertionT) => in.PredT(fnArgs.map(typeD(_, Addressability.rValue)(src)), Addressability.rValue)
                  case _: AbstractType =>
                    violation(dArgs.length == dArgs.flatten.length, "non-applied arguments in abstract type")
                    // The result can have arguments, namely the arguments that are provided.
                    // The receiver type is not necessary, since this should already be partially applied by the typing of base
                    in.PredT(dArgs.flatten.map(_.typ), Addressability.rValue)
                  case c => Violation.violation(s"This case should be unreachable, but got $c")
                }
                res <- w(idT, dArgs)
              } yield res
            }

            def getFPredProxy(args: Vector[Option[in.Expr]]) = info.regular(base.id) match {
              case _: st.FPredicate => fpredicateProxy(base.id, info)
              case st.BuiltInFPredicate(tag, _, _) =>
                // the type checker ensures that all arguments are applied
                val appliedArgs = args.flatten
                violation(appliedArgs.length == args.length, s"unsupported predicate construction of a built-in predicate with partially applied arguments")
                fpredicateProxy(tag, appliedArgs.map(_.typ))(src)
              case c => Violation.violation(s"This case should be unreachable, but got $c")
            }

            def getMPredProxy(recvT: in.Type, argsT: Vector[in.Type]) = info.regular(base.id) match {
              case _: st.MPredicate => mpredicateProxyD(base.id, info)
              case st.BuiltInMPredicate(tag, _, _) => mpredicateProxy(tag, recvT, argsT)(src)
              case c => Violation.violation(s"This case should be unreachable, but got $c")
            }

            base match {
              case b: PFPredBase =>
                handleBase(b, { case (baseT: in.PredT, dArgs: Vector[Option[in.Expr]]) =>
                  unit( in.PredicateConstructor(getFPredProxy(dArgs), baseT, dArgs)(src) )
                })

              case b@PDottedBase(recvWithId) => info.resolve(recvWithId) match {
                case Some(_: ap.ReceivedPredicate) =>
                  handleBase(b, { case (baseT: in.PredT, dArgs: Vector[Option[in.Expr]]) =>
                    for {
                      dRecv <- exprAndTypeAsExpr(ctx)(b.recv)
                      proxy = getMPredProxy(dRecv.typ, baseT.args)
                      idT = in.PredT(dRecv.typ +: baseT.args, Addressability.rValue)
                    } yield in.PredicateConstructor(proxy, idT, Some(dRecv) +: dArgs)(src)
                  })

                case Some(_: ap.Predicate) =>
                  handleBase(b, { case (baseT: in.PredT, dArgs: Vector[Option[in.Expr]]) =>
                    unit( in.PredicateConstructor(getFPredProxy(dArgs), baseT, dArgs)(src) )
                  })

                case Some(_: ap.PredicateExpr) =>
                  handleBase(b, { case (baseT: in.PredT, dArgs: Vector[Option[in.Expr]]) =>
                    for {
                      dRecv <- exprAndTypeAsExpr(ctx)(b.recv)
                      proxy = getMPredProxy(dRecv.typ, baseT.args.tail) // args must include at least the receiver
                      idT = in.PredT(baseT.args, Addressability.rValue)
                    } yield in.PredicateConstructor(proxy, idT, dArgs)(src)
                  })
                case c => Violation.violation(s"This case should be unreachable, but got $c")
              }
          }

          case PUnpackSlice(slice) => exprD(ctx)(slice)
          case e => Violation.violation(s"desugarer: $e is not supported")
        }
      }
    }

    def invokeD(ctx: FunctionContext)(expr: PExpression): Writer[in.Expr] = {
      val src: Meta = meta(expr)
      info.resolve(expr) match {
        case Some(p: ap.FunctionCall) => functionCallD(ctx)(p)(src)
        case Some(ap.Conversion(typ, arg)) =>
          val desugaredTyp = typeD(info.symbType(typ), info.addressability(expr))(src)
          for { expr <- exprD(ctx)(arg) } yield in.Conversion(desugaredTyp, expr)(src)
        case Some(_: ap.PredicateCall) => Violation.violation(s"cannot desugar a predicate call ($expr) to an expression")
        case p => Violation.violation(s"expected function call, predicate call, or conversion, but got $p")
      }
    }

    def applyMemberPathD(base: in.Expr, path: Vector[MemberPath])(pinfo: Source.Parser.Info): in.Expr = {
      path.foldLeft(base){ case (e, p) => p match {
        case MemberPath.Underlying => e
        case MemberPath.Deref => in.Deref(e)(pinfo)
        case MemberPath.Ref => in.Ref(e)(pinfo)
        case MemberPath.Next(g) =>
          in.FieldRef(e, embeddedDeclD(g.decl, Addressability.fieldLookup(base.typ.addressability), info)(pinfo))(pinfo)
      }}
    }

    def exprAndTypeAsExpr(ctx: FunctionContext)(expr: PExpressionOrType): Writer[in.Expr] = {

      def go(x: PExpressionOrType): Writer[in.Expr] = exprAndTypeAsExpr(ctx)(x)

      val src: Meta = meta(expr)

      expr match {
        case e: PExpression => exprD(ctx)(e)

        case PBoolType() => unit(in.BoolTExpr()(src))

        case PStringType() => unit(in.StringTExpr()(src))

        case t: PIntegerType =>
          val st = info.symbType(t).asInstanceOf[Type.IntT]
          unit(in.IntTExpr(st.kind)(src))

        case PArrayType(len, elem) =>
          for {
            inLen <- exprD(ctx)(len)
            inElem <- go(elem)
          } yield in.ArrayTExpr(inLen, inElem)(src)

        case PSliceType(elem) =>
          for {
            inElem <- go(elem)
          } yield in.SliceTExpr(inElem)(src)

        case PSequenceType(elem) => for { inElem <- go(elem) } yield in.SequenceTExpr(inElem)(src)
        case PSetType(elem) => for { inElem <- go(elem) } yield in.SetTExpr(inElem)(src)
        case PMultisetType(elem) => for { inElem <- go(elem) } yield in.MultisetTExpr(inElem)(src)
        case POptionType(elem) => for { inElem <- go(elem) } yield in.OptionTExpr(inElem)(src)

          // TODO: struct and interface types will be added later.
        case t => Violation.violation(s"encountered unsupported type expression: $t")
      }
    }


    def litD(ctx: FunctionContext)(lit: PLiteral): Writer[in.Expr] = {

      val src: Meta = meta(lit)
      def single[E <: in.Expr](gen: Meta => E): Writer[in.Expr] = unit[in.Expr](gen(src))

      lit match {
        case PIntLit(v, base)  => single(in.IntLit(v, base = base))
        case PBoolLit(b) => single(in.BoolLit(b))
        case PStringLit(s) => single(in.StringLit(s))
        case nil: PNilLit => single(in.NilLit(typeD(info.nilType(nil).getOrElse(Type.PointerT(Type.BooleanT)), Addressability.literal)(src))) // if no type is found, then use *bool
        case c: PCompositeLit => compositeLitD(ctx)(c)
        case _ => ???
      }
    }

    def compositeLitD(ctx: FunctionContext)(lit: PCompositeLit): Writer[in.CompositeLit] = lit.typ match {

      case t: PImplicitSizeArrayType =>
        val arrayLen : BigInt = lit.lit.elems.length
        val arrayTyp = typeD(info.symbType(t.elem), Addressability.arrayElement(Addressability.literal))(meta(lit))
        literalValD(ctx)(lit.lit, in.ArrayT(arrayLen, arrayTyp, Addressability.literal))

      case t: PType =>
        val it = typeD(info.symbType(t), Addressability.literal)(meta(lit))
        literalValD(ctx)(lit.lit, it)

      case _ => ???
    }

    def underlyingType(t: Type.Type): Type.Type = t match {
      case Type.DeclaredT(d, context) => underlyingType(context.symbType(d.right))
      case _ => t
    }

    sealed trait CompositeKind

    object CompositeKind {
      case class Array(t : in.ArrayT) extends CompositeKind
      case class Slice(t : in.SliceT) extends CompositeKind
      case class Multiset(t : in.MultisetT) extends CompositeKind
      case class Sequence(t : in.SequenceT) extends CompositeKind
      case class Set(t : in.SetT) extends CompositeKind
      case class Map(t : in.MapT) extends CompositeKind
      case class MathematicalMap(t : in.MathMapT) extends CompositeKind
      case class Struct(t: in.Type, st: in.StructT) extends CompositeKind
    }

    def compositeTypeD(t : in.Type) : CompositeKind = t match {
      case _ if isStructType(t) => CompositeKind.Struct(t, structType(t).get)
      case t: in.ArrayT => CompositeKind.Array(t)
      case t: in.SliceT => CompositeKind.Slice(t)
      case t: in.SequenceT => CompositeKind.Sequence(t)
      case t: in.SetT => CompositeKind.Set(t)
      case t: in.MultisetT => CompositeKind.Multiset(t)
      case t: in.MapT => CompositeKind.Map(t)
      case t: in.MathMapT => CompositeKind.MathematicalMap(t)
      case _ => Violation.violation(s"expected composite type but got $t")
    }

    def underlyingType(typ: in.Type): in.Type = {
      typ match {
        case t: in.DefinedT => underlyingType(definedTypes(t.name, t.addressability)) // it is contained in the map, since 'typ' was translated
        case _ => typ
      }
    }

    def isStructType(typ: in.Type): Boolean = structType(typ).isDefined

    def structType(typ: in.Type): Option[in.StructT] = underlyingType(typ) match {
      case st: in.StructT => Some(st)
      case _ => None
    }

    def interfaceType(typ: in.Type): Option[in.InterfaceT] = underlyingType(typ) match {
      case st: in.InterfaceT => Some(st)
      case _ => None
    }

    def compositeValD(ctx : FunctionContext)(expr : PCompositeVal, typ : in.Type) : Writer[in.Expr] = {
      val e = expr match {
        case PExpCompositeVal(e) => exprD(ctx)(e)
        case PLitCompositeVal(lit) => literalValD(ctx)(lit, typ)
      }
      e map { exp => implicitConversion(exp.typ, typ, exp) }
    }

    def literalValD(ctx: FunctionContext)(lit: PLiteralValue, t: in.Type): Writer[in.CompositeLit] = {
      val src = meta(lit)

      compositeTypeD(t) match {

        case CompositeKind.Struct(it, ist) => {
          val fields = ist.fields

          if (lit.elems.exists(_.key.isEmpty)) {
            // all elements are not keyed
            val wArgs = fields.zip(lit.elems).map { case (f, PKeyedElement(_, exp)) => exp match {
              case PExpCompositeVal(ev) => exprD(ctx)(ev)
              case PLitCompositeVal(lv) => literalValD(ctx)(lv, f.typ)
            }}

            for {
              args <- sequence(wArgs)
            } yield in.StructLit(it, args)(src)

          } else { // all elements are keyed
            // maps field names to fields
            val fMap = fields.map(f => nm.inverse(f.name) -> f).toMap
            // maps fields to given value (if one is given)
            val vMap = lit.elems.map {
              case PKeyedElement(Some(PIdentifierKey(key)), exp) =>
                val f = fMap(key.name)
                exp match {
                  case PExpCompositeVal(ev) => f -> exprD(ctx)(ev)
                  case PLitCompositeVal(lv) => f -> literalValD(ctx)(lv, f.typ)
                }

              case _ => Violation.violation("expected identifier as a key")
            }.toMap
            // list of value per field
            val wArgs = fields.map {
              case f if vMap.isDefinedAt(f) => vMap(f)
              case f => unit(in.DfltVal(f.typ)(src))
            }

            for {
              args <- sequence(wArgs)
            } yield in.StructLit(it, args)(src)
          }
        }

        case CompositeKind.Array(in.ArrayT(len, typ, addressability)) =>
          Violation.violation(addressability == Addressability.literal, "Literals have to be exclusive")
          for { elemsD <- sequence(lit.elems.map(e => compositeValD(ctx)(e.exp, typ))) }
            yield in.ArrayLit(len, typ, info.keyElementIndices(lit.elems).zip(elemsD).toMap)(src)

        case CompositeKind.Slice(in.SliceT(typ, addressability)) =>
          Violation.violation(addressability == Addressability.literal, "Literals have to be exclusive")
          for { elemsD <- sequence(lit.elems.map(e => compositeValD(ctx)(e.exp, typ))) }
            yield in.SliceLit(typ, info.keyElementIndices(lit.elems).zip(elemsD).toMap)(src)

        case CompositeKind.Sequence(in.SequenceT(typ, _)) => for {
          elemsD <- sequence(lit.elems.map(e => compositeValD(ctx)(e.exp, typ)))
          elemsMap = info.keyElementIndices(lit.elems).zip(elemsD).toMap
          lengthD = if (elemsMap.isEmpty) BigInt(0) else elemsMap.maxBy(_._1)._1 + 1
        } yield in.SequenceLit(lengthD, typ, elemsMap)(src)

        case CompositeKind.Set(in.SetT(typ, _)) => for {
          elemsD <- sequence(lit.elems.map(e => compositeValD(ctx)(e.exp, typ)))
        } yield in.SetLit(typ, elemsD)(src)

        case CompositeKind.Multiset(in.MultisetT(typ, _)) => for {
          elemsD <- sequence(lit.elems.map(e => compositeValD(ctx)(e.exp, typ)))
        } yield in.MultisetLit(typ, elemsD)(src)

        case CompositeKind.Map(in.MapT(keys, values, _)) => for {
          entriesD <- handleMapEntries(ctx)(lit, keys, values)
        } yield in.MapLit(keys, values, entriesD)(src)

        case CompositeKind.MathematicalMap(in.MathMapT(keys, values, _)) => for {
          entriesD <- handleMapEntries(ctx)(lit, keys, values)
        } yield in.MathMapLit(keys, values, entriesD)(src)
      }
    }

    private def handleMapEntries(ctx: FunctionContext)(lit: PLiteralValue, keys: in.Type, values: in.Type): Writer[Seq[(in.Expr, in.Expr)]] = {
      sequence(
        lit.elems map {
          case PKeyedElement(Some(key), value) => for {
            entryKey <- key match {
              case v: PCompositeVal => compositeValD(ctx)(v, keys)
              case k: PIdentifierKey => info.regular(k.id) match {
                case _: st.Variable => unit(varD(ctx)(k.id))
                case c: st.Constant => unit(globalConstD(c)(meta(k)))
                case _ => violation(s"unexpected key $key")
              }
            }
            entryVal <- compositeValD(ctx)(value, values)
          } yield (entryKey, entryVal)

          case _ => violation("unexpected pattern, missing key in map literal")
        })
    }

    // Type

    var types: Set[in.TopType] = Set.empty


    def registerType[T <: in.TopType](t: T): T = {
      types += t
      t
    }

    var definedTypes: Map[(String, Addressability), in.Type] = Map.empty
    var definedTypesSet: Set[(String, Addressability)] = Set.empty
    var definedFunctions : Map[in.FunctionProxy, in.FunctionMember] = Map.empty
    var definedMethods: Map[in.MethodProxy, in.MethodMember] = Map.empty
    var definedMPredicates: Map[in.MPredicateProxy, in.MPredicate] = Map.empty
    var definedFPredicates: Map[in.FPredicateProxy, in.FPredicate] = Map.empty

    def registerDefinedType(t: Type.DeclaredT, addrMod: Addressability)(src: Meta): in.DefinedT = {
      // this type was declared in the current package
      val name = nm.typ(t.decl.left.name, t.context)

      if (!definedTypesSet.contains(name, addrMod)) {
        definedTypesSet += ((name, addrMod))
        val newEntry = typeD(t.context.symbType(t.decl.right), Addressability.underlying(addrMod))(src)
        definedTypes += (name, addrMod) -> newEntry
      }

      in.DefinedT(name, addrMod)
    }



    def registerInterface(t: Type.InterfaceT, dT: in.InterfaceT): Unit = {
      Violation.violation(t.decl.embedded.isEmpty, "embeddings in interfaces are currently not supported")

      if (!registeredInterfaces.contains(dT.name) && info == t.context.getTypeInfo) {
        registeredInterfaces += dT.name

        val itfT = dT.withAddressability(Addressability.Exclusive)
        val xInfo = t.context.getTypeInfo

        t.decl.predSpec foreach { p =>
          val src = meta(p, xInfo)
          val proxy = mpredicateProxyD(p, xInfo)
          val recv = implicitThisD(itfT)(src)
          val argsWithSubs = p.args.zipWithIndex map { case (p,i) => inParameterD(p,i,xInfo) }
          val (args, _) = argsWithSubs.unzip

          val mem = in.MPredicate(recv, proxy, args, None)(src)

          definedMPredicates += (proxy -> mem)
          AdditionalMembers.addMember(mem)
        }

        t.decl.methSpecs foreach { m =>
          val src = meta(m, xInfo)
          val proxy = methodProxyD(m, xInfo)
          val recv = implicitThisD(itfT)(src)
          val argsWithSubs = m.args.zipWithIndex map { case (p,i) => inParameterD(p,i,xInfo) }
          val (args, _) = argsWithSubs.unzip
          val returnsWithSubs = m.result.outs.zipWithIndex map { case (p,i) => outParameterD(p,i,xInfo) }
          val (returns, _) = returnsWithSubs.unzip
          val specCtx = new FunctionContext(_ => _ => in.Seqn(Vector.empty)(src)) // dummy assign
          val pres = m.spec.pres map preconditionD(specCtx)
          val posts = m.spec.posts map postconditionD(specCtx)

          val mem = if (m.spec.isPure) {
            in.PureMethod(recv, proxy, args, returns, pres, posts, None)(src)
          } else {
            in.Method(recv, proxy, args, returns, pres, posts, None)(src)
          }

          definedMethods += (proxy -> mem)
          AdditionalMembers.addMember(mem)
        }
      }
    }
    var registeredInterfaces: Set[String] = Set.empty



    object AdditionalMembers {

      private var additionalMembers: List[in.Member] = List.empty
      private var finalized: Boolean = false
      private var computationsBeforeFinalize: List[() => Unit] = List.empty

      def addMember(m: in.Member): Unit = additionalMembers ::= m
      def addFinalizingComputation(f: () => Unit): Unit = computationsBeforeFinalize ::= f
      def finalizedMembers: List[in.Member] = {
        require(!finalized)

        if (!finalized) {
          computationsBeforeFinalize.foreach(_())
          finalized = true
        }

        additionalMembers
      }
    }


    def registerDomain(t: Type.DomainT, dT: in.DomainT): Unit = {
      if (!registeredDomains.contains(dT.name) && info == t.context.getTypeInfo) {
        registeredDomains += dT.name

        AdditionalMembers.addFinalizingComputation{ () =>

          val xInfo = t.context.getTypeInfo

          val funcs = t.decl.funcs.map{ f =>
            val src = meta(f, xInfo)
            val proxy = domainFunctionProxy(st.DomainFunction(f, t.decl, t.context))
            val argsWithSubs = f.args.zipWithIndex map { case (p,i) => inParameterD(p,i,xInfo) }
            val (args, _) = argsWithSubs.unzip
            val returnsWithSubs = f.result.outs.zipWithIndex map { case (p,i) => outParameterD(p,i,xInfo) }
            val (returns, _) = returnsWithSubs.unzip
            in.DomainFunc(proxy, args, returns.head)(src)
          }

          val axioms = t.decl.axioms.map{ ax =>
            val src = meta(ax, xInfo)
            val specCtx = new FunctionContext(_ => _ => in.Seqn(Vector.empty)(src)) // dummy assign
            in.DomainAxiom(pureExprD(specCtx)(ax.exp))(src)
          }

          AdditionalMembers.addMember(
            in.DomainDefinition(dT.name, funcs, axioms)(meta(t.decl, xInfo))
          )
        }
      }
    }
    var registeredDomains: Set[String] = Set.empty

    def registerImplementationProof(decl: PImplementationProof): Unit = {

      val src = meta(decl)
      val subT = info.symbType(decl.subT)
      val dSubT = typeD(subT, Addressability.Exclusive)(src)
      val superT = info.symbType(decl.superT)
      val dSuperT = interfaceType(typeD(superT, Addressability.Exclusive)(src)).get

      decl.alias foreach { al =>
        info.resolve(al.right) match {
          case Some(p: ap.Predicate) =>
            implementationProofPredicateAliases += ((dSubT, dSuperT, al.left.name) -> fpredicateProxyD(p.symb.decl, p.symb.context.getTypeInfo))
          case _ => violation("Right-hand side of an predicate assignment in an implementation proof must be a predicate")
        }
      }

      decl.memberProofs foreach { mp =>

        val subSymb = info.getMember(subT, mp.id.name).get._1.asInstanceOf[st.MethodImpl]
        val subProxy = methodProxyFromSymb(subSymb)
        val superSymb = info.getMember(superT, mp.id.name).get._1.asInstanceOf[st.MethodSpec]
        val superProxy = methodProxyFromSymb(superSymb)

        val src = meta(mp)
        val recvWithSubs = inParameterD(mp.receiver, 0)
        val (recv, _) = recvWithSubs
        val argsWithSubs = mp.args.zipWithIndex map { case (p, i) => inParameterD(p, i) }
        val (args, _) = argsWithSubs.unzip
        val returnsWithSubs = mp.result.outs.zipWithIndex map { case (p, i) => outParameterD(p, i) }
        val (returns, _) = returnsWithSubs.unzip

        val ctx = new FunctionContext(_ => _ => in.Seqn(Vector.empty)(src)) // dummy assign
        val res = if (mp.isPure) {
          val bodyOpt = mp.body.map {
            case (_, b: PBlock) =>
              b.nonEmptyStmts match {
                case Vector(PReturn(Vector(ret))) => pureExprD(ctx)(ret)
                case s => Violation.violation(s"unexpected pure function body: $s")
              }
          }
          in.PureMethodSubtypeProof(subProxy, dSuperT, superProxy, recv, args, returns, bodyOpt)(src)
        } else {
          val bodyOpt = mp.body.map { case (_, s) => blockD(ctx)(s).asInstanceOf[in.Block] }
          in.MethodSubtypeProof(subProxy, dSuperT, superProxy, recv, args, returns, bodyOpt)(src)
        }

        AdditionalMembers.addMember(res)
      }
    }

    lazy val interfaceImplementations: Map[in.InterfaceT, Set[in.Type]] = {
      info.interfaceImplementations.map{ case (itfT, implTs) =>
        (
          interfaceType(typeD(itfT, Addressability.Exclusive)(Source.Parser.Unsourced)).get,
          implTs.map(implT => typeD(implT, Addressability.Exclusive)(Source.Parser.Unsourced))
        )
      }
    }
    def missingImplProofs: Vector[in.Member] = {

      info.missingImplProofs.map{ case (implT, itfT, implSymb, itfSymb) =>
        val subProxy = methodProxyFromSymb(implSymb)
        val superT = interfaceType(typeD(itfT, Addressability.Exclusive)(Source.Parser.Unsourced)).get
        val superProxy = methodProxyFromSymb(itfSymb)
        val receiver = receiverD(implSymb.decl.receiver, implSymb.context.getTypeInfo)._1
        val args = implSymb.args.zipWithIndex.map{ case (arg, idx) => inParameterD(arg, idx, implSymb.context.getTypeInfo)._1 }
        val results = implSymb.result.outs.zipWithIndex.map{ case (res, idx) => outParameterD(res, idx, implSymb.context.getTypeInfo)._1 }

        val src = meta(implSymb.decl, implSymb.context.getTypeInfo).createAnnotatedInfo(AutoImplProofAnnotation(implT.toString, itfT.toString))

        if (itfSymb.isPure) in.PureMethodSubtypeProof(subProxy, superT, superProxy, receiver, args, results, None)(src)
        else in.MethodSubtypeProof(subProxy, superT, superProxy, receiver, args, results, None)(src)
      }
    }
    var implementationProofPredicateAliases: Map[(in.Type, in.InterfaceT, String), in.FPredicateProxy] = Map.empty


    def registerMethod(decl: PMethodDecl): in.MethodMember = {
      val method = methodD(decl)
      val methodProxy = methodProxyD(decl, info)
      definedMethods += methodProxy -> method
      method
    }

    def registerFunction(decl: PFunctionDecl): in.FunctionMember = {
      val function = functionD(decl)
      val functionProxy = functionProxyD(decl, info)
      definedFunctions += functionProxy -> function
      function
    }

    def registerMPredicate(decl: PMPredicateDecl): in.MPredicate = {
      val mPredProxy = mpredicateProxyD(decl, info)
      val mPred = mpredicateD(decl)
      definedMPredicates += mPredProxy -> mPred
      mPred
    }

    def registerFPredicate(decl: PFPredicateDecl): in.FPredicate = {
      val fPredProxy = fpredicateProxyD(decl, info)
      val fPred = fpredicateD(decl)
      definedFPredicates += fPredProxy -> fPred
      fPred
    }

    def embeddedTypeD(t: PEmbeddedType, addrMod: Addressability)(src: Meta): in.Type = t match {
      case PEmbeddedName(typ) => typeD(info.symbType(typ), addrMod)(src)
      case PEmbeddedPointer(typ) =>
        registerType(in.PointerT(typeD(info.symbType(typ), Addressability.pointerBase)(src), addrMod))
    }

    def typeD(t: Type, addrMod: Addressability)(src: Source.Parser.Info): in.Type = t match {
      case Type.VoidType => in.VoidT
      case t: DeclaredT => registerType(registerDefinedType(t, addrMod)(src))
      case Type.BooleanT => in.BoolT(addrMod)
      case Type.StringT => in.StringT(addrMod)
      case Type.IntT(x) => in.IntT(addrMod, x)
      case Type.ArrayT(length, elem) => in.ArrayT(length, typeD(elem, Addressability.arrayElement(addrMod))(src), addrMod)
      case Type.SliceT(elem) => in.SliceT(typeD(elem, Addressability.sliceElement)(src), addrMod)
      case Type.MapT(keys, values) =>
        val keysD = typeD(keys, Addressability.mapKey)(src)
        val valuesD = typeD(values, Addressability.mapValue)(src)
        in.MapT(keysD, valuesD, addrMod)
      case Type.GhostSliceT(elem) => in.SliceT(typeD(elem, Addressability.sliceElement)(src), addrMod)
      case Type.OptionT(elem) => in.OptionT(typeD(elem, Addressability.mathDataStructureElement)(src), addrMod)
      case PointerT(elem) => registerType(in.PointerT(typeD(elem, Addressability.pointerBase)(src), addrMod))
      case Type.ChannelT(elem, _) => in.ChannelT(typeD(elem, Addressability.channelElement)(src), addrMod)
      case Type.SequenceT(elem) => in.SequenceT(typeD(elem, Addressability.mathDataStructureElement)(src), addrMod)
      case Type.SetT(elem) => in.SetT(typeD(elem, Addressability.mathDataStructureElement)(src), addrMod)
      case Type.MultisetT(elem) => in.MultisetT(typeD(elem, Addressability.mathDataStructureElement)(src), addrMod)
      case Type.MathMapT(keys, values) =>
        val keysD = typeD(keys, Addressability.mathDataStructureElement)(src)
        val valuesD = typeD(values, Addressability.mathDataStructureElement)(src)
        in.MathMapT(keysD, valuesD, addrMod)

      case t: Type.StructT =>
        val inFields: Vector[in.Field] = structD(t, addrMod)(src)

        val structName = nm.struct(t)
        registerType(in.StructT(structName, inFields, addrMod))

      case Type.PredT(args) => in.PredT(args.map(typeD(_, Addressability.rValue)(src)), Addressability.rValue)

      case Type.FunctionT(_, _) => ???

      case t: Type.InterfaceT =>
        val interfaceName = nm.interface(t)
        val res = registerType(in.InterfaceT(interfaceName, addrMod))
        registerInterface(t, res)
        res

      case t: Type.DomainT =>
        val domainT = in.DomainT(nm.domain(t), addrMod)
        registerType(domainT)
        registerDomain(t, domainT)
        domainT

      case Type.InternalTupleT(ts) => in.TupleT(ts.map(t => typeD(t, Addressability.mathDataStructureElement)(src)), addrMod)

      case Type.SortT => in.SortT

      case Type.VariadicT(elem) =>
        val elemD = typeD(elem, Addressability.sliceElement)(src)
        in.SliceT(elemD, addrMod)

      case Type.PermissionT => in.PermissionT(addrMod)

      case _ => Violation.violation(s"got unexpected type $t")
    }


    // Identifier

    def idName(id: PIdnNode, context: TypeInfo = info): String = context.regular(id) match {
      case f: st.Function => nm.function(id.name, f.context)
      case m: st.MethodImpl => nm.method(id.name, m.decl.receiver.typ, m.context)
      case m: st.MethodSpec => nm.spec(id.name, m.itfType, m.context)
      case f: st.FPredicate => nm.function(id.name, f.context)
      case m: st.MPredicateImpl => nm.method(id.name, m.decl.receiver.typ, m.context)
      case m: st.MPredicateSpec => nm.spec(id.name, m.itfType, m.context)
      case f: st.DomainFunction => nm.function(id.name, f.context)
      case v: st.Variable => nm.variable(id.name, context.scope(id), v.context)
      case sc: st.SingleConstant => nm.global(id.name, sc.context)
      case st.Embbed(_, _, _) | st.Field(_, _, _) => violation(s"expected that fields and embedded field are desugared by using embeddedDeclD resp. fieldDeclD but idName was called with $id")
      case n: st.NamedType => nm.typ(id.name, n.context)
      case _ => ???
    }

    def globalConstD(c: st.Constant)(src: Meta): in.GlobalConst = {
      c match {
        case sc: st.SingleConstant =>
          val typ = typeD(c.context.typ(sc.idDef), Addressability.constant)(src)
          in.GlobalConst.Val(idName(sc.idDef, c.context.getTypeInfo), typ)(src)
        case _ => ???
      }
    }

    def varD(ctx: FunctionContext)(id: PIdnNode): in.Var = {
      require(info.regular(id).isInstanceOf[st.Variable])

      ctx(id) match {
        case Some(v : in.Var) => v
        case Some(_) => violation("expected a variable")
        case None => localVarContextFreeD(id)
      }
    }

    def assignableVarD(ctx: FunctionContext)(id: PIdnNode) : in.AssignableVar = {
      require(info.regular(id).isInstanceOf[st.Variable])

      ctx(id) match {
        case Some(v: in.AssignableVar) => v
        case Some(_) => violation("expected an assignable variable")
        case None => localVarContextFreeD(id)
      }
    }

    def freshExclusiveVar(typ: in.Type)(info: Source.Parser.Info): in.LocalVar = {
      require(typ.addressability == Addressability.exclusiveVariable)
      in.LocalVar(nm.fresh, typ)(info)
    }

    def freshDeclaredExclusiveVar(typ: in.Type)(info: Source.Parser.Info): Writer[in.LocalVar] = {
      require(typ.addressability == Addressability.exclusiveVariable)
      val res = in.LocalVar(nm.fresh, typ)(info)
      declare(res).map(_ => res)
    }

    def localVarD(ctx: FunctionContext)(id: PIdnNode): in.LocalVar = {
      require(info.regular(id).isInstanceOf[st.Variable]) // TODO: add local check

      ctx(id) match {
        case Some(v: in.LocalVar) => v
        case None => localVarContextFreeD(id)
        case _ => violation("expected local variable")
      }
    }

    def localVarContextFreeD(id: PIdnNode, context: TypeInfo = info): in.LocalVar = {
      require(context.regular(id).isInstanceOf[st.Variable]) // TODO: add local check

      val src: Meta = meta(id, context)

      val typ = typeD(context.typ(id), context.addressableVar(id))(meta(id, context))
      in.LocalVar(idName(id, context), typ)(src)
    }

    def parameterAsLocalValVar(p: in.Parameter): in.LocalVar = {
      in.LocalVar(p.id, p.typ)(p.info)
    }

    def labelProxy(l: PLabelNode): in.LabelProxy = {
      val src = meta(l)
      in.LabelProxy(nm.label(l.name))(src)
    }

    // Miscellaneous

    /** desugars parameter.
      * The second return argument contains an addressable copy, if necessary */
    def inParameterD(p: PParameter, idx: Int, context: TypeInfo = info): (in.Parameter.In, Option[in.LocalVar]) = {
      val src: Meta = meta(p, context)
      p match {
        case NoGhost(noGhost: PActualParameter) =>
          noGhost match {
            case PNamedParameter(id, typ) =>
              val param = in.Parameter.In(idName(id, context), typeD(context.symbType(typ), Addressability.inParameter)(src))(src)
              val local = Some(localAlias(localVarContextFreeD(id, context)))
              (param, local)

            case PUnnamedParameter(typ) =>
              val param = in.Parameter.In(nm.inParam(idx, context.codeRoot(p), context), typeD(context.symbType(typ), Addressability.inParameter)(src))(src)
              val local = None
              (param, local)
          }
        case c => Violation.violation(s"This case should be unreachable, but got $c")
      }
    }

    /** desugars parameter.
      * The second return argument contains an addressable copy, if necessary */
    def outParameterD(p: PParameter, idx: Int, context: TypeInfo = info): (in.Parameter.Out, Option[in.LocalVar]) = {
      val src: Meta = meta(p, context)
      p match {
        case NoGhost(noGhost: PActualParameter) =>
          noGhost match {
            case PNamedParameter(id, typ) =>
              val param = in.Parameter.Out(idName(id, context), typeD(context.symbType(typ), Addressability.outParameter)(src))(src)
              val local = Some(localAlias(localVarContextFreeD(id, context)))
              (param, local)

            case PUnnamedParameter(typ) =>
              val param = in.Parameter.Out(nm.outParam(idx, context.codeRoot(p), context), typeD(context.symbType(typ), Addressability.outParameter)(src))(src)
              val local = None
              (param, local)
          }
        case c => Violation.violation(s"This case should be unreachable, but got $c")
      }
    }

    def receiverD(p: PReceiver, context: TypeInfo = info): (in.Parameter.In, Option[in.LocalVar]) = {
      val src: Meta = meta(p)
      p match {
        case PNamedReceiver(id, typ, _) =>
          val param = in.Parameter.In(idName(id, context), typeD(context.symbType(typ), Addressability.receiver)(src))(src)
          val local = Some(localAlias(localVarContextFreeD(id, context)))
          (param, local)

        case PUnnamedReceiver(typ) =>
          val param = in.Parameter.In(nm.receiver(context.codeRoot(p), context), typeD(context.symbType(typ), Addressability.receiver)(src))(src)
          val local = None
          (param, local)
      }
    }

    def localAlias(internal: in.LocalVar): in.LocalVar = internal match {
      case in.LocalVar(id, typ) => in.LocalVar(nm.alias(id), typ)(internal.info)
    }

    def structD(struct: StructT, addrMod: Addressability)(src: Meta): Vector[in.Field] =
      struct.clauses.map {
        case (name, (true, typ)) => fieldDeclD((name, typ), Addressability.field(addrMod), struct)(src)
        case (name, (false, typ)) => embeddedDeclD((name, typ), Addressability.field(addrMod), struct)(src)
      }.toVector

    def structMemberD(m: st.StructMember, addrMod: Addressability)(src: Meta): in.Field = m match {
      case st.Field(decl, _, context) => fieldDeclD(decl, addrMod, context)(src)
      case st.Embbed(decl, _, context) => embeddedDeclD(decl, addrMod, context)(src)
    }

    def embeddedDeclD(embedded: (String, Type), fieldAddrMod: Addressability, struct: StructT)(src: Source.Parser.Info): in.Field = {
      val idname = nm.field(embedded._1, struct)
      val td = embeddedTypeD(???, fieldAddrMod)(src) // TODO fix me or embeddedTypeD
      in.Field(idname, td, ghost = false)(src) // TODO: fix ghost attribute
    }

    def embeddedDeclD(decl: PEmbeddedDecl, addrMod: Addressability, context: ExternalTypeInfo)(src: Meta): in.Field =
      in.Field(idName(decl.id, context.getTypeInfo), embeddedTypeD(decl.typ, addrMod)(src), ghost = false)(src) // TODO: fix ghost attribute

    def fieldDeclD(field: (String, Type), fieldAddrMod: Addressability, struct: StructT)(src: Source.Parser.Info): in.Field = {
      val idname = nm.field(field._1, struct)
      val td = typeD(field._2, fieldAddrMod)(src)
      in.Field(idname, td, ghost = false)(src) // TODO: fix ghost attribute
    }

    def fieldDeclD(decl: PFieldDecl, addrMod: Addressability, context: ExternalTypeInfo)(src: Meta): in.Field = {
      val struct = context.struct(decl)
      val field: (String, Type) = (decl.id.name, context.symbType(decl.typ))
      fieldDeclD(field, addrMod, struct.get)(src)
    }


    // Ghost Statement

    def ghostStmtD(ctx: FunctionContext)(stmt: PGhostStatement): Writer[in.Stmt] = {

      def goA(ass: PExpression): Writer[in.Assertion] = assertionD(ctx)(ass)

      val src: Meta = meta(stmt)

      stmt match {
        case PAssert(exp) => for {e <- goA(exp)} yield in.Assert(e)(src)
        case PAssume(exp) => for {e <- goA(exp)} yield in.Assume(e)(src)
        case PInhale(exp) => for {e <- goA(exp)} yield in.Inhale(e)(src)
        case PExhale(exp) => for {e <- goA(exp)} yield in.Exhale(e)(src)
        case PFold(exp)   =>
          info.resolve(exp.pred) match {
            case Some(_: ap.PredExprInstance) => for {
              // the well-definedness checks guarantees that a pred expr instance in a Fold is in format predName{p1,...,pn}(a1, ...., am)
              e <- goA(exp)
              access = e.asInstanceOf[in.Access]
              predExpInstance = access.e.op.asInstanceOf[in.PredExprInstance]
            } yield in.PredExprFold(predExpInstance.base.asInstanceOf[in.PredicateConstructor],  predExpInstance.args, access.p)(src)

            case _ => for {e <- goA(exp)} yield in.Fold(e.asInstanceOf[in.Access])(src)
          }
        case PUnfold(exp) =>
          info.resolve(exp.pred) match {
            case Some(_: ap.PredExprInstance) => for {
              // the well-definedness checks guarantees that a pred expr instance in an Unfold is in format predName{p1,...,pn}(a1, ...., am)
              e <- goA(exp)
              access = e.asInstanceOf[in.Access]
              predExpInstance = access.e.op.asInstanceOf[in.PredExprInstance]
            } yield in.PredExprUnfold(predExpInstance.base.asInstanceOf[in.PredicateConstructor],  predExpInstance.args, access.p)(src)
            case _ => for {e <- goA(exp)} yield in.Unfold(e.asInstanceOf[in.Access])(src)
          }
        case PExplicitGhostStatement(actual) => stmtD(ctx)(actual)
        case _ => ???
      }
    }

    // Ghost Expression

    def ghostExprD(ctx: FunctionContext)(expr: PGhostExpression): Writer[in.Expr] = {

      def go(e: PExpression): Writer[in.Expr] = exprD(ctx)(e)

      val src: Meta = meta(expr)

      val typ = typeD(info.typ(expr), info.addressability(expr))(src)

      expr match {
        case POld(op) => for {o <- go(op)} yield in.Old(o, typ)(src)
        case PLabeledOld(l, op) => for {o <- go(op)} yield in.LabeledOld(labelProxy(l), o)(src)
        case PConditional(cond, thn, els) =>  for {
          wcond <- go(cond)
          wthn <- go(thn)
          wels <- go(els)
        } yield in.Conditional(wcond, wthn, wels, typ)(src)

        case PForall(vars, triggers, body) =>
          for { (newVars, newTriggers, newBody) <- quantifierD(ctx)(vars, triggers, body)(exprD) }
            yield in.PureForall(newVars, newTriggers, newBody)(src)

        case PExists(vars, triggers, body) =>
          for { (newVars, newTriggers, newBody) <- quantifierD(ctx)(vars, triggers, body)(exprD) }
            yield in.Exists(newVars, newTriggers, newBody)(src)

        case PImplication(left, right) => for {
          wcond <- go(left)
          wthn <- go(right)
          wels = in.BoolLit(b = true)(src)
        } yield in.Conditional(wcond, wthn, wels, typ)(src)

        case PTypeOf(exp) => for { wExp <- go(exp) } yield in.TypeOf(wExp)(src)
        case PIsComparable(exp) => underlyingType(info.typOfExprOrType(exp)) match {
          case _: Type.InterfaceT => for { wExp <- exprAndTypeAsExpr(ctx)(exp) } yield in.IsComparableInterface(wExp)(src)
          case Type.SortT => for { wExp <- exprAndTypeAsExpr(ctx)(exp) } yield in.IsComparableType(wExp)(src)
          case t => Violation.violation(s"Expected interface or sort type, but got $t")
        }

        case PIn(left, right) => for {
          dleft <- go(left)
          dright <- go(right)
        } yield dright.typ match {
          case _: in.SequenceT | _: in.SetT => in.Contains(dleft, dright)(src)
          case _: in.MultisetT => in.LessCmp(in.IntLit(0)(src), in.Contains(dleft, dright)(src))(src)
          case t => violation(s"expected a sequence or (multi)set type, but got $t")
        }

        case PMultiplicity(left, right) => for {
          dleft <- go(left)
          dright <- go(right)
        } yield in.Multiplicity(dleft, dright)(src)

        case PRangeSequence(low, high) => for {
          dlow <- go(low)
          dhigh <- go(high)
        } yield in.RangeSequence(dlow, dhigh)(src)

        case PSequenceAppend(left, right) => for {
          dleft <- go(left)
          dright <- go(right)
        } yield in.SequenceAppend(dleft, dright)(src)

        case PGhostCollectionUpdate(col, clauses) => clauses.foldLeft(go(col)) {
          case (dcol, clause) => for {
            dleft <- go(clause.left)
            dright <- go(clause.right)
          } yield in.GhostCollectionUpdate(dcol.res, dleft, dright)(src)
        }

        case PSequenceConversion(op) => for {
          dop <- go(op)
        } yield dop.typ match {
          case _: in.SequenceT => dop
          case _: in.ArrayT => in.SequenceConversion(dop)(src)
          case _: in.OptionT => in.SequenceConversion(dop)(src)
          case t => violation(s"expected a sequence, array or option type, but got $t")
        }

        case PSetConversion(op) => for {
          dop <- go(op)
        } yield dop.typ match {
          case _: in.SetT => dop
          case _: in.SequenceT => in.SetConversion(dop)(src)
          case _: in.OptionT => in.SetConversion(in.SequenceConversion(dop)(src))(src)
          case t => violation(s"expected a sequence, set or option type, but found $t")
        }

        case PUnion(left, right) => for {
          dleft <- go(left)
          dright <- go(right)
        } yield in.Union(dleft, dright)(src)

        case PIntersection(left, right) => for {
          dleft <- go(left)
          dright <- go(right)
        } yield in.Intersection(dleft, dright)(src)

        case PSetMinus(left, right) => for {
          dleft <- go(left)
          dright <- go(right)
        } yield in.SetMinus(dleft, dright)(src)

        case PSubset(left, right) => for {
          dleft <- go(left)
          dright <- go(right)
        } yield in.Subset(dleft, dright)(src)

        case PMultisetConversion(op) => for {
          dop <- go(op)
        } yield dop.typ match {
          case _: in.MultisetT => dop
          case _: in.SequenceT => in.MultisetConversion(dop)(src)
          case _: in.OptionT => in.MultisetConversion(in.SequenceConversion(dop)(src))(src)
          case t => violation(s"expected a sequence, multiset or option type, but found $t")
        }

        case POptionNone(t) => {
          val dt = typeD(info.symbType(t), Addressability.rValue)(src)
          unit(in.OptionNone(dt)(src))
        }

        case POptionSome(op) => for {
          dop <- go(op)
        } yield in.OptionSome(dop)(src)

        case POptionGet(op) => for {
          dop <- go(op)
        } yield in.OptionGet(dop)(src)

        case PMapKeys(exp) => for {
          e <- go(exp)
        } yield in.MapKeys(e)(src)

        case PMapValues(exp) => for {
          e <- go(exp)
        } yield in.MapValues(e)(src)

        case _ => Violation.violation(s"cannot desugar expression to an internal expression, $expr")
      }
    }

    /**
      * Desugars a quantifier-like structure: a sequence `vars` of variable declarations,
      * together with a sequence `triggers` of triggers and a quantifier `body`.
      * @param ctx A function context consisting of variable substitutions.
      * @param vars The sequence of variable (declarations) bound by the quantifier.
      * @param triggers The sequence of triggers for the quantifier.
      * @param body The quantifier body.
      * @param go The desugarer for `body`, for example `exprD` or `assertionD`.
      * @tparam T The type of the desugared quantifier body (e.g., expression, or assertion).
      * @return The desugared versions of `vars`, `triggers` and `body`.
      */
    def quantifierD[T](ctx: FunctionContext)
                      (vars: Vector[PBoundVariable], triggers: Vector[PTrigger], body: PExpression)
                      (go : FunctionContext => PExpression => Writer[T])
        : Writer[(Vector[in.BoundVar], Vector[in.Trigger], T)] = {
      val newVars = vars map boundVariableD

      // substitution has to be added since otherwise all bound variables are translated to addressable variables
      val bodyCtx = ctx.copy
      (vars zip newVars).foreach { case (a, b) => bodyCtx.addSubst(a.id, b) }

      for {
        newTriggers <- sequence(triggers map triggerD(bodyCtx))
        newBody <- go(bodyCtx)(body)
      } yield (newVars, newTriggers, newBody)
    }

    def boundVariableD(x: PBoundVariable) : in.BoundVar =
      in.BoundVar(idName(x.id), typeD(info.symbType(x.typ), Addressability.boundVariable)(meta(x)))(meta(x))

    def pureExprD(ctx: FunctionContext)(expr: PExpression): in.Expr = {
      val dExp = exprD(ctx)(expr)
      Violation.violation(dExp.stmts.isEmpty && dExp.decls.isEmpty, s"expected pure expression, but got $expr")
      dExp.res
    }


    // Assertion

    def specificationD(ctx: FunctionContext)(ass: PExpression): in.Assertion = {
      val condition = assertionD(ctx)(ass)
      Violation.violation(condition.stmts.isEmpty && condition.decls.isEmpty, s"$ass is not an assertion")
      condition.res
    }

    def preconditionD(ctx: FunctionContext)(ass: PExpression): in.Assertion = {
      specificationD(ctx)(ass)
    }

    def postconditionD(ctx: FunctionContext)(ass: PExpression): in.Assertion = {
      specificationD(ctx)(ass)
    }

    def assertionD(ctx: FunctionContext)(n: PExpression): Writer[in.Assertion] = {

      def goE(e: PExpression): Writer[in.Expr] = exprD(ctx)(e)
      def goA(a: PExpression): Writer[in.Assertion] = assertionD(ctx)(a)

      val src: Meta = meta(n)

      n match {
        case n: PImplication => for {l <- goE(n.left); r <- goA(n.right)} yield in.Implication(l, r)(src)
        case n: PConditional => // TODO: create Conditional Expression in internal ast
          for {
            cnd <- goE(n.cond)
            thn <- goA(n.thn)
            els <- goA(n.els)
          } yield in.SepAnd(in.Implication(cnd, thn)(src), in.Implication(in.Negation(cnd)(src), els)(src))(src)

        case n: PAnd => for {l <- goA(n.left); r <- goA(n.right)} yield in.SepAnd(l, r)(src)

        case n: PAccess => for {e <- accessibleD(ctx)(n.exp); p <- permissionD(ctx)(n.perm)} yield in.Access(e, p)(src)
        case n: PPredicateAccess => predicateCallD(ctx)(n.pred, n.perm)

        case n: PInvoke =>
          // a predicate invocation corresponds to a predicate access with full permissions
          // register the full permission AST node in the position manager such that its meta information
          // is retrievable in predicateCallD
          val perm = PFullPerm()
          pom.positions.dupPos(n, perm)
          predicateCallD(ctx)(n, perm)

        case PForall(vars, triggers, body) =>
          for { (newVars, newTriggers, newBody) <- quantifierD(ctx)(vars, triggers, body)(assertionD) }
            yield newBody match {
              case in.ExprAssertion(exprBody) =>
                in.ExprAssertion(in.PureForall(newVars, newTriggers, exprBody)(src))(src)
              case _ => in.SepForall(newVars, newTriggers, newBody)(src)
            }

        case _ => exprD(ctx)(n) map (in.ExprAssertion(_)(src)) // a boolean expression
      }
    }

    def predicateCallD(ctx: FunctionContext)(n: PInvoke, perm: PExpression): Writer[in.Assertion] = {

      val src: Meta = meta(n)

      info.resolve(n) match {
        case Some(p: ap.PredicateCall) =>
          for {
            predAcc <- predicateCallAccD(ctx)(p)(src)
            p <- permissionD(ctx)(perm)
          } yield in.Access(in.Accessible.Predicate(predAcc), p)(src)

        case Some(_: ap.PredExprInstance) =>
          for {
            base <- exprD(ctx)(n.base.asInstanceOf[PExpression])
            args <- sequence(n.args.map(exprD(ctx)(_)))
            predExprInstance = in.PredExprInstance(base, args)(src)
            p <- permissionD(ctx)(perm)
          } yield in.Access(in.Accessible.PredExpr(predExprInstance), p)(src)

        case _ => exprD(ctx)(n) map (in.ExprAssertion(_)(src)) // a boolean expression
      }
    }

    def predicateCallAccD(ctx: FunctionContext)(p: ap.PredicateCall)(src: Meta): Writer[in.PredicateAccess] = {

      val dArgs = p.args map pureExprD(ctx)

      p.predicate match {
        case b: ap.Predicate =>
          val fproxy = fpredicateProxy(b.id, info)
          unit(in.FPredicateAccess(fproxy, dArgs)(src))

        case b: ap.ReceivedPredicate =>
          val dRecv = pureExprD(ctx)(b.recv)
          val dRecvWithPath = applyMemberPathD(dRecv, b.path)(src)
          val proxy = mpredicateProxyD(b.id, info)
          unit(in.MPredicateAccess(dRecvWithPath, proxy, dArgs)(src))

        case b: ap.PredicateExpr =>
          val dRecvWithPath = applyMemberPathD(dArgs.head, b.path)(src)
          val proxy = mpredicateProxyD(b.id, info)
          unit(in.MPredicateAccess(dRecvWithPath, proxy, dArgs.tail)(src))

        case _: ap.PredExprInstance => Violation.violation("this case should be handled somewhere else")

        case b: ap.ImplicitlyReceivedInterfacePredicate =>
          val proxy = mpredicateProxyD(b.id, info)
          val recvType = typeD(b.symb.itfType, Addressability.receiver)(src)
          unit(in.MPredicateAccess(implicitThisD(recvType)(src), proxy, dArgs)(src))

        case b: ap.BuiltInPredicate =>
          val fproxy = fpredicateProxy(b.id, info)
          unit(in.FPredicateAccess(fproxy, dArgs)(src))

        case b: ap.BuiltInReceivedPredicate =>
          val dRecv = pureExprD(ctx)(b.recv)
          val dRecvWithPath = applyMemberPathD(dRecv, b.path)(src)
          val proxy = mpredicateProxy(b.symb.tag, dRecvWithPath.typ, dArgs.map(_.typ))(src)
          unit(in.MPredicateAccess(dRecvWithPath, proxy, dArgs)(src))

        case b: ap.BuiltInPredicateExpr =>
          val dRecvWithPath = applyMemberPathD(dArgs.head, b.path)(src)
          val proxy = mpredicateProxy(b.symb.tag, dRecvWithPath.typ, dArgs.map(_.typ))(src)
          unit(in.MPredicateAccess(dRecvWithPath, proxy, dArgs.tail)(src))
      }
    }

    def implicitThisD(p: in.Type)(src: Source.Parser.Info): in.Parameter.In =
      in.Parameter.In(nm.implicitThis, p.withAddressability(Addressability.receiver))(src)

    def accessibleD(ctx: FunctionContext)(acc: PExpression): Writer[in.Accessible] = {

      def goE(e: PExpression): Writer[in.Expr] = exprD(ctx)(e)

      val src: Meta = meta(acc)

      info.resolve(acc) match {
        case Some(p: ap.PredicateCall) =>
          predicateCallAccD(ctx)(p)(src) map (x => in.Accessible.Predicate(x))

        case Some(p: ap.PredExprInstance) =>
          for {
            base <- goE(p.base)
            predInstArgs <- sequence(p.args map goE)
          } yield in.Accessible.PredExpr(in.PredExprInstance(base, predInstArgs)(src))

        case _ =>
          val argT = info.typ(acc)
          underlyingType(argT) match {
            case Single(ut: Type.PointerT) =>
              // [[in.Accessible.Address]] represents '&'.
              // If there is no outermost '&', then adds '&*'.
              acc match {
                case PReference(op) => addressableD(ctx)(op) map (x => in.Accessible.Address(x.op))
                case _ =>
                  goE(acc) map (x => in.Accessible.Address(in.Deref(x, typeD(ut.elem, Addressability.dereference)(src))(src)))
              }

            // TODO: do similarly same for slices (issue #238)
            case Single(_: Type.MapT) =>
              goE(acc) map (x => in.Accessible.ExprAccess(x))

            case _ => Violation.violation(s"expected pointer type or a predicate, but got $argT")
          }
      }

    }

    def permissionD(ctx: FunctionContext)(exp: PExpression): Writer[in.Expr] = {
      maybePermissionD(ctx)(exp) getOrElse exprD(ctx)(exp)
    }

    def maybePermissionD(ctx: FunctionContext)(exp: PExpression): Option[Writer[in.Expr]] = {
      val src: Meta = meta(exp)
      def goE(e: PExpression): Writer[in.Expr] = exprD(ctx)(e)

      exp match {
        case n: PInvoke => info.resolve(n) match {
          case Some(_: ap.Conversion) =>
            Some(for {
              // the well-definedness checker ensures that there is exactly one argument
              arg <- permissionD(ctx)(n.args.head)
            } yield in.Conversion(in.PermissionT(Addressability.conversionResult), arg)(src))
          case _ => None
        }
        case PFullPerm() => Some(unit(in.FullPerm(src)))
        case PNoPerm() => Some(unit(in.NoPerm(src)))
        case PWildcardPerm() => Some(unit(in.WildcardPerm(src)))
        case PDiv(l, r) => (info.typ(l), info.typ(r)) match {
          case (PermissionT, IntT(_)) => Some(for { vl <- permissionD(ctx)(l); vr <- goE(r) } yield in.PermDiv(vl, vr)(src))
          case (IntT(_), IntT(_)) => Some(for { vl <- goE(l); vr <- goE(r) } yield in.FractionalPerm(vl, vr)(src))
          case err => violation(s"This case should be unreachable, but got $err")
        }
        case PNegation(exp) => Some(for {e <- permissionD(ctx)(exp)} yield in.PermMinus(e)(src))
        case PAdd(l, r) => Some(for { vl <- permissionD(ctx)(l); vr <- permissionD(ctx)(r) } yield in.PermAdd(vl, vr)(src))
        case PSub(l, r) => Some(for { vl <- permissionD(ctx)(l); vr <- permissionD(ctx)(r) } yield in.PermSub(vl, vr)(src))
        case PMul(l, r) => Some(for {vl <- goE(l); vr <- permissionD(ctx)(r)} yield in.PermMul(vl, vr)(src))
        case x if info.typ(x).isInstanceOf[IntT] => Some(for { e <- goE(x) } yield in.FractionalPerm(e, in.IntLit(BigInt(1))(src))(src))
        case _ => None
      }
    }

    def triggerD(ctx: FunctionContext)(trigger: PTrigger) : Writer[in.Trigger] = {
      val src: Meta = meta(trigger)
      for { exprs <- sequence(trigger.exps map exprD(ctx)) } yield in.Trigger(exprs)(src)
    }


    //    private def origin(n: PNode): in.Origin = {
//      val start = pom.positions.getStart(n).get
//      val finish = pom.positions.getFinish(n).get
//      val pos = pom.translate(start, finish)
//      val code = pom.positions.substring(start, finish).get
//      in.Origin(code, pos)
//    }

    private def meta(n: PNode, context: TypeInfo = info): Source.Parser.Single = {
      val pom = context.getTypeInfo.tree.originalRoot.positions
      val start = pom.positions.getStart(n).get
      val finish = pom.positions.getFinish(n).get
      val pos = pom.translate(start, finish)
      val tag = pom.positions.substring(start, finish).get
      Source.Parser.Single(n, Source.Origin(pos, tag))
    }
  }

  /**
    * The NameManager returns unique names for various entities.
    * It adheres to the following naming conventions:
    * - variables, receiver, in-, and output parameter include scope counter in their names
    * - the above mentioned entities and all others except structs include the package name in which they are declared
    * - structs are differently handled as the struct type does not consist of a name. Hence, we include the positional
    *   information of the struct in its name. This positional information consists of the file name, line nr and
    *   column of the start of the struct declaration.
    * As a result, the desugared name of all entities that can be accesses from outside of a package does not depend on
    * any counters and/or maps but can be computed based on the package name and/or positional information of the
    * entity's declaration.
    * This is key to desugar packages in isolation without knowing the desugarer instance and/or name manager of each
    * imported package.
    */
  private class NameManager {

    private val FRESH_PREFIX = "N"
    private val IN_PARAMETER_PREFIX = "PI"
    private val OUT_PARAMETER_PREFIX = "PO"
    private val RECEIVER_PREFIX = "RECV"
    private val VARIABLE_PREFIX = "V"
    private val FIELD_PREFIX = "A"
    private val COPY_PREFIX = "C"
    private val FUNCTION_PREFIX = "F"
    private val METHODSPEC_PREFIX = "S"
    private val METHOD_PREFIX = "M"
    private val TYPE_PREFIX = "T"
    private val STRUCT_PREFIX = "X"
    private val INTERFACE_PREFIX = "Y"
    private val DOMAIN_PREFIX = "D"
    private val LABEL_PREFIX = "L"
    private val GLOBAL_PREFIX = "G"
    private val BUILTIN_PREFIX = "B"

    private var counter = 0

    private var scopeCounter = 0
    private var scopeMap: Map[PScope, Int] = Map.empty

    private def maybeRegister(s: PScope): Unit = {
      if (!(scopeMap contains s)) {
        scopeMap += (s -> scopeCounter)
        scopeCounter += 1
      }
    }

    val implicitThis: String = Names.implicitThis

    private def name(postfix: String)(n: String, s: PScope, context: ExternalTypeInfo): String = {
      maybeRegister(s)
      // n has occur first in order that function inverse properly works
      s"${n}_${context.pkgName}_$postfix${scopeMap(s)}" // deterministic
    }

    private def nameWithoutScope(postfix: String)(n: String, context: ExternalTypeInfo): String = {
      // n has occur first in order that function inverse properly works
      s"${n}_${context.pkgName}_$postfix" // deterministic
    }

    def variable(n: String, s: PScope, context: ExternalTypeInfo): String = name(VARIABLE_PREFIX)(n, s, context)
    def global  (n: String, context: ExternalTypeInfo): String = nameWithoutScope(GLOBAL_PREFIX)(n, context)
    def typ     (n: String, context: ExternalTypeInfo): String = nameWithoutScope(TYPE_PREFIX)(n, context)
    def field   (n: String, @unused s: StructT): String = s"$n$FIELD_PREFIX" // Field names must preserve their equality from the Go level
    def function(n: String, context: ExternalTypeInfo): String = nameWithoutScope(FUNCTION_PREFIX)(n, context)
    def spec    (n: String, t: Type.InterfaceT, context: ExternalTypeInfo): String =
      nameWithoutScope(s"$METHODSPEC_PREFIX${interface(t)}")(n, context)
    def method  (n: String, t: PMethodRecvType, context: ExternalTypeInfo): String = t match {
      case PMethodReceiveName(typ)    => nameWithoutScope(s"$METHOD_PREFIX${typ.name}")(n, context)
      case PMethodReceivePointer(typ) => nameWithoutScope(s"P$METHOD_PREFIX${typ.name}")(n, context)
    }
    private def stringifyType(typ: in.Type): String = typ match {
      case _: in.BoolT => "Bool"
      case _: in.StringT => "String"
      case in.IntT(_, kind) => s"Int${kind.name}"
      case in.VoidT => ""
      case _: in.PermissionT => "Permission"
      case in.SortT => "Sort"
      case in.ArrayT(len, elemT, _) => s"Array$len${stringifyType(elemT)}"
      case in.SliceT(elemT, _) => s"Slice${stringifyType(elemT)}"
      case in.SequenceT(elemT, _) => s"Sequence${stringifyType(elemT)}"
      case in.SetT(elemT, _) => s"Set${stringifyType(elemT)}"
      case in.MultisetT(elemT, _) => s"Multiset${stringifyType(elemT)}"
      case in.OptionT(elemT, _) => s"Option${stringifyType(elemT)}"
      case in.DefinedT(name, _) => s"Defined$name"
      case in.PointerT(t, _) => s"Pointer${stringifyType(t)}"
      // we use a dollar sign to mark the beginning and end of the type list to avoid that `Tuple(Tuple(X), Y)` and `Tuple(Tuple(X, Y))` map to the same name:
      case in.TupleT(ts, _) => s"Tuple$$${ts.map(stringifyType).mkString("")}$$"
      case in.PredT(ts, _) => s"Pred$$${ts.map(stringifyType).mkString("")}$$"
      case in.StructT(name, fields, _) => s"Struct$name$$${fields.map(_.typ).map(stringifyType).mkString("")}$$"
      case in.InterfaceT(name, _) => s"Interface$name"
      case in.ChannelT(elemT, _) => s"Channel${stringifyType(elemT)}"
      case t => Violation.violation(s"cannot stringify type $t")
    }
    def builtInMember(tag: BuiltInMemberTag, dependantTypes: Vector[in.Type]): String = {
      val typeString = dependantTypes.map(stringifyType).mkString("_")
      s"${tag.identifier}_$BUILTIN_PREFIX$FUNCTION_PREFIX$typeString"
    }

    def inverse(n: String): String = n.substring(0, n.length - FIELD_PREFIX.length)

    def alias(n: String): String = s"${n}_$COPY_PREFIX$fresh"

    def fresh: String = {
      val f = FRESH_PREFIX + counter
      counter += 1
      f
    }

    def inParam(idx: Int, s: PScope, context: ExternalTypeInfo): String = name(IN_PARAMETER_PREFIX)("P" + idx, s, context)
    def outParam(idx: Int, s: PScope, context: ExternalTypeInfo): String = name(OUT_PARAMETER_PREFIX)("P" + idx, s, context)
    def receiver(s: PScope, context: ExternalTypeInfo): String = name(RECEIVER_PREFIX)("R", s, context)

    def struct(s: StructT): String = {
      // we assume that structs are uniquely identified by the SourcePosition at which they were declared:
      val pom = s.context.getTypeInfo.tree.originalRoot.positions
      val start = pom.positions.getStart(s.decl).get
      val finish = pom.positions.getFinish(s.decl).get
      val pos = pom.translate(start, finish)
      // replace characters that could be misinterpreted:
      val structName = pos.toString.replace(".", "$")
      s"$STRUCT_PREFIX$$$structName"
    }

    def interface(s: InterfaceT): String = {
      if (s.isEmpty) {
        Names.emptyInterface
      } else {
        val pom = s.context.getTypeInfo.tree.originalRoot.positions
        val start = pom.positions.getStart(s.decl).get
        val finish = pom.positions.getFinish(s.decl).get
        val pos = pom.translate(start, finish)
        // replace characters that could be misinterpreted:
        val interfaceName = pos.toString
          .replace(".", "$")
          .replace("@", "")
          .replace("-", "_")
        s"$INTERFACE_PREFIX$$$interfaceName"
      }
    }

    def domain(s: DomainT): String = {
      val pom = s.context.getTypeInfo.tree.originalRoot.positions
      val start = pom.positions.getStart(s.decl).get
      val finish = pom.positions.getFinish(s.decl).get
      val pos = pom.translate(start, finish)
      // replace characters that could be misinterpreted:
      val domainName = pos.toString
        .replace(".", "$")
        .replace("@", "")
        .replace("-", "_")
      s"$DOMAIN_PREFIX$$$domainName"
    }

    def label(n: String): String = s"${n}_$LABEL_PREFIX"
  }
}
<|MERGE_RESOLUTION|>--- conflicted
+++ resolved
@@ -1078,10 +1078,12 @@
       val metaCase = meta(switchCase)
       for {
         acceptExprs <- sequence(left.map {
-<<<<<<< HEAD
-          case t: PType =>
-            for { e <- exprAndTypeAsExpr(ctx)(t) } yield in.EqCmp(in.TypeOf(scrutinee)(meta(t)), e)(metaCase)
+          case t: PType => underlyingType(info.symbType(t)) match {
+            case _: Type.InterfaceT => violation(s"Interface Types are not supported in case clauses yet, but got $t")
+            case _ => for { e <- exprAndTypeAsExpr(ctx)(t) } yield in.EqCmp(in.TypeOf(scrutinee)(meta(t)), e)(metaCase)
+          }
           case n: PNilLit => for { e <- exprAndTypeAsExpr(ctx)(n) } yield in.EqCmp(scrutinee, e)(metaCase)
+          case n => violation(s"Expected either a type or nil, but got $n instead")
         })
         acceptCond = acceptExprs.foldRight(in.BoolLit(b = false)(metaCase): in.Expr) {
           (expr, tail) => in.Or(expr, tail)(expr.info)
@@ -1096,28 +1098,6 @@
             case l if l.length > 1 => scrutinee.typ
             case c => violation(s"This case should be unreachable, but got $c")
           }
-=======
-          case t: PType => underlyingType(info.symbType(t)) match {
-            case _: Type.InterfaceT => violation(s"Interface Types are not supported in case clauses yet, but got $t")
-            case _ => for { e <- exprAndTypeAsExpr(ctx)(t) } yield in.EqCmp(in.TypeOf(scrutinee)(meta(t)), e)(metaCase)
-          }
-          case n: PNilLit => for { e <- exprAndTypeAsExpr(ctx)(n) } yield in.EqCmp(scrutinee, e)(metaCase)
-          case n => violation(s"Expected either a type or nil, but got $n instead")
-        })
-        acceptCond = acceptExprs.foldRight(in.BoolLit(b = false)(metaCase): in.Expr) {
-          (expr, tail) => in.Or(expr, tail)(expr.info)
-        }
-        // In clauses with a case listing exactly one type, the variable has that type;
-        // otherwise, the variable has the type of the expression in the TypeSwitchGuard
-        assign = for {
-          bId <- bind
-          typ = left match {
-            case Vector(t: PType) => typeD(info.symbType(t), Addressability.rValue)(Source.Parser.Internal)
-            case Vector(_: PNilLit) => scrutinee.typ
-            case l if l.length > 1 => scrutinee.typ
-            case c => violation(s"This case should be unreachable, but got $c")
-          }
->>>>>>> 746f585a
           name = idName(bId)
         } yield in.LocalVar(name, typ)(Source.Parser.Internal)
 
@@ -1134,11 +1114,7 @@
 
         stmt = blockD(context)(body) match {
           case in.Block(decls, stmts) => in.Block(assign.toVector ++ decls, init ++ stmts)(meta(body))
-<<<<<<< HEAD
-          case c => violation(s"This case should be unreachable, but got $c")
-=======
           case c => violation(s"Expected Block as result from blockD, but got $c")
->>>>>>> 746f585a
         }
       } yield (acceptCond, stmt)
     }
