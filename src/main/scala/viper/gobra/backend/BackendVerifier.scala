--- conflicted
+++ resolved
@@ -6,19 +6,16 @@
 
 package viper.gobra.backend
 
-import viper.gobra.ast.frontend.{PFunctionDecl, PMethodDecl}
 import viper.gobra.backend.ViperBackends.{CarbonBackend => Carbon}
 import viper.gobra.frontend.Config
 import viper.gobra.reporting.BackTranslator.BackTrackInfo
-import viper.gobra.reporting.{BackTranslator, BacktranslatingReporter, ChoppedViperMessage, Source}
-import viper.gobra.util.GobraExecutionContext
+import viper.gobra.reporting.{BackTranslator, BacktranslatingReporter, ChoppedProgressMessage}
+import viper.gobra.util.{ChopperUtil, GobraExecutionContext}
 import viper.silver
 import viper.silver.verifier.VerificationResult
 import viper.silver.{ast => vpr}
 
 import scala.concurrent.Future
-import viper.gobra.util.ViperChopper
-import viper.silver.ast.SourcePosition
 
 object BackendVerifier {
 
@@ -50,49 +47,33 @@
       case _ =>
     }
 
-<<<<<<< HEAD
-    val verificationResults =  if (config.shouldChop) {
-      val isolate = {
-        def hit(x: SourcePosition, target: SourcePosition): Boolean = {
-          (target.end match {
-            case None => x.start.line == target.start.line
-            case Some(pos) => target.start.line <= x.start.line && x.start.line <= pos.line
-          }) && x.file.getFileName == target.file.getFileName
-        }
-
-        config.isolate.map { names => (m: vpr.Method) => m match {
-          case Source(Source.Verifier.Info(_: PFunctionDecl, _, origin, _)) => names.exists(hit(_, origin.pos))
-          case Source(Source.Verifier.Info(_: PMethodDecl, _, origin, _)) => names.exists(hit(_, origin.pos))
-          case _ => false
-        }}
-      }
-      val programs: Vector[vpr.Program] = ViperChopper.chop(task.program)(isolate = isolate, bound = Some(config.choppingUpperBound))
-      programs.zipWithIndex.foreach{ case (chopped, idx) =>
-        config.reporter report ChoppedViperMessage(config.inputs.map(_.name), idx, () => chopped, () => task.backtrack)
-      }
-
-      val verifier = config.backend.create(exePaths)
-
-      // val verificationResults = Future.traverse(programs.zipWithIndex) { case (program, idx) =>
-      //   val programID = s"_programID_${config.inputFiles.head.getFileName}_$idx"
-      //   verifier.verify(programID, config.backendConfig, BacktranslatingReporter(config.reporter, task.backtrack, config), program)(executor)
-      // }
-
-      programs.zipWithIndex.foldLeft(Future.successful(Vector(silver.verifier.Success)): Future[Vector[VerificationResult]]) { case (res, (program, idx)) =>
-        val programID = s"_programID_${config.inputs.map(_.name).mkString("_")}_$idx"
-        for {
-          acc <- res
-          next <- verifier
-            .verify(programID, config.backendConfig, BacktranslatingReporter(config.reporter, task.backtrack, config), program)(executor)
-            .andThen(_ => println(s"Verified (${idx + 1})"))
-        } yield acc :+ next
-      }
-    } else {
-      val verifier = config.backend.create(exePaths)
-
+    val verificationResults =  {
+      val verifier = config.backend.create(exePaths, config)
       val programID = s"_programID_${config.inputs.map(_.name).mkString("_")}"
 
-      verifier.verify(programID, config.backendConfig, BacktranslatingReporter(config.reporter, task.backtrack, config), task.program)(executor).map(Vector(_))
+      if (!config.shouldChop) {
+        verifier.verify(programID, BacktranslatingReporter(config.reporter, task.backtrack, config), task.program)(executor).map(Vector(_))
+      } else {
+
+        val programs = ChopperUtil.computeChoppedPrograms(task)(config)
+        val num = programs.size
+
+        //// (Felix) Currently, Silicon cannot be invoked concurrently.
+        // val verificationResults = Future.traverse(programs.zipWithIndex) { case (program, idx) =>
+        //   val programID = s"_programID_${config.inputFiles.head.getFileName}_$idx"
+        //   verifier.verify(programID, config.backendConfig, BacktranslatingReporter(config.reporter, task.backtrack, config), program)(executor)
+        // }
+
+        programs.zipWithIndex.foldLeft(Future.successful(Vector(silver.verifier.Success)): Future[Vector[VerificationResult]]) { case (res, (program, idx)) =>
+          val programSubID = s"${programID}_$idx"
+          for {
+            acc <- res
+            next <- verifier
+              .verify(programSubID, BacktranslatingReporter(config.reporter, task.backtrack, config), program)(executor)
+              .andThen(_ => config.reporter report ChoppedProgressMessage(idx+1, num))
+          } yield acc :+ next
+        }
+      }
     }
 
 
@@ -104,18 +85,6 @@
       }
       convertVerificationResult(result, task.backtrack)
     }
-=======
-    val verifier = config.backend.create(exePaths, config)
-    val programID = s"_programID_${config.inputs.map(_.name).mkString("_")}"
-
-    val verificationResult = verifier.verify(programID, BacktranslatingReporter(config.reporter, task.backtrack, config), task.program)(executor)
-
-
-    verificationResult.map(
-      result => {
-        convertVerificationResult(result, task.backtrack)
-      })
->>>>>>> b240500a
   }
 
   /**
