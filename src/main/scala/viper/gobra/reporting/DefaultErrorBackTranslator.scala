// This Source Code Form is subject to the terms of the Mozilla Public
// License, v. 2.0. If a copy of the MPL was not distributed with this
// file, You can obtain one at http://mozilla.org/MPL/2.0/.
//
// Copyright (c) 2011-2020 ETH Zurich.

package viper.gobra.reporting

import viper.gobra.reporting.Source.{AutoImplProofAnnotation, CertainSource, CertainSynthesized, OverflowCheckAnnotation}
import viper.gobra.reporting.Source.Verifier./
import viper.silver
import viper.silver.ast.Not
import viper.silver.verifier.{AbstractVerificationError, errors => vprerr, reasons => vprrea}
<<<<<<< HEAD
import viper.silver.plugin.standard.termination
=======
>>>>>>> 90860a5d

object DefaultErrorBackTranslator {

  def translateWithTransformer(
                                viperError: viper.silver.verifier.VerificationError,
                                transformer: BackTranslator.ErrorTransformer
                              ): VerificationError = {
    val gobraError = transformer.lift.apply(viperError).getOrElse{ UncaughtError(viperError) }
    if (viperError.cached) gobraError.cached = true
    gobraError
  }

  def translateWithTransformer(
                                viperReason: silver.verifier.ErrorReason,
                                transformer: BackTranslator.ReasonTransformer
                              ): VerificationErrorReason = {
    transformer.lift.apply(viperReason).getOrElse{ UncaughtReason(viperReason) }
  }

  def defaultTranslate(viperReason: silver.verifier.ErrorReason): VerificationErrorReason =
    translateWithTransformer(viperReason, defaultReasonTransformer)

  val defaultReasonTransformer: BackTranslator.ReasonTransformer = {
    val defaultReasonTransformerAux: BackTranslator.ReasonTransformer = {
      case vprrea.InsufficientPermission(CertainSource(info)) =>
        InsufficientPermissionError(info)
      case vprrea.AssertionFalse(CertainSource(info)) =>
        AssertionFalseError(info)
      case vprrea.AssertionFalse(CertainSynthesized(info)) =>
        SynthesizedAssertionFalseReason(info)
      case vprrea.SeqIndexExceedsLength(CertainSource(node), CertainSource(index)) =>
        SeqIndexExceedsLengthError(node, index)
      case vprrea.SeqIndexNegative(CertainSource(node), CertainSource(index)) =>
        SeqIndexNegativeError(node, index)
      case vprrea.DivisionByZero(info) =>
        DivisionByZeroReason(CertainSource.unapply(info))
      case vprrea.MapKeyNotContained(CertainSource(node), CertainSource(index)) =>
        MapKeyNotContained(node, index)
      //      case vprrea.DummyReason =>
      //      case vprrea.InternalReason(offendingNode, explanation) =>
      //      case vprrea.FeatureUnsupported(offendingNode, explanation) =>
      //      case vprrea.UnexpectedNode(offendingNode, explanation, stackTrace) =>
      //      case vprrea.VariantNotDecreasing(offendingNode, decExp) =>
      //      case vprrea.TerminationNoBound(offendingNode, decExp) =>
      //      case vprrea.CallingNonTerminatingFunction(offendingNode, callee) =>
      //      case vprrea.NoDecClauseSpecified(offendingNode) =>
      //      case vprrea.EpsilonAsParam(offendingNode) =>
      //      case vprrea.ReceiverNull(offendingNode) =>
      //      case vprrea.DivisionByZero(offendingNode) =>
      case vprrea.NegativePermission(CertainSource(info)) =>
        NegativePermissionReason(info)
      //      case vprrea.InvalidPermMultiplication(offendingNode) =>
      //      case vprrea.MagicWandChunkNotFound(offendingNode) =>
      //      case vprrea.NamedMagicWandChunkNotFound(offendingNode) =>
      //      case vprrea.MagicWandChunkOutdated(offendingNode) =>
      case vprrea.ReceiverNotInjective(CertainSource(info)) =>
        ReceiverNotInjectiveReason(info)
      //      case vprrea.LabelledStateNotReached(offendingNode) =>
      case termination.TerminationConditionFalse(CertainSource(info)) =>
         TerminationConditionFalseError(info)

      case termination.TupleConditionFalse(CertainSource(info)) =>
         TupleConditionFalseError(info)

      case termination.TupleSimpleFalse(CertainSource(info)) =>
         TupleSimpleFalseError(info)

      case termination.TupleDecreasesFalse(CertainSource(info)) =>
         TupleDecreasesFalseError(info)

      case termination.TupleBoundedFalse(CertainSource(info)) =>
         TupleBoundedFalseError(info)
    }

    val transformVerificationErrorReason: VerificationErrorReason => VerificationErrorReason = {
      case AssertionFalseError(info / OverflowCheckAnnotation) => OverflowErrorReason(info)
      case x => x
    }

    defaultReasonTransformerAux.andThen(transformVerificationErrorReason)
  }
}

class DefaultErrorBackTranslator(
                                  backtrack: BackTranslator.BackTrackInfo
                                ) extends BackTranslator.ErrorBackTranslator {

  protected val defaultErrorTransformer: BackTranslator.ErrorTransformer = {
    // same order as they are declared in VerificationError.scala
    // errors regarding wellformedness, termination, magic wands, and heuristics are currently not transformed
    val errorMapper: BackTranslator.ErrorTransformer = {
      case vprerr.AssignmentFailed(CertainSource(info), reason, _) =>
        AssignmentError(info) dueTo translate(reason)
      case vprerr.CallFailed(CertainSource(info), reason, _) =>
        CallError(info) dueTo translate(reason)
      case vprerr.PreconditionInCallFalse(CertainSource(info), reason, _) =>
        PreconditionError(info) dueTo translate(reason)
      case vprerr.PreconditionInAppFalse(CertainSource(info), reason, _) =>
        PreconditionError(info) dueTo translate(reason)
      case vprerr.PredicateNotWellformed(CertainSource(info), reason, _) =>
        PredicateNotWellFormedError(info) dueTo translate(reason)
      case vprerr.ContractNotWellformed(CertainSource(info), reason, _) =>
        ImpreciseContractNotWellFormedError(info) dueTo translate(reason)
      case vprerr.FunctionNotWellformed(CertainSource(info), reason, _) =>
        PureFunctionNotWellFormedError(info) dueTo translate(reason)
      case vprerr.ExhaleFailed(CertainSource(info), reason, _) =>
        ExhaleError(info) dueTo translate(reason)
      case vprerr.InhaleFailed(CertainSource(info), reason, _) =>
        InhaleError(info) dueTo translate(reason)
      case vprerr.WhileFailed(CertainSource(info), reason, _) =>
        ForLoopError(info) dueTo translate(reason)
      case vprerr.AssertFailed(CertainSource(info), reason, _) =>
        AssertError(info) dueTo translate(reason)
      case vprerr.PostconditionViolated(CertainSource(info), _, reason, _) =>
        PostconditionError(info) dueTo translate(reason)
      case vprerr.FoldFailed(CertainSource(info), reason, _) =>
        FoldError(info) dueTo translate(reason)
      case vprerr.UnfoldFailed(CertainSource(info), reason, _) =>
        UnfoldError(info) dueTo translate(reason)
      case vprerr.LoopInvariantNotPreserved(CertainSource(info), reason, _) =>
        LoopInvariantPreservationError(info) dueTo translate(reason)
      case vprerr.LoopInvariantNotEstablished(CertainSource(info), reason, _) =>
        LoopInvariantEstablishmentError(info) dueTo translate(reason)

      // Wytse (2020-05-22):
      // It appears that Viper sometimes negates conditions
      // during the translation of if-statements.
      // However, these generated negated conditions
      // don't appear to preserve any source information,
      // meaning that the above case for `IfFailed` doesn't catch all errors...
      // This extra case provides a workaround for this issue.
      // Nevertheless, this should eventually be solved on the Viper level I think.
      case vprerr.IfFailed(Source(info), reason, _) =>
        IfError(info) dueTo translate(reason)
      case vprerr.IfFailed(Not(Source(info)), reason, _) =>
        IfError(info) dueTo translate(reason)
      case vprerr.IfFailed(CertainSource(info), reason, _) =>
        IfError(info) dueTo translate(reason)
       case termination.FunctionTerminationError( Source(info) , reason, _) =>
         FunctionTerminationError(info) dueTo translate(reason)
       case termination.MethodTerminationError(Source(info), reason, _) =>
         MethodTerminationError(info) dueTo translate(reason)
       case termination.LoopTerminationError(Source(info), reason, _) =>
         LoopTerminationError(info) dueTo translate(reason)
    }

    val transformAnnotatedError: VerificationError => VerificationError = x => x.info match {
      case _ / OverflowCheckAnnotation =>
        x.reasons.foldLeft(OverflowError(x.info): VerificationError){ case (err, reason) => err dueTo reason }

      case _ / AutoImplProofAnnotation(subT, superT) =>
        GeneratedImplementationProofError(subT, superT, x)

      case _ => x
    }

    errorMapper.andThen(transformAnnotatedError)
  }

  private val errorTransformer = backtrack.errorT.foldRight(defaultErrorTransformer){
    case (l, r) => l orElse r
  }

  private val reasonTransformer = backtrack.reasonT.foldRight(DefaultErrorBackTranslator.defaultReasonTransformer){
    case (l, r) => l orElse r
  }

  override def translate(viperError: viper.silver.verifier.VerificationError): VerificationError = {
<<<<<<< HEAD
     val transformedViperError = viperError match {
       case err: AbstractVerificationError => err.transformedError()
       case err => err
     }
     DefaultErrorBackTranslator.translateWithTransformer(transformedViperError, errorTransformer)
   }
=======
    val transformedViperError = viperError match {
      case err: AbstractVerificationError => err.transformedError()
      case err => err
    }
    DefaultErrorBackTranslator.translateWithTransformer(transformedViperError, errorTransformer)
  }
>>>>>>> 90860a5d


  override def translate(viperReason: silver.verifier.ErrorReason): VerificationErrorReason = {
    DefaultErrorBackTranslator.translateWithTransformer(viperReason, reasonTransformer)
  }
}<|MERGE_RESOLUTION|>--- conflicted
+++ resolved
@@ -11,10 +11,7 @@
 import viper.silver
 import viper.silver.ast.Not
 import viper.silver.verifier.{AbstractVerificationError, errors => vprerr, reasons => vprrea}
-<<<<<<< HEAD
 import viper.silver.plugin.standard.termination
-=======
->>>>>>> 90860a5d
 
 object DefaultErrorBackTranslator {
 
@@ -183,22 +180,12 @@
   }
 
   override def translate(viperError: viper.silver.verifier.VerificationError): VerificationError = {
-<<<<<<< HEAD
-     val transformedViperError = viperError match {
-       case err: AbstractVerificationError => err.transformedError()
-       case err => err
-     }
-     DefaultErrorBackTranslator.translateWithTransformer(transformedViperError, errorTransformer)
-   }
-=======
     val transformedViperError = viperError match {
       case err: AbstractVerificationError => err.transformedError()
       case err => err
     }
     DefaultErrorBackTranslator.translateWithTransformer(transformedViperError, errorTransformer)
   }
->>>>>>> 90860a5d
-
 
   override def translate(viperReason: silver.verifier.ErrorReason): VerificationErrorReason = {
     DefaultErrorBackTranslator.translateWithTransformer(viperReason, reasonTransformer)
