package viper.gobra.translator.interfaces

<<<<<<< HEAD
import viper.gobra.translator.interfaces.components._
=======
import viper.gobra.translator.interfaces.components.{Fixpoint, Tuples, TypeProperties}
>>>>>>> 3fde545e
import viper.gobra.translator.interfaces.translator._

trait TranslatorConfig {

<<<<<<< HEAD
  def seqToSet : SeqToSet
  def seqToMultiset : SeqToMultiset
  def seqMultiplicity : SeqMultiplicity
=======
  def fixpoint: Fixpoint
>>>>>>> 3fde545e
  def tuple: Tuples
  def typeProperty: TypeProperties

  def ass: Assertions
  def expr: Expressions
  def method: Methods
  def pureMethod: PureMethods
  def predicate: Predicates
  def stmt: Statements
  def typ: Types

  def loc: Locations
}<|MERGE_RESOLUTION|>--- conflicted
+++ resolved
@@ -1,21 +1,14 @@
 package viper.gobra.translator.interfaces
 
-<<<<<<< HEAD
 import viper.gobra.translator.interfaces.components._
-=======
-import viper.gobra.translator.interfaces.components.{Fixpoint, Tuples, TypeProperties}
->>>>>>> 3fde545e
 import viper.gobra.translator.interfaces.translator._
 
 trait TranslatorConfig {
 
-<<<<<<< HEAD
   def seqToSet : SeqToSet
   def seqToMultiset : SeqToMultiset
   def seqMultiplicity : SeqMultiplicity
-=======
   def fixpoint: Fixpoint
->>>>>>> 3fde545e
   def tuple: Tuples
   def typeProperty: TypeProperties
 
