--- conflicted
+++ resolved
@@ -167,7 +167,7 @@
         case _ => None
       }
     }
-<<<<<<< HEAD
+
     /*
     object Channel {
       def unapply(arg : in.Type) : Option[in.Type] = underlyingType(arg)(ctx) match {
@@ -176,7 +176,6 @@
       }
     }
     */
-=======
 
     object Pred {
       def unapply(arg: in.Type): Option[Vector[in.Type]] = underlyingType(arg)(ctx) match {
@@ -184,8 +183,6 @@
         case _ => None
       }
     }
-
->>>>>>> 557ab2cc
   }
 
 
