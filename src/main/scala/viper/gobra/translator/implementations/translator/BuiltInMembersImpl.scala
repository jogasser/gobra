--- conflicted
+++ resolved
@@ -422,8 +422,7 @@
         val posts: Vector[in.Assertion] = Vector(
           in.Access(closedInst, in.FullPerm(src))(src)
         )
-<<<<<<< HEAD
-        in.Function(x.name, args, Vector(), pres, posts, None)(src)
+        in.Function(x.name, args, Vector(), pres, posts, Vector(), None)(src)
 
       /* João, 18/08/2021:
        *  The spec for `append` currently does not allow the first and second non-ghost arguments to be the same. The go
@@ -499,7 +498,8 @@
 
         val posts: Vector[in.Assertion] = Vector(postLen, postRes, postVariadic, postCmpSlice, postCmpVariadic)
 
-        in.Function(x.name, args, results, pres, posts, None)(src)
+        // TODO: Maybe should add termination measure here
+        in.Function(x.name, args, results, pres, posts, Vector(), None)(src)
 
       case (CopyFunctionTag, Vector(t1, t2, _)) =>
         /**
@@ -623,11 +623,8 @@
 
         val posts = Vector(postRes1, postRes2, postDst, postSrc, postDistinct, postUpdate, postSame)
 
-        in.Function(x.name, args, results, pres, posts, None)(src)
-
-=======
-        in.Function(x.name, args, Vector(), pres, posts, Vector(), None)(src)
->>>>>>> 9b2dd5df
+        in.Function(x.name, args, results, pres, posts, Vector(), None)(src)
+
       case (tag, args) => violation(s"no function generation defined for tag $tag and arguments $args")
     }
   }
