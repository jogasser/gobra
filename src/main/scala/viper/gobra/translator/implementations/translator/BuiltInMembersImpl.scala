--- conflicted
+++ resolved
@@ -476,11 +476,7 @@
 
         in.Function(x.name, args, results, pres, posts, None)(src)
 
-<<<<<<< HEAD
-      case (CopyFunctionTag, Vector(sliceT1: in.SliceT, sliceT2: in.SliceT, _)) =>
-=======
       case (CopyFunctionTag, Vector(t1, t2, _)) =>
->>>>>>> 72570ec9
         /**
           * requires 0 < p && p < 1
           * requires forall i int :: (0 <= i && i < len(dst)) ==> acc(&dst[i], 1-p)
@@ -497,12 +493,6 @@
           */
 
         // parameters
-<<<<<<< HEAD
-        val dstParam = in.Parameter.In("dst", sliceT1)(src)
-        val dstUnderlyingType = sliceT1
-        val srcParam = in.Parameter.In("src", sliceT2)(src)
-        val srcUnderlyingType = sliceT2
-=======
         val dstParam = in.Parameter.In("dst", t1)(src)
         val dstUnderlyingType: in.SliceT = ctx.underlyingType(t1) match {
           case t: in.SliceT => t
@@ -513,7 +503,6 @@
           case t: in.SliceT => t
           case t => violation(s"Expected type with SliceT as underlying type, but got $t instead.")
         }
->>>>>>> 72570ec9
         val pParam = in.Parameter.In("p", in.PermissionT(Addressability.inParameter))(src)
         val args = Vector(dstParam, srcParam, pParam)
 
