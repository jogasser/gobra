package viper.gobra.translator.implementations.translator

import viper.gobra.ast.{internal => in}
import viper.gobra.translator.interfaces.translator.Types
import viper.gobra.translator.interfaces.{Collector, Context}
import viper.gobra.util.Violation
import viper.silver.{ast => vpr}

class TypesImpl extends Types {

  override def finalize(col: Collector): Unit = ()

  /**
    * [bool]   -> bool
    * [int]    -> int
    * [frac]   -> perm
    * [n := t] -> [t]
    * [*t]     -> ref
    * [nil]    -> ref
    * [S]      -> ??? // TODO: will be the tuple type
    * [array n t] -> array
    * [arraySeq n t] -> seq[t]
    * [seq t]  -> seq[t]
    * [set t]  -> set[t]
    * [mset t] -> mset[t]
    * [void] undef
    */
  override def translate(x: in.Type)(ctx: Context): vpr.Type = x match {
<<<<<<< HEAD
    case in.BoolT => vpr.Bool
    case in.IntT => vpr.Int
    case in.PermissionT => vpr.Perm
=======
    case in.BoolT(_) => vpr.Bool
    case in.IntT(_)  => vpr.Int
    case in.PermissionT(_) => vpr.Perm
>>>>>>> c45f72dd
    case t: in.DefinedT => translate(ctx.typeProperty.underlyingType(t)(ctx))(ctx)
    case in.PointerT(_, _) => vpr.Ref
    case in.NilT => vpr.Ref
    case in.StructT(_, fields, _) => fields.length match {
      case 1 => translate(fields.head.typ)(ctx)
      case _ => ctx.tuple.typ(fields.map(f => translate(f.typ)(ctx)))
    }
<<<<<<< HEAD
    case in.TupleT(_) => Violation.violation("Tuple types are not supported at this point in time")
    case in.ExclusiveArrayT(_, elem) => vpr.SeqType(translate(elem)(ctx))
    case in.SharedArrayT(_, _) => ctx.array.typ()
    case in.SequenceT(elem) => vpr.SeqType(translate(elem)(ctx))
    case in.SetT(elem) => vpr.SetType(translate(elem)(ctx))
    case in.MultisetT(elem) => vpr.MultisetType(translate(elem)(ctx))
=======
    case in.TupleT(_, _) => Violation.violation("Tuple types are not supported at this point in time")
    case in.SequenceT(elem, _) => vpr.SeqType(translate(elem)(ctx))
    case in.SetT(elem, _) => vpr.SetType(translate(elem)(ctx))
    case in.MultisetT(elem, _) => vpr.MultisetType(translate(elem)(ctx))
>>>>>>> c45f72dd
    case in.VoidT => Violation.violation("void is not a translatable type")
  }
}<|MERGE_RESOLUTION|>--- conflicted
+++ resolved
@@ -26,15 +26,9 @@
     * [void] undef
     */
   override def translate(x: in.Type)(ctx: Context): vpr.Type = x match {
-<<<<<<< HEAD
-    case in.BoolT => vpr.Bool
-    case in.IntT => vpr.Int
-    case in.PermissionT => vpr.Perm
-=======
     case in.BoolT(_) => vpr.Bool
     case in.IntT(_)  => vpr.Int
     case in.PermissionT(_) => vpr.Perm
->>>>>>> c45f72dd
     case t: in.DefinedT => translate(ctx.typeProperty.underlyingType(t)(ctx))(ctx)
     case in.PointerT(_, _) => vpr.Ref
     case in.NilT => vpr.Ref
@@ -42,19 +36,10 @@
       case 1 => translate(fields.head.typ)(ctx)
       case _ => ctx.tuple.typ(fields.map(f => translate(f.typ)(ctx)))
     }
-<<<<<<< HEAD
-    case in.TupleT(_) => Violation.violation("Tuple types are not supported at this point in time")
-    case in.ExclusiveArrayT(_, elem) => vpr.SeqType(translate(elem)(ctx))
-    case in.SharedArrayT(_, _) => ctx.array.typ()
-    case in.SequenceT(elem) => vpr.SeqType(translate(elem)(ctx))
-    case in.SetT(elem) => vpr.SetType(translate(elem)(ctx))
-    case in.MultisetT(elem) => vpr.MultisetType(translate(elem)(ctx))
-=======
     case in.TupleT(_, _) => Violation.violation("Tuple types are not supported at this point in time")
     case in.SequenceT(elem, _) => vpr.SeqType(translate(elem)(ctx))
     case in.SetT(elem, _) => vpr.SetType(translate(elem)(ctx))
     case in.MultisetT(elem, _) => vpr.MultisetType(translate(elem)(ctx))
->>>>>>> c45f72dd
     case in.VoidT => Violation.violation("void is not a translatable type")
   }
 }