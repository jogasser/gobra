--- conflicted
+++ resolved
@@ -56,13 +56,8 @@
     * [(e: seq[T])[idx] = rhs] -> [ e = e[idx := rhs] ]
     */
   override def assignment(ctx: Context): (in.Assignee, in.Expr, in.Node) ==> CodeWriter[vpr.Stmt] = default(super.assignment(ctx)){
-<<<<<<< HEAD
-    case (in.Assignee(in.IndexedExp(base :: ctx.Seq(_), idx, _) :: _ / Exclusive), rhs, src) =>
-      ctx.typeEncoding.assignment(ctx)(in.Assignee(base), in.GhostCollectionUpdate(base, idx, rhs)(src.info), src)
-=======
     case (in.Assignee(in.IndexedExp(base :: ctx.Seq(_), idx, baseUnderlyingType) :: _ / Exclusive), rhs, src) =>
       ctx.typeEncoding.assignment(ctx)(in.Assignee(base), in.GhostCollectionUpdate(base, idx, rhs, baseUnderlyingType)(src.info), src)
->>>>>>> 85411459
   }
 
   /**
