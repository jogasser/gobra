--- conflicted
+++ resolved
@@ -18,12 +18,12 @@
 import viper.gobra.reporting.{BackTranslator, CopyrightReport, VerifierError, VerifierResult}
 import viper.gobra.translator.Translator
 
-<<<<<<< HEAD
 import scala.concurrent.{ExecutionContextExecutor, Future, ExecutionContext}
 import akka.actor.ActorSystem
 
 import scala.concurrent.Await
 import scala.concurrent.duration.Duration
+import scala.io.Source
 
 
 case class FutureEither[E, T](x: Future[Either[E, T]]) {
@@ -40,9 +40,6 @@
     })
 }
 
-=======
-import scala.io.Source
->>>>>>> b99db88f
 
 object GoVerifier {
 
@@ -67,56 +64,41 @@
     this.getClass.getSimpleName
   }
 
-<<<<<<< HEAD
   def verify(config: Config): Future[VerifierResult] = {
-    verify(Left(config.inputFile), config)
+    verify(Left(config.inputFiles), config)
   }
 
   def verify(content: String, config: Config): Future[VerifierResult] = {
     verify(Right(content), config)
   }
 
-  protected[this] def verify(input: Either[File, String], config: Config): Future[VerifierResult]
+  protected[this] def verify(input: Either[Vector[File], String], config: Config): Future[VerifierResult]
   protected[this] def verifyAst(config: Config, ast: vpr.Program, backtrack: BackTranslator.BackTrackInfo): Future[VerifierResult]
-=======
-  def verify(config: Config): VerifierResult = {
-    verify(config.inputFiles, config)
-  }
-
-  protected[this] def verify(files: Vector[File], config: Config): VerifierResult
->>>>>>> b99db88f
 }
 
 class Gobra extends GoVerifier {
 
-<<<<<<< HEAD
   implicit val executionContext = ExecutionContext.global
-  
-
-  override def verify(input: Either[File, String], config: Config): Future[VerifierResult] = {
+
+
+  override def verify(input: Either[Vector[File], String], config: Config): Future[VerifierResult] = {
+
+    val finalConfig = input match {
+      case Left(_) => getAndMergeInFileConfig(config)
+      case Right(_) => config
+    }
 
     config.reporter report CopyrightReport(s"${GoVerifier.name} ${GoVerifier.version}\n${GoVerifier.copyright}")
 
-    val futureResult = for {
-      parsedProgram <- performParsing(input, config)
-      typeInfo <- performTypeChecking(parsedProgram, config)
-      program <- performDesugaring(parsedProgram, typeInfo, config)
-=======
-  override def verify(files: Vector[File], c: Config): VerifierResult = {
-    val config = getAndMergeInFileConfig(c)
-
-    config.reporter report CopyrightReport(s"${GoVerifier.name} ${GoVerifier.version}\n${GoVerifier.copyright}")
-
     val result = for {
-      parsedPackage <- performParsing(files, config)
-      typeInfo <- performTypeChecking(parsedPackage, config)
-      program <- performDesugaring(parsedPackage, typeInfo, config)
->>>>>>> b99db88f
-      viperTask <- performViperEncoding(program, config)
-      verifierResult <- performVerification(viperTask, config)
-    } yield BackTranslator.backTranslate(verifierResult)(config)
-
-    futureResult.x.map{ result =>
+      parsedPackage <- performParsing(input, finalConfig)
+      typeInfo <- performTypeChecking(parsedPackage, finalConfig)
+      program <- performDesugaring(parsedPackage, typeInfo, finalConfig)
+      viperTask <- performViperEncoding(program, finalConfig)
+      verifierResult <- performVerification(viperTask, finalConfig)
+    } yield BackTranslator.backTranslate(verifierResult)(finalConfig)
+
+    result.x.map{ result =>
       result.fold({
         case Vector() => VerifierResult.Success
         case errs => VerifierResult.Failure(errs)
@@ -124,15 +106,14 @@
     }
   }
 
-<<<<<<< HEAD
   override def verifyAst(config: Config, ast: vpr.Program, backtrack: BackTranslator.BackTrackInfo): Future[VerifierResult] = {
     val viperTask = BackendVerifier.Task(ast, backtrack)
 
-    val futureResult = for {
+    val result = for {
       verifierResult <- performVerification(viperTask, config)
     } yield BackTranslator.backTranslate(verifierResult)(config)
 
-    futureResult.x.map{ result =>
+    result.x.map{ result =>
       result.fold({
         case Vector() => VerifierResult.Success
         case errs => VerifierResult.Failure(errs)
@@ -140,10 +121,6 @@
     }
   }
 
-  private def performParsing(input: Either[File, String], config: Config): FutureEither[Vector[VerifierError], PProgram] = {
-    if (config.shouldParse) {
-      FutureEither(Parser.parse(input)(config))
-=======
   private val inFileConfigRegex = """(?:.|\r\n|\r|\n)*\/\/ ##\((.*)\)(?:.|\r\n|\r|\n)*""".r
 
   /**
@@ -171,39 +148,26 @@
     config.merge(inFileConfig)
   }
 
-  private def performParsing(files: Vector[File], config: Config): Either[Vector[VerifierError], PPackage] = {
+  private def performParsing(input: Either[Vector[File], String], config: Config): FutureEither[Vector[VerifierError], PPackage] = {
     if (config.shouldParse) {
-      Parser.parse(files)(config)
->>>>>>> b99db88f
-    } else {
-      FutureEither(Future(Left(Vector())))
-    }
-  }
-
-<<<<<<< HEAD
-  private def performTypeChecking(parsedProgram: PProgram, config: Config): FutureEither[Vector[VerifierError], TypeInfo] = {
+      FutureEither(Parser.parse(input)(config))
+    } else {
+      FutureEither(Future(Left(Vector())))
+    }
+  }
+
+  private def performTypeChecking(parsedPackage: PPackage, config: Config): FutureEither[Vector[VerifierError], TypeInfo] = {
     if (config.shouldTypeCheck) {
-      FutureEither(Info.check(parsedProgram)(config))
-=======
-  private def performTypeChecking(parsedPackage: PPackage, config: Config): Either[Vector[VerifierError], TypeInfo] = {
-    if (config.shouldTypeCheck) {
-      Info.check(parsedPackage)(config)
->>>>>>> b99db88f
-    } else {
-      FutureEither(Future(Left(Vector())))
-    }
-  }
-
-<<<<<<< HEAD
-  private def performDesugaring(parsedProgram: PProgram, typeInfo: TypeInfo, config: Config): FutureEither[Vector[VerifierError], Program] = {
+      FutureEither(Info.check(parsedPackage)(config))
+    } else {
+      FutureEither(Future(Left(Vector())))
+    }
+  }
+
+  private def performDesugaring(parsedPackage: PPackage, typeInfo: TypeInfo, config: Config): FutureEither[Vector[VerifierError], Program] = {
     if (config.shouldDesugar) {
-      val programFuture = Desugar.desugar(parsedProgram, typeInfo)(config)
+      val programFuture = Desugar.desugar(parsedPackage, typeInfo)(config)
       FutureEither(programFuture.map(program => Right(program)))
-=======
-  private def performDesugaring(parsedPackage: PPackage, typeInfo: TypeInfo, config: Config): Either[Vector[VerifierError], Program] = {
-    if (config.shouldDesugar) {
-      Right(Desugar.desugar(parsedPackage, typeInfo)(config))
->>>>>>> b99db88f
     } else {
       FutureEither(Future(Left(Vector())))
     }
@@ -241,7 +205,6 @@
 
     val scallopGobraconfig = new ScallopGobraConfig(args)
     val config = scallopGobraconfig.config
-
     val verifier = createVerifier(config)
     val resultFuture = verifier.verify(config)
     val result = Await.result(resultFuture, Duration.Inf)
@@ -255,6 +218,5 @@
         errors foreach (e => logger.error(s"\t${e.formattedMessage}"))
         sys.exit(1)
     }
-
   }
 }