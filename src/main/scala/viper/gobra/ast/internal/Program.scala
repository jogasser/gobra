// This Source Code Form is subject to the terms of the Mozilla Public
// License, v. 2.0. If a copy of the MPL was not distributed with this
// file, You can obtain one at http://mozilla.org/MPL/2.0/.
//
// Copyright (c) 2011-2020 ETH Zurich.

package viper.gobra.ast.internal

/**
  * When adding a new node:
  * - extend @see [[viper.gobra.ast.internal.utility.Nodes.subnodes]]
  * - extend @see [[viper.gobra.ast.internal.utility.GobraStrategy.gobraDuplicator]]
  * - extend @see [[DefaultPrettyPrinter.show]]
  * - extend desugar
  * - extend translator
  */

import viper.gobra.frontend.info.base.BuiltInMemberTag.{BuiltInFPredicateTag, BuiltInFunctionTag, BuiltInMPredicateTag, BuiltInMemberTag, BuiltInMethodTag}
import viper.gobra.reporting.Source
import viper.gobra.reporting.Source.Parser
import viper.gobra.theory.Addressability
import viper.gobra.translator.Names
import viper.gobra.util.{Decimal, NumBase, TypeBounds, Violation}
import viper.gobra.util.TypeBounds.{IntegerKind, UnboundedInteger}
import viper.gobra.util.Violation.violation

case class Program(
                    types: Vector[TopType], members: Vector[Member], table: LookupTable
                  )(val info: Source.Parser.Info) extends Node {

}

class LookupTable(
                 definedTypes: Map[(String, Addressability), Type],
                 definedMethods: Map[MethodProxy, MethodLikeMember],
                 definedFunctions: Map[FunctionProxy, FunctionLikeMember],
                 definedMPredicates: Map[MPredicateProxy, MPredicateLikeMember],
                 definedFPredicates: Map[FPredicateProxy, FPredicateLikeMember],
                 val memberProxies: Map[Type, Set[MemberProxy]], // only has to be defined on types that implement an interface // might change depending on how embedding support changes
                 val interfaceImplementations: Map[InterfaceT, Set[Type]], // empty interface does not have to be included
                 implementationProofPredicateAliases: Map[(Type, InterfaceT, String), FPredicateProxy]
                 ) {
  def lookup(t: DefinedT): Type = definedTypes(t.name, t.addressability)
  def lookup(m: MethodProxy): MethodLikeMember = definedMethods(m)
  def lookup(f: FunctionProxy): FunctionLikeMember = definedFunctions(f)
  def lookup(m: MPredicateProxy): MPredicateLikeMember = definedMPredicates(m)
  def lookup(f: FPredicateProxy): FPredicateLikeMember = definedFPredicates(f)

  def getMethods: Iterable[MethodLikeMember] = definedMethods.values
  def getFunctions: Iterable[FunctionLikeMember] = definedFunctions.values
  def getMPredicates: Iterable[MPredicateLikeMember] = definedMPredicates.values
  def getFPredicates: Iterable[FPredicateLikeMember] = definedFPredicates.values

  def implementations(t: InterfaceT): Set[Type] = interfaceImplementations.getOrElse(t.withAddressability(Addressability.Exclusive), Set.empty)
  def members(t: Type): Set[MemberProxy] = memberProxies.getOrElse(t.withAddressability(Addressability.Exclusive), Set.empty)
  def lookup(t: Type, name: String): Option[MemberProxy] = members(t).find(_.name == name)

  def lookupImplementationPredicate(impl: Type, itf: InterfaceT, name: String): Option[PredicateProxy] = {
    lookup(impl, name).collect{ case m: MPredicateProxy => m }.orElse{
      implementationProofPredicateAliases.get(impl, itf, name)
    }
  }
}

sealed trait Member extends Node
sealed trait BuiltInMember extends Member {
  def tag: BuiltInMemberTag
  def name: Proxy
  def argsT: Vector[Type]
}

sealed trait MethodLikeMember extends Member {
  def name: MethodProxy
}

sealed trait MethodMember extends MethodLikeMember {
  def receiver: Parameter.In
  def args: Vector[Parameter.In]
  def results: Vector[Parameter.Out]
  def pres: Vector[Assertion]
  def posts: Vector[Assertion]
}

sealed trait FunctionLikeMember extends Member {
  def name: FunctionProxy
}

sealed trait FunctionMember extends FunctionLikeMember {
  def name: FunctionProxy
  def args: Vector[Parameter.In]
  def results: Vector[Parameter.Out]
  def pres: Vector[Assertion]
  def posts: Vector[Assertion]
}

sealed trait Location extends Expr


sealed trait GlobalVarDecl extends Member

case class GlobalConstDecl(left: GlobalConst, right: Lit)(val info: Source.Parser.Info) extends Member

case class Field(name: String, typ: Type, ghost: Boolean)(val info: Source.Parser.Info) extends Node

case class Method(
                 override val receiver: Parameter.In,
                 override val name: MethodProxy,
                 override val args: Vector[Parameter.In],
                 override val results: Vector[Parameter.Out],
                 override val pres: Vector[Assertion],
                 override val posts: Vector[Assertion],
                 body: Option[Block]
                 )(val info: Source.Parser.Info) extends Member with MethodMember

case class PureMethod(
                       override val receiver: Parameter.In,
                       override val name: MethodProxy,
                       override val args: Vector[Parameter.In],
                       override val results: Vector[Parameter.Out],
                       override val pres: Vector[Assertion],
                       override val posts: Vector[Assertion],
                       body: Option[Expr]
                     )(val info: Source.Parser.Info) extends Member with MethodMember {
  require(results.size <= 1)
}

case class BuiltInMethod(
                          receiverT: Type,
                          override val tag: BuiltInMethodTag,
                          override val name: MethodProxy,
                          override val argsT: Vector[Type]
                        )(val info: Source.Parser.Info) extends BuiltInMember with MethodLikeMember {
  require(receiverT.addressability == Addressability.Exclusive)
  require(argsT.forall(_.addressability == Addressability.Exclusive))
}

case class MethodSubtypeProof(
                               subProxy: MethodProxy,
                               superT: InterfaceT,
                               superProxy: MethodProxy,
                               receiver: Parameter.In,
                               args: Vector[Parameter.In],
                               results: Vector[Parameter.Out],
                               body: Option[Block] // empty if it is generated
                             )(val info: Source.Parser.Info) extends Member

case class PureMethodSubtypeProof(
                               subProxy: MethodProxy,
                               superT: InterfaceT,
                               superProxy: MethodProxy,
                               receiver: Parameter.In,
                               args: Vector[Parameter.In],
                               results: Vector[Parameter.Out],
                               body: Option[Expr] // empty if it is generated
                             )(val info: Source.Parser.Info) extends Member {
  require(results.size <= 1)
}


case class Function(
                     override val name: FunctionProxy,
                     override val args: Vector[Parameter.In],
                     override val results: Vector[Parameter.Out],
                     override val pres: Vector[Assertion],
                     override val posts: Vector[Assertion],
                     body: Option[Block]
                   )(val info: Source.Parser.Info) extends Member with FunctionMember

case class PureFunction(
                         override val name: FunctionProxy,
                         override val  args: Vector[Parameter.In],
                         override val  results: Vector[Parameter.Out],
                         override val  pres: Vector[Assertion],
                         override val  posts: Vector[Assertion],
                         body: Option[Expr]
                       )(val info: Source.Parser.Info) extends Member with FunctionMember {
  require(results.size <= 1)
}

case class BuiltInFunction(
                          override val tag: BuiltInFunctionTag,
                          override val name: FunctionProxy,
                          override val argsT: Vector[Type]
                        )(val info: Source.Parser.Info) extends BuiltInMember with FunctionLikeMember {
  require(argsT.forall(_.addressability == Addressability.Exclusive))
}

sealed trait FPredicateLikeMember extends Member {
  def name: FPredicateProxy
}

case class FPredicate(
                     override val name: FPredicateProxy,
                     args: Vector[Parameter.In],
                     body: Option[Assertion]
                     )(val info: Source.Parser.Info) extends FPredicateLikeMember

case class BuiltInFPredicate(
                            override val tag: BuiltInFPredicateTag,
                            override val name: FPredicateProxy,
                            override val argsT: Vector[Type]
                            )(val info: Source.Parser.Info) extends BuiltInMember with FPredicateLikeMember {
  require(argsT.forall(_.addressability == Addressability.Exclusive))
}

sealed trait MPredicateLikeMember extends Member {
  def name: MPredicateProxy
}

case class MPredicate(
                     receiver: Parameter.In,
                     override val name: MPredicateProxy,
                     args: Vector[Parameter.In],
                     body: Option[Assertion]
                     )(val info: Source.Parser.Info) extends MPredicateLikeMember

case class BuiltInMPredicate(
                            receiverT: Type,
                            override val tag: BuiltInMPredicateTag,
                            override val name: MPredicateProxy,
                            override val argsT: Vector[Type]
                            )(val info: Source.Parser.Info) extends BuiltInMember with MPredicateLikeMember {
  require(receiverT.addressability == Addressability.Exclusive)
  require(argsT.forall(_.addressability == Addressability.Exclusive))
}

case class DomainDefinition(name: String, funcs: Vector[DomainFunc], axioms: Vector[DomainAxiom])(val info: Source.Parser.Info) extends Member
case class DomainAxiom(expr: Expr)(val info: Source.Parser.Info) extends Node
case class DomainFunc(
                       name: DomainFuncProxy,
                       args: Vector[Parameter.In],
                       results: Parameter.Out
                     )(val info: Source.Parser.Info) extends Node


sealed trait Stmt extends Node

case class Block(
                  decls: Vector[BlockDeclaration],
                  stmts: Vector[Stmt]
                )(val info: Source.Parser.Info) extends Stmt

case class Seqn(stmts: Vector[Stmt])(val info: Source.Parser.Info) extends Stmt

case class Label(id: LabelProxy)(val info: Source.Parser.Info) extends Stmt

case class If(cond: Expr, thn: Stmt, els: Stmt)(val info: Source.Parser.Info) extends Stmt

case class While(cond: Expr, invs: Vector[Assertion], body: Stmt)(val info: Source.Parser.Info) extends Stmt

case class Initialization(left: AssignableVar)(val info: Source.Parser.Info) extends Stmt

sealed trait Assignment extends Stmt

case class SingleAss(left: Assignee, right: Expr)(val info: Source.Parser.Info) extends Assignment

sealed trait Assignee extends Node {
  def op: Expr
  override def info: Parser.Info = op.info
}

object Assignee {
  def unapply(x: Assignee): Some[Expr] = Some(x.op)
  def apply(op: Expr): Assignee = op match {
    case op: AssignableVar => Var(op)
    case op: Deref => Pointer(op)
    case op: FieldRef => Field(op)
    case op: IndexedExp => Index(op)
    case _ => Violation.violation(s"expected variables, dereference, field access, or index expression, but got $op")
  }

  case class Var(op: AssignableVar) extends Assignee
  case class Pointer(op: Deref) extends Assignee
  case class Field(op: FieldRef) extends Assignee
  case class Index(op : IndexedExp) extends Assignee
}

sealed trait MakeStmt extends Stmt {
  val target: LocalVar
  val typeParam: Type
}

case class MakeSlice(override val target: LocalVar, override val typeParam: SliceT, lenArg: Expr, capArg: Option[Expr])(val info: Source.Parser.Info) extends MakeStmt
case class MakeChannel(override val target: LocalVar, override val typeParam: ChannelT, bufferSizeArg: Option[Expr], isChannel: MPredicateProxy, bufferSize: MethodProxy)(val info: Source.Parser.Info) extends MakeStmt
case class MakeMap(override val target: LocalVar, override val typeParam: MapT, initialSpaceArg: Option[Expr])(val info: Source.Parser.Info) extends MakeStmt

case class New(target: LocalVar, expr: Expr)(val info: Source.Parser.Info) extends Stmt

/**
  * Type assertion that does not fail.
  * 'successTarget' gets assigned a boolean, indicating whether the cast is valid or not.
  * If the cast is not valid, 'resTarget' gets assigned the default value of 'typ'.
  * The statement does not have side-effects.
  * */
case class SafeTypeAssertion(resTarget: LocalVar, successTarget: LocalVar, expr: Expr, typ: Type)(val info: Source.Parser.Info) extends Stmt

case class FunctionCall(targets: Vector[LocalVar], func: FunctionProxy, args: Vector[Expr])(val info: Source.Parser.Info) extends Stmt
case class MethodCall(targets: Vector[LocalVar], recv: Expr, meth: MethodProxy, args: Vector[Expr])(val info: Source.Parser.Info) extends Stmt
case class GoFunctionCall(func: FunctionProxy, args: Vector[Expr])(val info: Source.Parser.Info) extends Stmt
case class GoMethodCall(recv: Expr, meth: MethodProxy, args: Vector[Expr])(val info: Source.Parser.Info) extends Stmt

case class Return()(val info: Source.Parser.Info) extends Stmt

case class Assert(ass: Assertion)(val info: Source.Parser.Info) extends Stmt
case class Assume(ass: Assertion)(val info: Source.Parser.Info) extends Stmt
case class Inhale(ass: Assertion)(val info: Source.Parser.Info) extends Stmt
case class Exhale(ass: Assertion)(val info: Source.Parser.Info) extends Stmt

case class Fold(acc: Access)(val info: Source.Parser.Info) extends Stmt {
  require(acc.e.isInstanceOf[Accessible.Predicate])
  lazy val op: PredicateAccess = acc.e.asInstanceOf[Accessible.Predicate].op
}



case class Unfold(acc: Access)(val info: Source.Parser.Info) extends Stmt {
  require(acc.e.isInstanceOf[Accessible.Predicate])
  lazy val op: PredicateAccess = acc.e.asInstanceOf[Accessible.Predicate].op
}

case class Send(channel: Expr, expr: Expr, sendChannel: MPredicateProxy, sendGivenPerm: MethodProxy, sendGotPerm: MethodProxy)(val info: Source.Parser.Info) extends Stmt

/**
  * Channel receive operation that does not only return the received message but also a boolean result whether
  * receive operation was successful. Thus, receiving a zero value from a closed or empty channel can be
  * distinguished from a zero value sent with a successful channel send operation
  */
case class SafeReceive(resTarget: LocalVar, successTarget: LocalVar, channel: Expr, recvChannel: MPredicateProxy, recvGivenPerm: MethodProxy, recvGotPerm: MethodProxy, closed: MPredicateProxy)(val info: Source.Parser.Info) extends Stmt

/**
  * Map lookup operation that returns the result of the lookup or default value if the key is not in the map,
  * and a boolean values stating whether the key is in the map.
  */
case class SafeMapLookup(resTarget: LocalVar, successTarget: LocalVar, mapLookup: IndexedExp)(val info: Source.Parser.Info) extends Stmt


sealed trait Assertion extends Node

case class SepAnd(left: Assertion, right: Assertion)(val info: Source.Parser.Info) extends Assertion

case class ExprAssertion(exp: Expr)(val info: Source.Parser.Info) extends Assertion

case class Implication(left: Expr, right: Assertion)(val info: Source.Parser.Info) extends Assertion

case class Access(e: Accessible, p: Expr)(val info: Source.Parser.Info) extends Assertion {
  require(p.typ.isInstanceOf[PermissionT], s"expected an expression of permission type but got $p.typ")
}

sealed trait Accessible extends Node {
  def op: Node
  override def info: Parser.Info = op.info
}

object Accessible {
  case class Predicate(op: PredicateAccess) extends Accessible
  case class ExprAccess(op: Expr) extends Accessible
  case class Address(op: Location) extends Accessible {
    require(op.typ.addressability == Addressability.Shared, s"expected shared location, but got $op :: ${op.typ}")
  }
  case class PredExpr(op: PredExprInstance) extends Accessible
}

sealed trait PredicateAccess extends Node

case class FPredicateAccess(pred: FPredicateProxy, args: Vector[Expr])(val info: Source.Parser.Info) extends PredicateAccess
case class MPredicateAccess(recv: Expr, pred: MPredicateProxy, args: Vector[Expr])(val info: Source.Parser.Info) extends PredicateAccess
case class MemoryPredicateAccess(arg: Expr)(val info: Source.Parser.Info) extends PredicateAccess



sealed trait Expr extends Node with Typed

object Expr {
  def getSubExpressions(x: Expr): Set[Expr] = {
    def aux(x: Expr): Set[Expr] = x.subnodes.collect{ case e: Expr => e }.toSet
    def auxClosed(x: Expr): Set[Expr] = aux(x).flatMap(auxClosed) + x
    aux(x).flatMap(auxClosed) + x
  }
}

case class Unfolding(acc: Access, in: Expr)(val info: Source.Parser.Info) extends Expr {
  require(acc.e.isInstanceOf[Accessible.Predicate])
  lazy val op: PredicateAccess = acc.e.asInstanceOf[Accessible.Predicate].op
  override def typ: Type = in.typ
  require(typ.addressability == Addressability.unfolding(in.typ.addressability))
}

case class Old(operand: Expr, typ: Type)(val info: Source.Parser.Info) extends Expr

case class LabeledOld(label: LabelProxy, operand: Expr)(val info: Source.Parser.Info) extends Expr {
  override val typ: Type = operand.typ
}

case class Conditional(cond: Expr, thn: Expr, els: Expr, typ: Type)(val info: Source.Parser.Info) extends Expr

case class Trigger(exprs: Vector[Expr])(val info: Source.Parser.Info) extends Node

case class PureForall(vars: Vector[BoundVar], triggers: Vector[Trigger], body: Expr)(val info: Source.Parser.Info) extends Expr {
  override def typ: Type = BoolT(Addressability.rValue)
}

case class SepForall(vars: Vector[BoundVar], triggers: Vector[Trigger], body: Assertion)(val info: Source.Parser.Info) extends Assertion

case class Exists(vars: Vector[BoundVar], triggers: Vector[Trigger], body: Expr)(val info: Source.Parser.Info) extends Expr {
  override def typ: Type = BoolT(Addressability.rValue)
}

sealed trait Permission extends Expr {
  override val typ: Type = PermissionT(Addressability.rValue)
}

case class FullPerm(info: Source.Parser.Info) extends Permission
case class NoPerm(info: Source.Parser.Info) extends Permission
case class FractionalPerm(left: Expr, right: Expr)(val info: Source.Parser.Info) extends Permission
case class WildcardPerm(info: Source.Parser.Info) extends Permission
case class CurrentPerm(acc: Accessible.Predicate)(val info: Source.Parser.Info) extends Permission
case class PermMinus(exp: Expr)(val info: Source.Parser.Info) extends Permission
case class PermAdd(left: Expr, right: Expr)(val info: Source.Parser.Info) extends BinaryExpr("+") with Permission
case class PermSub(left: Expr, right: Expr)(val info: Source.Parser.Info) extends BinaryExpr("-") with Permission
case class PermMul(left: Expr, right: Expr)(val info: Source.Parser.Info) extends BinaryExpr("*") with Permission
case class PermDiv(left: Expr, right: Expr)(val info: Source.Parser.Info) extends BinaryExpr("/") with Permission
// Comparison expressions
case class PermLtCmp(left: Expr, right: Expr)(val info: Source.Parser.Info) extends BinaryExpr("<") with BoolOperation
case class PermLeCmp(left: Expr, right: Expr)(val info: Source.Parser.Info) extends BinaryExpr("<=") with BoolOperation
case class PermGtCmp(left: Expr, right: Expr)(val info: Source.Parser.Info) extends BinaryExpr(">") with BoolOperation
case class PermGeCmp(left: Expr, right: Expr)(val info: Source.Parser.Info) extends BinaryExpr(">=") with BoolOperation

/* ** Type related expressions */

case class TypeAssertion(exp: Expr, arg: Type)(val info: Source.Parser.Info) extends Expr {
  override val typ: Type = arg.withAddressability(Addressability.rValue)
}

case class TypeOf(exp: Expr)(val info: Source.Parser.Info) extends Expr {
  override val typ: Type = SortT
}

case class IsComparableType(exp: Expr)(val info: Source.Parser.Info) extends Expr {
  override val typ: Type = BoolT(Addressability.rValue)
}

case class IsComparableInterface(exp: Expr)(val info: Source.Parser.Info) extends Expr {
  override val typ: Type = BoolT(Addressability.rValue)
}

case class IsBehaviouralSubtype(subtype: Expr, supertype: Expr)(val info: Source.Parser.Info) extends Expr {
  override val typ: Type = BoolT(Addressability.rValue)
}

/** Boxes an expression into an interface. */
case class ToInterface(exp: Expr, typ: Type)(val info: Source.Parser.Info) extends Expr

sealed trait TypeExpr extends Expr {
  override val typ: Type = SortT
}

case class PointerTExpr(elems: Expr)(val info: Source.Parser.Info) extends TypeExpr
case class DefinedTExpr(name: String)(val info: Source.Parser.Info) extends TypeExpr


case class BoolTExpr()(val info: Source.Parser.Info) extends TypeExpr
case class StringTExpr()(val info: Source.Parser.Info) extends TypeExpr
case class IntTExpr(kind: IntegerKind)(val info: Source.Parser.Info) extends TypeExpr
case class StructTExpr(fields: Vector[(String, Expr, Boolean)])(val info: Source.Parser.Info) extends TypeExpr
case class ArrayTExpr(length: Expr, elems: Expr)(val info: Source.Parser.Info) extends TypeExpr
case class SliceTExpr(elems: Expr)(val info: Source.Parser.Info) extends TypeExpr
case class MapTExpr(keys: Expr, elems: Expr)(val info: Source.Parser.Info) extends TypeExpr
case class PermTExpr()(val info: Source.Parser.Info) extends TypeExpr
case class SequenceTExpr(elems: Expr)(val info: Source.Parser.Info) extends TypeExpr
case class SetTExpr(elems: Expr)(val info: Source.Parser.Info) extends TypeExpr
case class MultisetTExpr(elems: Expr)(val info: Source.Parser.Info) extends TypeExpr
case class MathMapTExpr(keys: Expr, elems: Expr)(val info: Source.Parser.Info) extends TypeExpr
case class OptionTExpr(elems: Expr)(val info: Source.Parser.Info) extends TypeExpr
case class TupleTExpr(elems: Vector[Expr])(val info: Source.Parser.Info) extends TypeExpr



/* ** Higher-order predicate expressions */

case class PredicateConstructor(proxy: PredicateProxy, proxyT: PredT, args: Vector[Option[Expr]])(val info: Source.Parser.Info) extends Expr {
  override val typ: Type = PredT(proxyT.args.zip(args).filter(_._2.isEmpty).map(_._1), Addressability.rValue)
}

case class PredExprInstance(base: Expr, args: Vector[Expr])(val info: Source.Parser.Info) extends Node

case class PredExprFold(base: PredicateConstructor, args: Vector[Expr], p: Expr)(val info: Source.Parser.Info) extends Stmt
case class PredExprUnfold(base: PredicateConstructor, args: Vector[Expr], p: Expr)(val info: Source.Parser.Info) extends Stmt


/* ** Option type expressions */

/**
  * The 'none' constructor for option types of type `elem`.
  */
case class OptionNone(elem : Type)(val info : Source.Parser.Info) extends Expr {
  override def typ : Type = OptionT(elem, Addressability.rValue)
}

/**
  * The 'some(`exp`)' constructor for option types.
  */
case class OptionSome(exp : Expr)(val info : Source.Parser.Info) extends Expr {
  override def typ : Type = OptionT(exp.typ, Addressability.rValue)
}

/**
  * The 'option(`exp`)' projection function, where `exp` is expected to be an option type.
  */
case class OptionGet(exp : Expr)(val info : Source.Parser.Info) extends Expr {
  override def typ : Type = exp.typ match {
    case OptionT(t, _) => t
    case t => Violation.violation(s"expected an option type, but got $t")
  }
}


/* ** Collection expressions */

/**
  * Denotes the multiplicity operator "`left` # `right`", with `right`
  * a sequence or (multi)set and `left` an expression of a matching type.
  */
case class Multiplicity(left : Expr, right : Expr)(val info: Source.Parser.Info) extends BinaryExpr("#") {
  override def typ : Type = IntT(Addressability.rValue)
}

/**
  * Denotes the length of `exp`, which is expected to be either
  * of an array type or a sequence type or a set.
  */
case class Length(exp : Expr)(val info : Source.Parser.Info) extends Expr {
  override def typ : Type = IntT(Addressability.rValue)
}

/**
  * Represents the "cap(`exp`)" in Go, which gives
  * the capacity of `exp` according to its type.
  */
case class Capacity(exp : Expr)(val info : Source.Parser.Info) extends Expr {
  override def typ : Type = IntT(Addressability.rValue)
}

/**
  * Represents indexing into an array "`base`[`index`]",
  * where `base` is expected to be of an array or sequence type
<<<<<<< HEAD
  * and `index` of an integer type. `baseUnderlyingType` is required
  * in order to type-check the expression.
=======
  * and `index` of an integer type. `baseUnderlyingType` is the underlyingType of `base`'s type.
>>>>>>> 85411459
  */
case class IndexedExp(base : Expr, index : Expr, baseUnderlyingType: Type)(val info : Source.Parser.Info) extends Expr with Location {
  override val typ : Type = baseUnderlyingType match {
    case t: ArrayT => t.elems
    case t: SequenceT => t.t
    case t: SliceT => t.elems
    case t: MapT => t.values
    case t: MathMapT => t.values
    case t => Violation.violation(s"expected an array, map or sequence type, but got $t")
  }
}

/**
  * Denotes an array update "`base`[`left` = `right`]", which results in an
  * array equal to `base` but 'updated' to have `right` at the `left` position.
  */
case class ArrayUpdate(base: Expr, left: Expr, right: Expr)(val info: Source.Parser.Info) extends Expr {
  /** Is equal to the type of `base`. */
  require(base.typ.addressability == Addressability.Exclusive)
  override val typ : Type = base.typ
}


/* ** Sequence expressions */

/**
  * A (mathematical) sequence literal "seq[`memberType`] { k_0:e_0, ..., k_n:e_n }",
  * where `elems` is the map of key-value pairs that constitutes the members
  * of the literal. Every "e_i" is expected to be of type `memberType`.
  */
case class SequenceLit(length : BigInt, memberType : Type, elems : Map[BigInt, Expr])(val info : Source.Parser.Info) extends CompositeLit {
  require(elems.forall(e => 0 <= e._1 && e._1 < length), "All elements should be within bounds")
  override val typ : Type = SequenceT(memberType, Addressability.literal)
}

/**
  * Denotes the range of integers from `low` to `high`
  * (both of which should be integers), not including `high` but including `low`.
  */
case class RangeSequence(low : Expr, high : Expr)(val info : Source.Parser.Info) extends Expr {
  override val typ : Type = SequenceT(IntT(Addressability.mathDataStructureLookup), Addressability.rValue)
}

/**
  * The appending of two sequences represented by `left` and `right`
  * (which should be of identical types as result of type checking).
  */
case class SequenceAppend(left : Expr, right : Expr)(val info: Source.Parser.Info) extends BinaryExpr("++") {
  /** Should be identical to `right.typ`. */
  require(left.typ.isInstanceOf[SequenceT] && right.typ.isInstanceOf[SequenceT], s"expected two sequences, but got ${left.typ} and ${right.typ} (${info.origin})")
  override val typ : Type = SequenceT(left.typ.asInstanceOf[SequenceT].t, Addressability.rValue)
}

/**
  * Denotes a ghost collection update "`col`[`left` = `right`]", which results in a
  * collection equal to `col` but 'updated' to have `right` at the `left` position.
  * `baseUnderlyingType` is the underlyingType of `base`'s type
  */
case class GhostCollectionUpdate(base : Expr, left : Expr, right : Expr, baseUnderlyingType: Type)(val info: Source.Parser.Info) extends Expr {
  require(baseUnderlyingType.isInstanceOf[SequenceT] || baseUnderlyingType.isInstanceOf[MathMapT], s"expected sequence or mmap, but got ${base.typ} (${info.origin})")
  override val typ : Type = base.typ.withAddressability(Addressability.rValue)
}

/**
  * Represents a _sequence drop expression_ roughly of
  * the form "`left`[`right`:]".
  * Here `left` is the base sequence and `right` an integer
  * denoting the number of elements to drop from `left`.
  */
case class SequenceDrop(left : Expr, right : Expr)(val info: Source.Parser.Info) extends Expr {
  /** Is equal to the type of `left`. */
  require(left.typ.isInstanceOf[SequenceT])
  override val typ : Type = SequenceT(left.typ.asInstanceOf[SequenceT].t, Addressability.rValue)
}

/**
  * Represents a _sequence take operation_ roughly of
  * the form "`left`[:`right`]", where `left` is the base sequence
  * and `right` an integer denoting the number of elements to
  * take from `left`.
  */
case class SequenceTake(left : Expr, right : Expr)(val info: Source.Parser.Info) extends Expr {
  /** Is equal to the type of `left`. */
  require(left.typ.isInstanceOf[SequenceT])
  override val typ : Type = SequenceT(left.typ.asInstanceOf[SequenceT].t, Addressability.rValue)
}

/**
  * Represents the conversion of a collection of type 't',
  * represented by `expr`, to a (mathematical) sequence of type 't'.
  * Here `expr` is assumed to be either a sequence or an exclusive array.
  */
case class SequenceConversion(expr : Expr)(val info: Source.Parser.Info) extends Expr {
  override val typ : Type = expr.typ match {
    case t: SequenceT => t
    case t: ArrayT => t.sequence
    case OptionT(t, addr) => SequenceT(t, addr)
    case t => Violation.violation(s"expected a sequence or exclusive array type. but got $t")
  }
}


/* ** Unordered collection expressions */

/**
  * Represents a (multi)set union "`left` union `right`",
  * where `left` and `right` should be (multi)sets of identical types.
  */
case class Union(left : Expr, right : Expr)(val info : Source.Parser.Info) extends BinaryExpr("union") {
  /** `left.typ` is expected to be identical to `right.typ`. */
  require(
    (left.typ.isInstanceOf[SetT] && right.typ.isInstanceOf[SetT])
      || (left.typ.isInstanceOf[MultisetT] && right.typ.isInstanceOf[MultisetT]),
    s"expected set or multiset, but got ${left.typ} and ${right.typ} (${info.origin})"
  )
  override val typ : Type = left.typ match {
    case t: SetT => SetT(t.t, Addressability.rValue)
    case t: MultisetT => MultisetT(t.t, Addressability.rValue)
    case _ => Violation.violation("expected set or type")
  }
}

/**
  * Represents a (multi)set intersection "`left` intersection `right`",
  * where `left` and `right` should be (multi)sets of identical types.
  */
case class Intersection(left : Expr, right : Expr)(val info : Source.Parser.Info) extends BinaryExpr("intersection") {
  /** `left.typ` is expected to be identical to `right.typ`. */
  require(
    (left.typ.isInstanceOf[SetT] && right.typ.isInstanceOf[SetT])
      || (left.typ.isInstanceOf[MultisetT] && right.typ.isInstanceOf[MultisetT]),
    s"expected set or multiset, but got ${left.typ} and ${right.typ} (${info.origin})"
  )
  override val typ : Type = left.typ match {
    case t: SetT => SetT(t.t, Addressability.rValue)
    case t: MultisetT => MultisetT(t.t, Addressability.rValue)
    case _ => Violation.violation("expected set or type")
  }
}

/**
  * Represents a (multi)set difference "`left` setminus `right`",
  * where `left` and `right` should be (multi)sets of identical types.
  */
case class SetMinus(left : Expr, right : Expr)(val info : Source.Parser.Info) extends BinaryExpr("setminus") {
  /** `left.typ` is expected to be identical to `right.typ`. */
  require(
    (left.typ.isInstanceOf[SetT] && right.typ.isInstanceOf[SetT])
      || (left.typ.isInstanceOf[MultisetT] && right.typ.isInstanceOf[MultisetT]),
    s"expected set or multiset, but got ${left.typ} and ${right.typ} (${info.origin})"
  )
  override val typ : Type = left.typ match {
    case t: SetT => SetT(t.t, Addressability.rValue)
    case t: MultisetT => MultisetT(t.t, Addressability.rValue)
    case _ => Violation.violation("expected set or type")
  }
}

/**
  * Represents a subset relation "`left` subset `right`", where
  * `left` and `right` are assumed to be sets of comparable types.
  */
case class Subset(left : Expr, right : Expr)(val info : Source.Parser.Info) extends BinaryExpr("subset") {
  override val typ : Type = BoolT(Addressability.rValue)
}

/**
  * Represents a membership expression "`left` in `right`".
  * Here `right` should be a ghost collection (that is,
  * a sequence, set, or multiset) of a type that is compatible
  * with the one of `left`.
  */
case class Contains(left : Expr, right : Expr)(val info: Source.Parser.Info) extends BinaryExpr("in") {
  override val typ : Type = BoolT(Addressability.rValue)
}


/* ** Set expressions */

/**
  * Represents a (mathematical) set literal "set[`memberType`] { e_0, ..., e_n }",
  * where `exprs` constitutes the vector "e_0, ..., e_n" of members,
  * which should all be of type `memberType`.
  */
case class SetLit(memberType : Type, exprs : Vector[Expr])(val info : Source.Parser.Info) extends CompositeLit {
  override val typ : Type = SetT(memberType, Addressability.literal)
}

/**
  * Represents the conversion of a collection of type 't', represented by `exp`,
  * to a (mathematical) set of type 't'.
  */
case class SetConversion(expr : Expr)(val info: Source.Parser.Info) extends Expr {
  override val typ : Type = expr.typ match {
    case SequenceT(t, _) => SetT(t, Addressability.conversionResult)
    case SetT(t, _) => SetT(t, Addressability.conversionResult)
    case t => Violation.violation(s"expected a sequence or set type but got $t")
  }
}


/* ** Multiset expressions */

/**
  * Represents a multiset literal "mset[`memberType`] { e_0, ..., e_n }",
  * where `exprs` constitutes the vector "e_0, ..., e_n" of members,
  * which should all be of type `memberType`.
  */
case class MultisetLit(memberType : Type, exprs : Vector[Expr])(val info : Source.Parser.Info) extends CompositeLit {
  override val typ : Type = MultisetT(memberType, Addressability.literal)
}

/**
  * Represents the conversion of `exp` to a (mathematical) multiset of
  * a matching type, where `exp` should be a collection, i.e., a sequence or (multi)set.
  */
case class MultisetConversion(expr : Expr)(val info: Source.Parser.Info) extends Expr {
  override val typ : Type = expr.typ match {
    case SequenceT(t, _) => MultisetT(t, Addressability.conversionResult)
    case MultisetT(t, _) => MultisetT(t, Addressability.conversionResult)
    case t => Violation.violation(s"expected a sequence or multiset type but got $t")
  }
}

/* ** Mathematical Map expressions */

/**
  * Represents a mathematical map literal "mmap[`keys`]`values` { k_0: e_0, ..., k_n: e_n }",
  * where `entries` constitutes the sequence of entries of the map "{(k_0: e_0), ..., (k_n: e_n)}". The expressions `k_i` should have type `keys`
  * and the expressions `e_i` should have type `values`.
  */
case class MathMapLit(keys : Type, values : Type, entries : Seq[(Expr, Expr)])(val info : Source.Parser.Info) extends CompositeLit {
  override val typ : Type = MathMapT(keys, values, Addressability.literal)
}

case class MapKeys(exp : Expr, expUnderlyingType: Type)(val info : Source.Parser.Info) extends Expr {
  override val typ : Type = expUnderlyingType match {
    case t: MathMapT => SetT(t.keys, Addressability.mathDataStructureElement)
    case t: MapT => SetT(t.keys, Addressability.rValue)
    case _ => violation(s"unexpected type ${exp.typ}")
  }
}

case class MapValues(exp : Expr, expUnderlyingType: Type)(val info : Source.Parser.Info) extends Expr {
  override val typ : Type = expUnderlyingType match {
    case t: MathMapT => SetT(t.keys, Addressability.mathDataStructureElement)
    case t: MapT => SetT(t.keys, Addressability.rValue)
    case _ => violation(s"unexpected type ${exp.typ}")
  }
}

case class PureFunctionCall(func: FunctionProxy, args: Vector[Expr], typ: Type)(val info: Source.Parser.Info) extends Expr
case class PureMethodCall(recv: Expr, meth: MethodProxy, args: Vector[Expr], typ: Type)(val info: Source.Parser.Info) extends Expr
case class DomainFunctionCall(func: DomainFuncProxy, args: Vector[Expr], typ: Type)(val info: Source.Parser.Info) extends Expr

case class Deref(exp: Expr, typ: Type)(val info: Source.Parser.Info) extends Expr with Location {
  require(exp.typ.isInstanceOf[PointerT])
}

object Deref {
  def apply(exp: Expr)(info: Source.Parser.Info): Deref = {
    require(exp.typ.isInstanceOf[PointerT])
    Deref(exp, exp.typ.asInstanceOf[PointerT].t)(info)
  }

}

case class Ref(ref: Addressable, typ: PointerT)(val info: Source.Parser.Info) extends Expr with Location

object Ref {
  def apply(ref: Expr)(info: Source.Parser.Info): Ref = {
    require(ref.typ.addressability == Addressability.Shared)

    val pointerT = PointerT(ref.typ, Addressability.reference)
    ref match {
      case x: LocalVar     => Ref(Addressable.Var(x), pointerT)(info)
      case x: Deref        => Ref(Addressable.Pointer(x), pointerT)(info)
      case x: FieldRef     => Ref(Addressable.Field(x), pointerT)(info)
      case x: IndexedExp   => Ref(Addressable.Index(x), pointerT)(info)
      case _ => Violation.violation(s"encountered unexpected addressable expression $ref")
    }
  }
}


sealed trait Addressable extends Node {
  def op: Location
  override def info: Parser.Info = op.info
}

object Addressable {

  case class Var(op: LocalVar) extends Addressable
  case class Pointer(op: Deref) extends Addressable
  case class Field(op: FieldRef) extends Addressable
  case class Index(op: IndexedExp) extends Addressable
}

case class FieldRef(recv: Expr, field: Field)(val info: Source.Parser.Info) extends Expr with Location {
  override val typ: Type = field.typ
}

/** Updates struct 'base' at field 'field' with value 'newVal', i.e. base[field -> newVal]. */
case class StructUpdate(base: Expr, field: Field, newVal: Expr)(val info: Source.Parser.Info) extends Expr {
  require(base.typ.addressability == Addressability.Exclusive)
  override val typ: Type = base.typ
}

sealed trait BoolOperation extends Expr {
  override val typ: Type = BoolT(Addressability.rValue)
}

sealed trait IntOperation extends Expr {
  override def typ: Type = IntT(Addressability.rValue)
}

sealed trait StringOperation extends Expr {
  override val typ: Type = StringT(Addressability.rValue)
}

case class Negation(operand: Expr)(val info: Source.Parser.Info) extends BoolOperation

sealed abstract class BinaryExpr(val operator: String) extends Expr {
  def left: Expr
  def right: Expr
}

sealed abstract class BinaryIntExpr(override val operator: String) extends BinaryExpr(operator) with IntOperation {
  override def typ: Type = (left.typ, right.typ) match {
    // should always produce an exclusive val. from the go spec:
    // (...) must be addressable, that is, either a variable, pointer indirection, or slice indexing operation;
    // or a field selector of an addressable struct operand; or an array indexing operation of an addressable array.
    // As an exception to the addressability requirement, x may also be a (possibly parenthesized) composite literal.
    case (IntT(_, kind1), IntT(_, kind2)) => IntT(Addressability.Exclusive, TypeBounds.merge(kind1, kind2))

    // A binary expression may have one operand of a defined type T and another operand that is an unbounded integer.
    // If T's underlying type is an integer type, then the result of the expression should be of type T.
    // Here, the underlying type of a defined type is not checked, as the information is not available at this point.
    // However, this should not pose a problem assuming that the original program has been type-checked before the
    // translation to the internal language.
    case (x, IntT(_, UnboundedInteger)) if x.isInstanceOf[DefinedT] => x.withAddressability(Addressability.Exclusive)
    case (IntT(_, UnboundedInteger), y) if y.isInstanceOf[DefinedT] => y.withAddressability(Addressability.Exclusive)
    case (x, y) if x.equalsWithoutMod(y) => x.withAddressability(Addressability.Exclusive)
    case (l, r) => violation(s"cannot merge types $l and $r")

  }
}

object BinaryExpr {
  def unapply(arg: BinaryExpr): Some[(Expr, String, Expr, Type)] =
    Some((arg.left, arg.operator, arg.right, arg.typ))
}

case class EqCmp(left: Expr, right: Expr)(val info: Source.Parser.Info)      extends BinaryExpr("==") with BoolOperation
case class UneqCmp(left: Expr, right: Expr)(val info: Source.Parser.Info)    extends BinaryExpr("!=") with BoolOperation
case class LessCmp(left: Expr, right: Expr)(val info: Source.Parser.Info)    extends BinaryExpr("<" ) with BoolOperation
case class AtMostCmp(left: Expr, right: Expr)(val info: Source.Parser.Info)  extends BinaryExpr("<=") with BoolOperation
case class GreaterCmp(left: Expr, right: Expr)(val info: Source.Parser.Info) extends BinaryExpr(">" ) with BoolOperation
case class AtLeastCmp(left: Expr, right: Expr)(val info: Source.Parser.Info) extends BinaryExpr(">=") with BoolOperation

case class And(left: Expr, right: Expr)(val info: Source.Parser.Info) extends BinaryExpr("&&") with BoolOperation
case class Or(left: Expr, right: Expr)(val info: Source.Parser.Info) extends BinaryExpr("||") with BoolOperation

case class Add(left: Expr, right: Expr)(val info: Source.Parser.Info) extends BinaryIntExpr("+")
case class Sub(left: Expr, right: Expr)(val info: Source.Parser.Info) extends BinaryIntExpr("-")
case class Mul(left: Expr, right: Expr)(val info: Source.Parser.Info) extends BinaryIntExpr("*")
case class Mod(left: Expr, right: Expr)(val info: Source.Parser.Info) extends BinaryIntExpr("%")
case class Div(left: Expr, right: Expr)(val info: Source.Parser.Info) extends BinaryIntExpr("/")

/* Bitwise Operators */
case class BitAnd(left: Expr, right: Expr)(val info: Source.Parser.Info) extends BinaryIntExpr("&")
case class BitOr(left: Expr, right: Expr)(val info: Source.Parser.Info) extends BinaryIntExpr("|")
case class BitXor(left: Expr, right: Expr)(val info: Source.Parser.Info) extends BinaryIntExpr("^")
case class BitClear(left: Expr, right: Expr)(val info: Source.Parser.Info) extends BinaryIntExpr("&^")
case class ShiftLeft(left: Expr, right: Expr)(val info: Source.Parser.Info) extends BinaryIntExpr("<<") {
  override val typ: Type = left.typ
}
case class ShiftRight(left: Expr, right: Expr)(val info: Source.Parser.Info) extends BinaryIntExpr(">>") {
  override val typ: Type = left.typ
}
case class BitNeg(op: Expr)(val info: Source.Parser.Info) extends IntOperation

case class Concat(left: Expr, right: Expr)(val info: Source.Parser.Info) extends BinaryExpr("+") with StringOperation

case class Conversion(newType: Type, expr: Expr)(val info: Source.Parser.Info) extends Expr {
  override def typ: Type = newType
}

case class Receive(channel: Expr, recvChannel: MPredicateProxy, recvGivenPerm: MethodProxy, recvGotPerm: MethodProxy)(val info: Source.Parser.Info) extends Expr {
  require(channel.typ.isInstanceOf[ChannelT])
  override def typ: Type = channel.typ.asInstanceOf[ChannelT].elem
}

sealed trait Lit extends Expr

case class DfltVal(typ: Type)(val info: Source.Parser.Info) extends Expr

case class IntLit(v: BigInt, kind: IntegerKind = UnboundedInteger, base: NumBase = Decimal)(val info: Source.Parser.Info) extends Lit {
  override def typ: Type = IntT(Addressability.literal, kind)
}

case class BoolLit(b: Boolean)(val info: Source.Parser.Info) extends Lit {
  override def typ: Type = BoolT(Addressability.literal)
}

case class StringLit(s: String)(val info: Source.Parser.Info) extends Lit {
  override def typ: Type = StringT(Addressability.literal)
}

case class NilLit(typ: Type)(val info: Source.Parser.Info) extends Lit

/**
  * Represents (full) slice expressions "`base`[`low`:`high`:`max`]".
  * Only the `max` component is optional at this point.
  * Any slicing expression "a[:j]" is assumed to be desugared into "a[0:j]",
  * and any expression "a[i:]" is assumed to be desugared into "a[i:len(a)]".
  */
case class Slice(base : Expr, low : Expr, high : Expr, max : Option[Expr])(val info : Source.Parser.Info) extends Expr {
  override def typ : Type = base.typ match {
    case t: ArrayT => SliceT(t.elems, Addressability.sliceElement)
    case t: SliceT => t
    case t => Violation.violation(s"expected an array or slice type, but got $t")
  }
}

case class Tuple(args: Vector[Expr])(val info: Source.Parser.Info) extends Expr {
  lazy val typ: Type = TupleT(args map (_.typ), Addressability.literal) // TODO: remove redundant typ information of other nodes
}

sealed trait CompositeLit extends Lit

/** An array literal of type '[`length`]`memberType`' consisting of `elems`. */
case class ArrayLit(length : BigInt, memberType : Type, elems : Map[BigInt, Expr])(val info : Source.Parser.Info) extends CompositeLit {
  override val typ : Type = ArrayT(length, memberType, Addressability.literal)
}

/** A slice literal of type '[]`memberType`' consisting of `elems`. */
case class SliceLit(memberType : Type, elems : Map[BigInt, Expr])(val info : Source.Parser.Info) extends CompositeLit {
  lazy val length: BigInt = if (elems.isEmpty) 0 else elems.maxBy(_._1)._1 + 1
  lazy val asArrayLit: ArrayLit = ArrayLit(length, memberType.withAddressability(Addressability.rValue), elems)(info)
  override val typ: Type = SliceT(memberType, Addressability.literal)
}

case class StructLit(typ: Type, args: Vector[Expr])(val info: Source.Parser.Info) extends CompositeLit

case class MapLit(keys : Type, values : Type, entries : Seq[(Expr, Expr)])(val info : Source.Parser.Info) extends CompositeLit {
  override val typ : Type = MapT(keys, values, Addressability.literal)
}

sealed trait Declaration extends Node

/** Everything that is defined with the scope of a code block. */
sealed trait BlockDeclaration extends Declaration

/** Any Gobra variable. */
sealed trait Var extends Expr with Location {
  def id: String

  def unapply(arg: Var): Some[(String, Type)] =
    Some((arg.id, arg.typ))
}

/**
  * Any variable that has a global scope.
  * */
sealed trait GlobalVar extends Var

/**
  * Any variable whose scope is the body of a method, function, or predicate.
  * Effectively, every variable that does not have a global scope.
  * */
sealed trait BodyVar extends Var

/** Any variable that is assignable in the intermediate representation. */
sealed trait AssignableVar extends Var


sealed trait Parameter extends BodyVar {
  def unapply(arg: Parameter): Some[(String, Type)] =
    Some((arg.id, arg.typ))
}

/** In- and out-parameters. */
object Parameter {
  case class In(id: String, typ: Type)(val info: Source.Parser.Info) extends Parameter {
    require(typ.addressability == Addressability.inParameter)
  }
  case class Out(id: String, typ: Type)(val info: Source.Parser.Info) extends Parameter with AssignableVar {
    require(typ.addressability == Addressability.outParameter)
  }
}

/** Variables that are bound by a quantifier. */
case class BoundVar(id: String, typ: Type)(val info: Source.Parser.Info) extends BodyVar {
  require(typ.addressability == Addressability.boundVariable)
}

/** Variables that can be defined in the body of a method or function. */
case class LocalVar(id: String, typ: Type)(val info: Source.Parser.Info) extends BodyVar with AssignableVar with BlockDeclaration

sealed trait GlobalConst extends GlobalVar {
  def unapply(arg: GlobalConst): Some[(String, Type)] =
    Some((arg.id, arg.typ))
}

object GlobalConst {
  case class Val(id: String, typ: Type)(val info: Source.Parser.Info) extends GlobalConst {
    require(typ.addressability == Addressability.constant)
  }
}






sealed trait Typed {
  def typ: Type
}

sealed trait TopType

/** When a type is added, then also add a pattern to [[viper.gobra.translator.util.TypePatterns]] */

sealed trait Type {
  def addressability: Addressability

  /** Returns whether 'this' is equals to 't' without considering the addressability modifier of the types. */
  def equalsWithoutMod(t: Type): Boolean

  def withAddressability(newAddressability: Addressability): Type
}

sealed abstract class PrettyType(pretty: => String) extends Type {
  override lazy val toString: String = s"$pretty${addressability.pretty}"
}

case class BoolT(addressability: Addressability) extends PrettyType("bool") {
  override def equalsWithoutMod(t: Type): Boolean = t.isInstanceOf[BoolT]
  override def withAddressability(newAddressability: Addressability): BoolT = BoolT(newAddressability)
}

case class IntT(addressability: Addressability, kind: IntegerKind = UnboundedInteger) extends PrettyType(kind.name) {
  override def equalsWithoutMod(t: Type): Boolean = t.isInstanceOf[IntT] && t.asInstanceOf[IntT].kind == kind
  override def withAddressability(newAddressability: Addressability): IntT = IntT(newAddressability, kind)
}

case class StringT(addressability: Addressability) extends PrettyType("string") {
  override def equalsWithoutMod(t: Type): Boolean = t.isInstanceOf[StringT]
  override def withAddressability(newAddressability: Addressability): StringT = StringT(newAddressability)
}

case object VoidT extends PrettyType("void") {
  override val addressability: Addressability = Addressability.unit
  override def equalsWithoutMod(t: Type): Boolean = t == VoidT
  override def withAddressability(newAddressability: Addressability): VoidT.type = VoidT
}

case class PermissionT(addressability: Addressability) extends PrettyType("perm") {
  override def equalsWithoutMod(t: Type): Boolean = t.isInstanceOf[PermissionT]
  override def withAddressability(newAddressability: Addressability): PermissionT = PermissionT(newAddressability)
}

/** The type of types. For now, we have a single sort. */
case object SortT extends PrettyType("sort") {
  override val addressability: Addressability = Addressability.mathDataStructureElement
  override def equalsWithoutMod(t: Type): Boolean = t == SortT
  override def withAddressability(newAddressability: Addressability): SortT.type = SortT
}

/**
  * The type of `length`-sized arrays of elements of type `typ`.
  */
case class ArrayT(length: BigInt, elems: Type, addressability: Addressability) extends PrettyType(s"[$length]$elems") {
  /** (Deeply) converts the current type to a `SequenceT`. */
  lazy val sequence : SequenceT = SequenceT(elems match {
    case t: ArrayT => t.sequence
    case t => t
  }, addressability)

  override def equalsWithoutMod(t: Type): Boolean = t match {
    case ArrayT(otherLength, otherElems, _) => length == otherLength && elems.equalsWithoutMod(otherElems)
    case _ => false
  }

  override def withAddressability(newAddressability: Addressability): ArrayT =
    ArrayT(length, elems.withAddressability(Addressability.arrayElement(newAddressability)), newAddressability)
}

/**
  * The (composite) type of slices of type `elems`.
  */
case class SliceT(elems : Type, addressability: Addressability) extends PrettyType(s"[]$elems") {
  override def equalsWithoutMod(t: Type): Boolean = t match {
    case SliceT(otherT, _) => t.equalsWithoutMod(otherT)
    case _ => false
  }

  override def withAddressability(newAddressability: Addressability): SliceT =
    SliceT(elems.withAddressability(Addressability.sliceElement), newAddressability)
}

/**
  * The (composite) type of maps from type `keys` to type `values`.
  */
case class MapT(keys: Type, values: Type, addressability: Addressability) extends Type {
  def hasGhostField(k: Type): Boolean = k match {
    case StructT(_, fields, _) => fields exists (_.ghost)
    case _ => false
  }
  // this check must be done here instead of at the type system level because the concrete AST does not support
  // ghost fields yet
  require(!hasGhostField(keys))
  
  override def equalsWithoutMod(t: Type): Boolean = t match {
    case MapT(otherKeys, otherValues, _) => keys.equalsWithoutMod(otherKeys) && values.equalsWithoutMod(otherValues)
    case _ => false
  }

  override def withAddressability(newAddressability: Addressability): MapT =
    MapT(keys.withAddressability(Addressability.mapKey), values.withAddressability(Addressability.mapValue), newAddressability)
}

/**
  * The type of mathematical sequences with elements of type `t`.
  */
case class SequenceT(t : Type, addressability: Addressability) extends PrettyType(s"seq[$t]")  {
  override def equalsWithoutMod(t: Type): Boolean = t match {
    case SequenceT(otherT, _) => t.equalsWithoutMod(otherT)
    case _ => false
  }

  override def withAddressability(newAddressability: Addressability): SequenceT =
    SequenceT(t.withAddressability(Addressability.mathDataStructureElement), newAddressability)
}

/**
  * The type of mathematical sets with elements of type `t`.
  */
case class SetT(t : Type, addressability: Addressability) extends PrettyType(s"set[$t]") {
  override def equalsWithoutMod(t: Type): Boolean = t match {
    case SetT(otherT, _) => t.equalsWithoutMod(otherT)
    case _ => false
  }

  override def withAddressability(newAddressability: Addressability): SetT =
    SetT(t.withAddressability(Addressability.mathDataStructureElement), newAddressability)
}
/**
  * The type of mathematical multisets with elements of type `t`.
  */
case class MultisetT(t : Type, addressability: Addressability) extends PrettyType(s"mset[$t]") {
  override def equalsWithoutMod(t: Type): Boolean = t match {
    case MultisetT(otherT, _) => t.equalsWithoutMod(otherT)
    case _ => false
  }

  override def withAddressability(newAddressability: Addressability): MultisetT =
    MultisetT(t.withAddressability(Addressability.mathDataStructureElement), newAddressability)
}

/**
  * The type of mathematical maps from `keys` to `values`
  */
case class MathMapT(keys: Type, values: Type, addressability: Addressability) extends Type {
  override def equalsWithoutMod(t: Type): Boolean = t match {
    case MathMapT(otherKeys, otherValues, _) => keys.equalsWithoutMod(otherKeys) && values.equalsWithoutMod(otherValues)
    case _ => false
  }

  override def withAddressability(newAddressability: Addressability): MathMapT =
    MathMapT(keys.withAddressability(Addressability.mathDataStructureElement), values.withAddressability(Addressability.mathDataStructureElement), newAddressability)
}

/**
  * The (mathematical) type encapsulating an optional value of type `t`.
  */
case class OptionT(t : Type, addressability: Addressability) extends PrettyType(s"option[$t]") {
  override def equalsWithoutMod(t : Type): Boolean = t match {
    case OptionT(otherT, _) => t.equalsWithoutMod(otherT)
    case _ => false
  }

  override def withAddressability(newAddressability: Addressability) : OptionT =
    OptionT(t.withAddressability(Addressability.mathDataStructureElement), newAddressability)
}

case class DefinedT(name: String, addressability: Addressability) extends PrettyType(name) with TopType {
  override def equalsWithoutMod(t: Type): Boolean = t match {
    case DefinedT(otherName, _) => name == otherName
    case _ => false
  }

  override def withAddressability(newAddressability: Addressability): DefinedT =
    DefinedT(name, newAddressability)
}

case class PointerT(t: Type, addressability: Addressability) extends PrettyType(s"*$t") with TopType {
  require(t.addressability.isShared)

  override def equalsWithoutMod(t: Type): Boolean = t match {
    case PointerT(otherT, _) => t.equalsWithoutMod(otherT)
    case _ => false
  }

  override def withAddressability(newAddressability: Addressability): PointerT =
    PointerT(t.withAddressability(Addressability.pointerBase), newAddressability)
}

case class TupleT(ts: Vector[Type], addressability: Addressability) extends PrettyType(ts.mkString("(", ", ", ")")) with TopType {
  override def equalsWithoutMod(t: Type): Boolean = t match {
    case TupleT(otherTs, _) => ts.zip(otherTs).forall{ case (l,r) => l.equalsWithoutMod(r) }
    case _ => false
  }

  override def withAddressability(newAddressability: Addressability): TupleT =
    TupleT(ts.map(_.withAddressability(Addressability.mathDataStructureElement)), newAddressability)
}

case class PredT(args: Vector[Type], addressability: Addressability) extends PrettyType(args.mkString("pred(", ", ", ")")) with TopType {
  override def equalsWithoutMod(t: Type): Boolean = t match {
    case PredT(otherTs, _) => args.zip(otherTs).forall{ case (l,r) => l.equalsWithoutMod(r) }
    case _ => false
  }

  override def withAddressability(newAddressability: Addressability): PredT =
    PredT(args.map(_.withAddressability(Addressability.mathDataStructureElement)), newAddressability)
}


// TODO: Maybe remove name
case class StructT(name: String, fields: Vector[Field], addressability: Addressability) extends PrettyType(fields.mkString("struct{", ", ", "}")) with TopType {
  override def equalsWithoutMod(t: Type): Boolean = t match {
    case StructT(_, otherFields, _) => fields.zip(otherFields).forall{ case (l, r) => l.typ.equalsWithoutMod(r.typ) }
    case _ => false
  }

  override def withAddressability(newAddressability: Addressability): StructT =
    StructT(name, fields.map(f => Field(f.name, f.typ.withAddressability(Addressability.field(newAddressability)), f.ghost)(f.info)), newAddressability)
}

case class InterfaceT(name: String, addressability: Addressability) extends PrettyType(s"interface{ name is $name }") with TopType {
  override def equalsWithoutMod(t: Type): Boolean = t match {
    case o: InterfaceT => name == o.name
    case _ => false
  }

  override def withAddressability(newAddressability: Addressability): InterfaceT =
    InterfaceT(name, newAddressability)

  def isEmpty: Boolean = name == Names.emptyInterface
}

case class DomainT(name: String, addressability: Addressability) extends PrettyType(s"domain{ name is $name }") with TopType {
  override def equalsWithoutMod(t: Type): Boolean = t match {
    case o: DomainT => name == o.name
    case _ => false
  }

  override def withAddressability(newAddressability: Addressability): DomainT =
    DomainT(name, newAddressability)
}

case class ChannelT(elem: Type, addressability: Addressability) extends PrettyType(s"chan $elem") {
  override def equalsWithoutMod(t: Type): Boolean = t match {
    case o: ChannelT => elem == o.elem
    case _ => false
  }

  override def withAddressability(newAddressability: Addressability): ChannelT =
    ChannelT(elem, newAddressability)
}



sealed trait Proxy extends Node {
  def name: String
}
sealed trait MemberProxy extends Proxy {
  def uniqueName: String
}
sealed trait CallProxy extends Proxy

case class FunctionProxy(name: String)(val info: Source.Parser.Info) extends Proxy with CallProxy
case class MethodProxy(name: String, uniqueName: String)(val info: Source.Parser.Info) extends MemberProxy with CallProxy
case class DomainFuncProxy(name: String, domainName: String)(val info: Source.Parser.Info) extends Proxy

sealed trait PredicateProxy extends Proxy
case class FPredicateProxy(name: String)(val info: Source.Parser.Info) extends PredicateProxy
case class MPredicateProxy(name: String, uniqueName: String)(val info: Source.Parser.Info) extends PredicateProxy with MemberProxy

case class LabelProxy(name: String)(val info: Source.Parser.Info) extends Proxy with BlockDeclaration

<|MERGE_RESOLUTION|>--- conflicted
+++ resolved
@@ -543,12 +543,7 @@
 /**
   * Represents indexing into an array "`base`[`index`]",
   * where `base` is expected to be of an array or sequence type
-<<<<<<< HEAD
-  * and `index` of an integer type. `baseUnderlyingType` is required
-  * in order to type-check the expression.
-=======
   * and `index` of an integer type. `baseUnderlyingType` is the underlyingType of `base`'s type.
->>>>>>> 85411459
   */
 case class IndexedExp(base : Expr, index : Expr, baseUnderlyingType: Type)(val info : Source.Parser.Info) extends Expr with Location {
   override val typ : Type = baseUnderlyingType match {
