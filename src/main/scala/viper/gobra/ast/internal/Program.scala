--- conflicted
+++ resolved
@@ -224,7 +224,18 @@
 
 case class Conditional(cond: Expr, thn: Expr, els: Expr, typ: Type)(val info: Source.Parser.Info) extends Expr
 
-<<<<<<< HEAD
+case class Trigger(exprs: Vector[Expr])(val info: Source.Parser.Info) extends Node
+
+case class PureForall(vars: Vector[BoundVar], triggers: Vector[Trigger], body: Expr)(val info: Source.Parser.Info) extends Expr {
+override def typ: Type = BoolT
+}
+
+case class SepForall(vars: Vector[BoundVar], triggers: Vector[Trigger], body: Assertion)(val info: Source.Parser.Info) extends Assertion
+
+case class Exists(vars: Vector[BoundVar], triggers: Vector[Trigger], body: Expr)(val info: Source.Parser.Info) extends Expr {
+override def typ: Type = BoolT
+}
+
 
 /* ** Collection expressions */
 
@@ -424,20 +435,6 @@
 }
 
 
-=======
-case class Trigger(exprs: Vector[Expr])(val info: Source.Parser.Info) extends Node
-
-case class PureForall(vars: Vector[BoundVar], triggers: Vector[Trigger], body: Expr)(val info: Source.Parser.Info) extends Expr {
-  override def typ: Type = BoolT
-}
-
-case class SepForall(vars: Vector[BoundVar], triggers: Vector[Trigger], body: Assertion)(val info: Source.Parser.Info) extends Assertion
-
-case class Exists(vars: Vector[BoundVar], triggers: Vector[Trigger], body: Expr)(val info: Source.Parser.Info) extends Expr {
-  override def typ: Type = BoolT
-}
-
->>>>>>> 7a9247ac
 case class PureFunctionCall(func: FunctionProxy, args: Vector[Expr], typ: Type)(val info: Source.Parser.Info) extends Expr
 case class PureMethodCall(recv: Expr, meth: MethodProxy, args: Vector[Expr], typ: Type)(val info: Source.Parser.Info) extends Expr
 
