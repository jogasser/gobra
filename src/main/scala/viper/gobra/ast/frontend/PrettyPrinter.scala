// This Source Code Form is subject to the terms of the Mozilla Public
// License, v. 2.0. If a copy of the MPL was not distributed with this
// file, You can obtain one at http://mozilla.org/MPL/2.0/.
//
// Copyright (c) 2011-2020 ETH Zurich.

package viper.gobra.ast.frontend

import org.bitbucket.inkytonik.kiama
import viper.gobra.ast.printing.PrettyPrinterCombinators
<<<<<<< HEAD
import viper.gobra.util.{Constants, Decimal, Hexadecimal}
=======
import viper.gobra.util.{Binary, Constants, Decimal, Hexadecimal, Octal}
>>>>>>> 38cd7797

trait PrettyPrinter {
  def format(node: PNode): String
}

class DefaultPrettyPrinter extends PrettyPrinter with kiama.output.PrettyPrinter with PrettyPrinterCombinators {

  override val defaultIndent = 2
  override val defaultWidth = 80

  override def format(node: PNode): String = pretty(show(node)).layout

  def show(node: PNode): Doc = node match {
    case n: PPackage => showPackage(n)
    case n: PProgram => showProgram(n)
    case n: PPackageClause => showPackageClause(n)
    case n: PImport => showImport(n)
    case n: PMember => showMember(n)
    case n: PStatement => showStmt(n)
    case n: PExpression => showExpr(n)
    case n: PSpecification => showSpec(n)
    case n: PType => showType(n)
    case n: PIdnNode => showId(n)
    case n: PLabelNode => showLabel(n)
    case n: PPackageNode => showPackageId(n)
    case n: PFieldDecl => showFieldDecl(n)
    case n: PMisc => showMisc(n)
    case n: PGhostCollectionUpdateClause => showGhostCollectionUpdateClause(n)
    case n: PAssOp => showAssOp(n)
    case n: PLiteralType => showLiteralType(n)
    case n: PCompositeKey => showCompositeKey(n)
    case n: PIfClause => showIfClause(n)
    case n: PExprSwitchClause => showExprSwitchClause(n)
    case n: PTypeSwitchClause => showTypeSwitchClause(n)
    case n: PSelectClause => showSelectClause(n)
    case n: PStructClause => showStructClause(n)
    case n: PInterfaceClause => showInterfaceClause(n)
    case n: PBodyParameterInfo => showBodyParameterInfo(n)
    case PPos(_) => emptyDoc
  }

  // entire package

  def showPackage(p: PPackage): Doc =
    ssep(p.programs map showProgram, line) <> line

  // program

  def showProgram(p: PProgram): Doc = p match {
    case PProgram(packageClause, imports, declarations) =>
      showPackageClause(packageClause) <> line <> line <>
        ssep(imports map showImport, line) <> line <>
        ssep(declarations map showMember, line <> line) <> line
  }

  // package

  def showPackageClause(node: PPackageClause): Doc = "package" <+> showPackageId(node.id)
  def showPackageId(id: PPackageNode): Doc = id.name

  // imports

  def showImport(decl: PImport): Doc = decl match {
    case PExplicitQualifiedImport(PWildcard(), pkg) => "import" <+> "_" <+> pkg
    case PExplicitQualifiedImport(qualifier, pkg) => "import" <+> showId(qualifier) <+> pkg
    case PImplicitQualifiedImport(pkg) => "import" <+> pkg
    case PUnqualifiedImport(pkg) => "import" <+> "." <+> pkg
  }

  // members

  def showMember(mem: PMember): Doc = mem match {
    case mem: PActualMember => mem match {
      case n: PConstDecl => showConstDecl(n)
      case n: PVarDecl => showVarDecl(n)
      case n: PTypeDecl => showTypeDecl(n)
      case PFunctionDecl(id, args, res, spec, body) =>
        showSpec(spec) <> "func" <+> showId(id) <> parens(showParameterList(args)) <> showResult(res) <>
          opt(body)(b => space <> showBodyParameterInfoWithBlock(b._1, b._2))
      case PMethodDecl(id, rec, args, res, spec, body) =>
        showSpec(spec) <> "func" <+> showReceiver(rec) <+> showId(id) <> parens(showParameterList(args)) <> showResult(res) <>
        opt(body)(b => space <> showBodyParameterInfoWithBlock(b._1, b._2))
    }
    case member: PGhostMember => member match {
      case PExplicitGhostMember(m) => "ghost" <+> showMember(m)
      case PFPredicateDecl(id, args, body) =>
        "pred" <+> showId(id) <> parens(showParameterList(args)) <> opt(body)(b => space <> block(showExpr(b)))
      case PMPredicateDecl(id, recv, args, body) =>
        "pred" <+> showReceiver(recv) <+> showId(id) <> parens(showParameterList(args)) <> opt(body)(b => space <> block(showExpr(b)))
      case ip: PImplementationProof =>
        showType(ip.subT) <+> "implements" <+> showType(ip.superT) <> (
            if (ip.alias.isEmpty && ip.memberProofs.isEmpty) emptyDoc
            else block(ssep(ip.alias map showMisc, line) <> line <> ssep(ip.memberProofs map showMisc, line))
          )
    }
  }

  def showPure: Doc = "pure" <> line
  def showPre(pre: PExpression): Doc = "requires" <+> showExpr(pre)
  def showPost(post: PExpression): Doc = "ensures" <+> showExpr(post)
  def showInv(inv: PExpression): Doc = "invariant" <+> showExpr(inv)

  def showSpec(spec: PSpecification): Doc = spec match {
    case PFunctionSpec(pres, posts, isPure) =>
      (if (isPure) showPure else emptyDoc) <>
      hcat(pres map (showPre(_) <> line)) <>
        hcat(posts map (showPost(_) <> line))

    case PLoopSpec(inv) =>
      hcat(inv map (showInv(_) <> line))
  }

  def showBodyParameterInfoWithBlock(info: PBodyParameterInfo, block: PBlock): Doc = {
    this.block(
      showBodyParameterInfo(info) <> showStmtList(block.stmts)
    )
  }

  def showBodyParameterInfo(info: PBodyParameterInfo): Doc = {
    if (info.shareableParameters.nonEmpty) {
      Constants.SHARE_PARAMETER_KEYWORD <+> showIdList(info.shareableParameters) <> line
    } else emptyDoc
  }

  def showNestedStmtList[T <: PStatement](list: Vector[T]): Doc = sequence(ssep(list map showStmt, line))
  def showStmtList[T <: PStatement](list: Vector[T]): Doc = ssep(list map showStmt, line)
  def showParameterList[T <: PParameter](list: Vector[T]): Doc = showList(list)(showParameter)
  def showExprList[T <: PExpression](list: Vector[T]): Doc = showList(list)(showExpr)
  def showTypeList[T <: PType](list: Vector[T]): Doc = showList(list)(showType)
  def showIdList[T <: PIdnNode](list: Vector[T]): Doc = showList(list)(showId)

  def showList[T](list: Vector[T])(f: T => Doc): Doc = ssep(list map f, comma <> space)

  def showVarDecl(decl: PVarDecl): Doc = decl match {
    case PVarDecl(typ, right, left, addressable) =>
      val rhs: Doc = if (right.isEmpty) "" else space <> "=" <+> showExprList(right)
      "var" <+> showList(left zip addressable){ case (v, a) => showAddressable(a, v) } <> opt(typ)(space <> showType(_)) <> rhs
  }

  def showConstDecl(decl: PConstDecl): Doc = decl match {
    case PConstDecl(typ, right, left) => "const" <+> showIdList(left) <> opt(typ)(space <> showType(_)) <+> "=" <+> showExprList(right)
  }

  def showTypeDecl(decl: PTypeDecl): Doc = decl match {
    case PTypeDef(right, left) => "type" <+> showId(left) <+> showType(right)
    case PTypeAlias(right, left) => "type" <+> showId(left) <+> "=" <+> showType(right)
  }

  def showParameter(para: PParameter): Doc = para match {
    case PExplicitGhostParameter(p) => "ghost" <+> showParameter(p)
    case PUnnamedParameter(typ) => showType(typ)
    case PNamedParameter(id, typ) => showId(id) <+> showType(typ)
  }

  def showReceiver(rec: PReceiver): Doc = rec match {
    case PNamedReceiver(id, typ, addressable) => parens(showAddressable(addressable, id) <+> showType(typ))
    case PUnnamedReceiver(typ) => parens(showType(typ))
  }

  def showResult(res: PResult): Doc = res match {
    case PResult(outs) => space <> parens(showParameterList(outs))
  }

  def showAddressable(addressable: Boolean, id: PIdnNode): Doc =
    (if (addressable) Constants.ADDRESSABILITY_MODIFIER else "") <> showId(id)

  // statements

  def showStmt(stmt: PStatement): Doc = stmt match {
    case stmt: PActualStatement => stmt match {
      case n: PConstDecl => showConstDecl(n)
      case n: PVarDecl => showVarDecl(n)
      case n: PTypeDecl => showTypeDecl(n)
      case PShortVarDecl(right, left, addressable) =>
        showList(left zip addressable){ case (l, a) => showAddressable(a, l) } <+> ":=" <+> showExprList(right)
      case PLabeledStmt(label, s) => label.name <> ":" <+> showStmt(s)
      case PEmptyStmt() => emptyDoc
      case PExpressionStmt(exp) => showExpr(exp)
      case PSendStmt(channel, msg) => showExpr(channel) <+> "<-" <+> showExpr(msg)
      case PAssignment(right, left) => showExprList(left) <+> "=" <+> showExprList(right)
      case PAssignmentWithOp(right, op, left) => showExpr(left) <+> showAssOp(op) <> "=" <+> showExpr(right)
      case PIfStmt(ifs, els) =>
        ssep(ifs map showIfClause, space <> "else" <> space) <>
          opt(els)(space <> "else" <+> showStmt(_) <> line)
      case PExprSwitchStmt(pre, _, cases, dflt) =>
        "switch" <> showPreStmt(pre) <+> block(
          ssep(cases map showExprSwitchClause, line) <>
            ssep(dflt map { d =>
              "default"  <> ":" <> showNestedStmtList(d.stmts)
            }, line)
        )
      case PTypeSwitchStmt(pre, exp, binder, cases, dflt) =>
        "switch" <> showPreStmt(pre) <> opt(binder)(space <> showId(_) <+> ":=") <+> showExpr(exp) <> ".(type)" <+> block(
          ssep(cases map showTypeSwitchClause, line)) <>
          ssep(dflt map {d => "default"  <> ":" <> showNestedStmtList(d.stmts) }, line)
      case PForStmt(pre, cond, post, spec, body) => showSpec(spec) <> ((pre, cond, post) match {
        case (None, PBoolLit(true), None) =>  "for" <+> showStmt(body)
        case (None, _, None) => "for" <+> showExpr(cond) <+> showStmt(body)
        case _ => "for" <+> opt(pre)(showStmt) <> ";" <+> showExpr(cond) <> ";" <+> opt(post)(showStmt) <+> showStmt(body)
      })
      case PAssForRange(range, ass, body) =>
        "for" <+> showExprList(ass) <+> "=" <+> showRange(range) <+> block(showStmt(body))
      case PShortForRange(range, shorts, body) =>
        "for" <+> showIdList(shorts) <+> ":=" <+> showRange(range) <+> block(showStmt(body))
      case PGoStmt(exp) => "go" <+> showExpr(exp)
      case PSelectStmt(send, rec, aRec, sRec, dflt) =>
        "select" <+> block(
          ssep(send map showSelectClause, line) <>
            ssep(rec map showSelectClause, line) <>
            ssep(aRec map showSelectClause, line) <>
            ssep(sRec map showSelectClause, line) <>
            ssep(dflt map showSelectClause, line)
        )
      case PReturn(exps) => "return" <+> showExprList(exps)
      case PBreak(label) => "break" <> opt(label)(space <> showLabel(_))
      case PContinue(label) => "continue" <> opt(label)(space <> showLabel(_))
      case PGoto(label) => "goto" <+> showLabel(label)
      case PDeferStmt(exp) => "defer" <+> showExpr(exp)
      case PBlock(stmts) => block(showStmtList(stmts))
      case PSeq(stmts) => showStmtList(stmts)
    }
    case statement: PGhostStatement => statement match {
      case PExplicitGhostStatement(actual) => "ghost" <+> showStmt(actual)
      case PAssert(exp) => "assert" <+> showExpr(exp)
      case PAssume(exp) => "assume" <+> showExpr(exp)
      case PExhale(exp) => "exhale" <+> showExpr(exp)
      case PInhale(exp) => "inhale" <+> showExpr(exp)
      case PUnfold(exp) => "unfold" <+> showExpr(exp)
      case PFold(exp) => "fold" <+> showExpr(exp)
    }
  }

  def showPreStmt(n: Option[PSimpleStmt]): Doc = opt(n)(space <> showStmt(_) <> ";")

  def showAssOp(n: PAssOp): Doc = n match {
    case PAddOp() => "+"
    case PSubOp() => "-"
    case PMulOp() => "*"
    case PDivOp() => "/"
    case PModOp() => "%"
<<<<<<< HEAD
    case PBitwiseAndOp() => "&"
    case PBitwiseOrOp() => "|"
    case PBitwiseXorOp() => "^"
=======
    case PBitAndOp() => "&"
    case PBitOrOp() => "|"
    case PBitXorOp() => "^"
>>>>>>> 38cd7797
    case PBitClearOp() => "&^"
    case PShiftLeftOp() => "<<"
    case PShiftRightOp() => ">>"
  }

  def showIfClause(n: PIfClause): Doc = n match {
    case PIfClause(pre, condition, body) => "if" <> showPreStmt(pre) <+> showExpr(condition) <+> showStmt(body)
  }

  def showExprSwitchClause(n: PExprSwitchClause): Doc = n match {
    case PExprSwitchDflt(body) => "default"  <> ":" <> showNestedStmtList(body.stmts)
    case PExprSwitchCase(left, body) => "case" <+> showExprList(left) <> ":" <> showNestedStmtList(body.stmts)
  }

  def showTypeSwitchClause(n: PTypeSwitchClause): Doc = n match {
    case PTypeSwitchDflt(body) => "default"  <> ":" <> showNestedStmtList(body.stmts)
    case PTypeSwitchCase(left, body) => "case" <+> showTypeList(left) <> ":" <> sequence(ssep(body.stmts map showStmt, line))
  }

  def showSelectClause(n: PSelectClause): Doc = n match {
    case PSelectDflt(body) =>
      "default" <> ":" <> showNestedStmtList(body.stmts)
    case PSelectSend(send, body) =>
      "case" <+> showStmt(send) <> ":" <> showNestedStmtList(body.stmts)
    case PSelectRecv(recv, body) =>
      "case" <+> showExpr(recv) <> ":" <> showNestedStmtList(body.stmts)
    case PSelectAssRecv(recv, ass, body) =>
      "case" <+> showExprList(ass) <+> "=" <+> showExpr(recv) <> ":" <> showNestedStmtList(body.stmts)
    case PSelectShortRecv(recv, shorts, body) =>
      "case" <+> showIdList(shorts) <+> "=" <+> showExpr(recv) <> ":" <> showNestedStmtList(body.stmts)
  }

  def showRange(n: PRange): Doc = "range" <+> showExpr(n.exp)

  // expressions

  def showExprOrType(expr: PExpressionOrType): Doc = expr match {
    case expr: PExpression => expr match {
      case _: PReference => parens(showExpr(expr))
      case _ => showExpr(expr)
    }
    case typ: PType => showType(typ)
  }


  def showMultSubExpr(expr: PExpression): Doc = expr match {
    case _: PAdd => parens(showExpr(expr))
    case _: PSub => parens(showExpr(expr))
    case _ => showExpr(expr)
  }

  def showSubtractionSubExpr(expr: PExpression): Doc = expr match {
    case _: PAdd => parens(showExpr(expr))
    case _ => showExpr(expr)
  }

  def showDivSubExpr(expr: PExpression): Doc = expr match {
    case _: PAdd => parens(showExpr(expr))
    case _: PSub => parens(showExpr(expr))
    case _: PMul => parens(showExpr(expr))
    case _ => showExpr(expr)
  }

  /**
    * Precedence of expressions.
    */
  object Precedence extends Enumeration {
    val p1 = Value(1)
    val p1P5 = Value(2)
    val p2 = Value(3)
    val p3 = Value(4)
    val p4 = Value(5)
    val p5 = Value(6)
    val p6 = Value(7)
    val p7 = Value(8)
  }

  def getPrecedence(expr: PExpressionOrType): Precedence.Value = expr match {
    case _: PConditional => Precedence.p1
    case _: PImplication => Precedence.p1P5
    case _: POr => Precedence.p2
    case _: PAnd => Precedence.p3
    case _: PEquals | _: PUnequals | _: PLess | _: PAtMost | _: PGreater | _: PAtLeast => Precedence.p4
    case _: PAdd | _: PSub => Precedence.p5
    case _: PMul | _: PDiv | _: PMod => Precedence.p6
    case _ => Precedence.p7
  }

  def showSubExpr(expr: PExpression, subExpr: PExpression): Doc = {
    val exprPrecedence = getPrecedence(expr)
    val subExprPrecedence = getPrecedence(subExpr)

    if (subExprPrecedence < exprPrecedence)
      parens(showExpr(subExpr))
    else
      showExpr(subExpr)
  }

  def showSubExprOrType(expr: PExpressionOrType, subExpr: PExpressionOrType): Doc = {
    val exprPrecedence = getPrecedence(expr)
    val subExprPrecedence = getPrecedence(subExpr)

    if (subExprPrecedence < exprPrecedence)
      parens(showExprOrType(subExpr))
    else
      showExprOrType(subExpr)
  }


  def showExpr(expr: PExpression): Doc = expr match {
    case expr: PActualExpression => expr match {
      case PReceive(operand) => "<-" <> showExpr(operand)
      case PReference(operand) => "&" <> showExpr(operand)
      case PDeref(base) => "*" <> showExprOrType(base)
      case PDot(base, id) => showExprOrType(base) <> "." <>  showId(id)
      case PNegation(operand) => "!" <> showExpr(operand)
      case PNamedOperand(id) => showId(id)
      case PBoolLit(lit) => if(lit) "true" else "false"
<<<<<<< HEAD
      case PIntLit(lit, base) => base match {
        case Decimal => lit.toString()
        case Hexadecimal => "0x" + lit.toString(base.base)
      }
=======
      case PIntLit(lit, base) =>
        val prefix = base match {
          case Binary => "0b"
          case Octal =>"0O"
          case Decimal => ""
          case Hexadecimal => "0x"
        }
        prefix + lit.toString(base.base)
>>>>>>> 38cd7797
      case PNilLit() => "nil"
      case PStringLit(lit) => "\"" <> lit <> "\""
      case PCompositeLit(typ, lit) => showLiteralType(typ) <+> showLiteralValue(lit)
      case PFunctionLit(args, result, body) =>
        "func" <> parens(showParameterList(args)) <> showResult(result) <> block(showStmt(body))
      case PInvoke(base, args) => showExprOrType(base) <> parens(showExprList(args))
      case PIndexedExp(base, index) => showExpr(base) <> brackets(showExpr(index))

      case PSliceExp(base, low, high, cap) => {
        val lowP = low.fold(emptyDoc)(showExpr)
        val highP = ":" <> high.fold(emptyDoc)(showExpr)
        val capP = cap.fold(emptyDoc)(":" <> showExpr(_))
        showExpr(base) <> brackets(lowP <> highP <> capP)
      }

      case PUnpackSlice(exp) => showExpr(exp) <> "..."

      case PTypeAssertion(base, typ) => showExpr(base) <> "." <> parens(showType(typ))
      case PEquals(left, right) => showSubExprOrType(expr, left) <+> "==" <+> showSubExprOrType(expr, right)
      case PUnequals(left, right) => showSubExprOrType(expr, left) <+> "!=" <+> showSubExprOrType(expr, right)
      case PAnd(left, right) => showSubExpr(expr, left) <+> "&&" <+> showSubExpr(expr, right)
      case POr(left, right) => showSubExpr(expr, left) <+> "||" <+> showSubExpr(expr, right)
      case PLess(left, right) => showSubExpr(expr, left) <+> "<" <+> showSubExpr(expr, right)
      case PAtMost(left, right) => showSubExpr(expr, left) <+> "<=" <+> showSubExpr(expr, right)
      case PGreater(left, right) => showSubExpr(expr, left) <+> ">" <+> showSubExpr(expr, right)
      case PAtLeast(left, right) => showSubExpr(expr, left) <+> ">=" <+> showSubExpr(expr, right)
      case PAdd(left, right) => showSubExpr(expr, left) <+> "+" <+> showSubExpr(expr, right)
      case PSub(left, right) => showSubExpr(expr, left) <+> "-" <+> showSubExpr(expr, right)
      case PMul(left, right) => showSubExpr(expr, left) <+> "*" <+> showSubExpr(expr, right)
      case PMod(left, right) => showSubExpr(expr, left) <+> "%" <+> showSubExpr(expr, right)
      case PDiv(left, right) => showSubExpr(expr, left) <+> "/" <+> showSubExpr(expr, right)
      case PUnfolding(acc, op) => "unfolding" <+> showExpr(acc) <+> "in" <+> showExpr(op)
      case PLength(expr) => "len" <> parens(showExpr(expr))
      case PCapacity(expr) => "cap" <> parens(showExpr(expr))
      case PMake(typ, args) => "make" <> parens(showList[PExpressionOrType](typ +: args){
        case x: PExpression => showExpr(x)
        case x: PType => showType(x)
      })
      case PNew(typ) => "new" <> parens(showType(typ))
      case PBlankIdentifier() => "_"
      // already using desired notation for predicate constructor instances, i.e. the "{}" delimiters for
      // partially applied predicates
      case PPredConstructor(base, args) => show(base) <> braces(showList(args)(_.fold(text("_"))(showExpr)))
<<<<<<< HEAD
      case PBitwiseAnd(left, right) => showExpr(left) <+> "&" <+> showExpr(right)
      case PBitwiseOr(left, right) => showExpr(left) <+> "|" <+> showExpr(right)
      case PBitwiseXor(left, right) => showExpr(left) <+> "^" <+> showExpr(right)
      case PBitClear(left, right) => showExpr(left) <+> "&^" <+> showExpr(right)
      case PShiftLeft(left, right) => showExpr(left) <+> "<<" <+> showExpr(right)
      case PShiftRight(left, right) => showExpr(left) <+> ">>" <+> showExpr(right)
      case PBitwiseNegation(exp) => "^" <> showExpr(exp)
=======
      case PBitAnd(left, right) => showExpr(left) <+> "&" <+> showExpr(right)
      case PBitOr(left, right) => showExpr(left) <+> "|" <+> showExpr(right)
      case PBitXor(left, right) => showExpr(left) <+> "^" <+> showExpr(right)
      case PBitClear(left, right) => showExpr(left) <+> "&^" <+> showExpr(right)
      case PShiftLeft(left, right) => showExpr(left) <+> "<<" <+> showExpr(right)
      case PShiftRight(left, right) => showExpr(left) <+> ">>" <+> showExpr(right)
      case PBitNegation(exp) => "^" <> showExpr(exp)
>>>>>>> 38cd7797
    }
    case expr: PGhostExpression => expr match {
      case POld(e) => "old" <> parens(showExpr(e))
      case PLabeledOld(l, e) => "old" <> brackets(l.name) <> parens(showExpr(e))
      case PConditional(cond, thn, els) => showSubExpr(expr, cond) <> "?" <> showSubExpr(expr, thn) <> ":" <> showSubExpr(expr, els)
      case PForall(vars, triggers, body) =>
        "forall" <+> showList(vars)(showMisc) <+> "::" <+> showList(triggers)(showMisc) <+> showExpr(body)
      case PExists(vars, triggers, body) =>
        "exists" <+> showList(vars)(showMisc) <+> "::" <+> showList(triggers)(showMisc) <+> showExpr(body)
      case PImplication(left, right) => showSubExpr(expr, left) <+> "==>" <+> showSubExpr(expr, right)
      case PAccess(exp, PFullPerm()) => "acc" <> parens(showExpr(exp))
      case PAccess(exp, perm) => "acc" <> parens(showExpr(exp) <> "," <+> showExpr(perm))
      case PPredicateAccess(exp, perm) => exp match {
        case n: PInvoke if perm == PFullPerm() => showExpr(n)
        case n: PExpression if perm == PFullPerm() => "acc" <> parens(showExpr(n))
        case n: PExpression => "acc" <> parens(showExpr(n) <> "," <+> showExpr(perm))
      }

      case PTypeOf(exp) => "typeOf" <> parens(showExpr(exp))
      case PIsComparable(exp) => "isComparable" <> parens(showExprOrType(exp))

      case POptionNone(t) => "none" <> brackets(showType(t))
      case POptionSome(e) => "some" <> parens(showExpr(e))
      case POptionGet(e) => "get" <> parens(showExpr(e))

      case expr : PGhostCollectionExp => expr match {
        case PIn(left, right) => showSubExpr(expr, left) <+> "in" <+> showSubExpr(expr, right)
        case PMultiplicity(left, right) => showSubExpr(expr, left) <+> "#" <+> showSubExpr(expr, right)
        case PGhostCollectionUpdate(seq, clauses) => showExpr(seq) <>
          (if (clauses.isEmpty) emptyDoc else brackets(showList(clauses)(showGhostColUpdateClause)))
        case expr : PSequenceExp => expr match {
          case PSequenceConversion(exp) => "seq" <> parens(showExpr(exp))
          case PRangeSequence(low, high) => "seq" <> brackets(showExpr(low) <+> ".." <+> showExpr(high))
          case PSequenceAppend(left, right) => showSubExpr(expr, left) <+> "++" <+> showSubExpr(expr, right)
        }
        case expr : PUnorderedGhostCollectionExp => expr match {
          case PUnion(left, right) => showSubExpr(expr, left) <+> "union" <+> showSubExpr(expr, right)
          case PIntersection(left, right) => showSubExpr(expr, left) <+> "intersection" <+> showSubExpr(expr, right)
          case PSetMinus(left, right) => showSubExpr(expr, left) <+> "setminus" <+> showSubExpr(expr, right)
          case PSubset(left, right) => showSubExpr(expr, left) <+> "subset" <+> showSubExpr(expr, right)
          case PSetConversion(exp) => "set" <> parens(showExpr(exp))
          case PMultisetConversion(exp) => "mset" <> parens(showExpr(exp))
          case PMapKeys(exp) => "domain" <> parens(showExpr(exp))
          case PMapValues(exp) => "range" <> parens(showExpr(exp))
        }
      }

      case expr: PPermission => expr match {
        case PFullPerm() => "write"
        case PNoPerm() => "none"
        case PWildcardPerm() => "_"
      }
    }
  }

  def showGhostColUpdateClause(clause : PGhostCollectionUpdateClause) : Doc =
    showExpr(clause.left) <+> "=" <+> showExpr(clause.right)

  def showLiteralType(typ: PLiteralType): Doc = typ match {
    case t: PType => showType(t)
    case PImplicitSizeArrayType(elem) => "[...]" <> showType(elem)
  }

  def showCompositeKey(n: PCompositeKey): Doc = n match {
    case PIdentifierKey(id) => showId(id)
    case cv: PCompositeVal => showCompositeVal(cv)
  }

  def showCompositeVal(n: PCompositeVal): Doc = n match {
    case PExpCompositeVal(exp) => showExpr(exp)
    case PLitCompositeVal(l) => showLiteralValue(l)
  }

  def showLiteralValue(lit: PLiteralValue): Doc =
    braces(ssep(lit.elems map showKeyedElement, comma) <> space)

  def showKeyedElement(n: PKeyedElement): Doc = n match {
    case PKeyedElement(key, exp) => opt(key)(showCompositeKey(_) <> ":") <+> showCompositeVal(exp)
  }

  // types

  def showType(typ: PType): Doc = typ match {
    case t: PActualType => showActualType(t)
    case t: PGhostType => showGhostType(t)
  }

  def showActualType(typ : PActualType) : Doc = typ match {
    case PNamedOperand(id) => showId(id)
    case PBoolType() => "bool"
    case PStringType() => "string"
    case PPermissionType() => "perm"
    case PIntType() => "int"
    case PInt8Type() => "int8"
    case PInt16Type() => "int16"
    case PInt32Type() => "int32"
    case PRune() => "rune"
    case PInt64Type() => "int64"
    case PUIntType() => "uint"
    case PUInt8Type() => "uint8"
    case PByte() => "byte"
    case PUInt16Type() => "uint16"
    case PUInt32Type() => "uint32"
    case PUInt64Type() => "uint64"
    case PUIntPtr() => "uintptr"
    case PArrayType(len, elem) => brackets(showExpr(len)) <> showType(elem)
    case PSliceType(elem) => brackets(emptyDoc) <> showType(elem)
    case PVariadicType(elem) => "..." <> showType(elem)
    case PMapType(key, elem) => "map" <> brackets(showType(key)) <> showType(elem)
    case PDeref(base) => "*" <> showExprOrType(base)
    case PDot(base, id) => showExprOrType(base) <> "." <>  showId(id)
    case channelType: PChannelType => channelType match {
      case PBiChannelType(elem)   => "chan" <+> showType(elem)
      case PSendChannelType(elem) => "chan" <> "<-" <+> showType(elem)
      case PRecvChannelType(elem) => "<-" <> "chan" <+> showType(elem)
    }
    case PStructType(clauses) => "struct" <+> block(ssep(clauses map showStructClause, line))
    case PFunctionType(args, result) => "func" <> parens(showParameterList(args)) <> showResult(result)
    case PPredType(args) => "pred" <> parens(showTypeList(args))
    case PInterfaceType(embedded, mspec, pspec) =>
      "interface" <+> block(
        ssep(embedded map showInterfaceClause, line) <>
          ssep(mspec map showInterfaceClause, line) <>
          ssep(pspec map showInterfaceClause, line)
      )
    case PMethodReceiveName(t) => showType(t)
    case PMethodReceivePointer(t) => "*" <> showType(t)
  }

  def showGhostType(typ : PGhostType) : Doc = typ match {
    case PSequenceType(elem) => "seq" <> brackets(showType(elem))
    case PSetType(elem) => "set" <> brackets(showType(elem))
    case PMultisetType(elem) => "mset" <> brackets(showType(elem))
    case PMathematicalMapType(keys, values) => "dict" <> brackets(showType(keys)) <> showType(values)
    case POptionType(elem) => "option" <> brackets(showType(elem))
    case PGhostSliceType(elem) => "ghost" <+> brackets(emptyDoc) <> showType(elem)
    case PDomainType(funcs, axioms) =>
      "domain" <+> block(
        ssep((funcs ++ axioms) map showMisc, line)
      )
  }

  def showStructClause(c: PStructClause): Doc = c match {
    case clause: PActualStructClause => clause match {
      case PFieldDecls(fields) =>
        require(fields.nonEmpty && fields.forall(_.typ == fields.head.typ))
        showIdList(fields map (_.id)) <+> showType(fields.head.typ)
      case PEmbeddedDecl(typ, _) => showEmbeddedType(typ)
    }
    case PExplicitGhostStructClause(actual) => showStructClause(actual)
  }

  def showFieldDecl(f: PFieldDecl): Doc = f match {
    case PFieldDecl(id, typ) => showId(id) <+> showType(typ)
  }

  def showEmbeddedType(t: PEmbeddedType): Doc = t match {
    case PEmbeddedName(typ) => showType(typ)
    case PEmbeddedPointer(typ) => "*" <> showType(typ)
  }

  def showInterfaceClause(n: PInterfaceClause): Doc = n match {
    case PInterfaceName(typ) => showType(typ)
    case PMethodSig(id, args, result, spec, isGhost) =>
      (if (isGhost) "ghost" <> line else emptyDoc) <> showSpec(spec) <>
        showId(id) <> parens(showParameterList(args)) <> showResult(result)
    case PMPredicateSig(id, args) => "pred"  <+> showId(id) <> parens(showParameterList(args))
  }

  // ids

  def showId(id: PIdnNode): Doc = id.name

  def showLabel(id: PLabelNode): Doc = id.name

  // misc

  def showMisc(id: PMisc): Doc = id match {
    case n: PRange => showRange(n)
    case receiver: PReceiver => showReceiver(receiver)
    case result: PResult => showResult(result)
    case embeddedType: PEmbeddedType => showEmbeddedType(embeddedType)
    case parameter: PParameter => showParameter(parameter)
    case literalValue: PLiteralValue => showLiteralValue(literalValue)
    case keyedElement: PKeyedElement => showKeyedElement(keyedElement)
    case compositeVal: PCompositeVal => showCompositeVal(compositeVal)
    case misc: PGhostMisc => misc match {
      case PFPredBase(id) => showId(id)
      case PDottedBase(expr) => showExprOrType(expr)
      case PBoundVariable(v, typ) => showId(v) <> ":" <+> showType(typ)
      case PTrigger(exps) => "{" <> showList(exps)(showExpr) <> "}"
      case PExplicitGhostParameter(actual) => showParameter(actual)
      case PDomainFunction(id, args, res) =>
        "func" <+> showId(id) <> parens(showParameterList(args)) <> showResult(res)
      case PDomainAxiom(exp) => "axiom" <+> block(showExpr(exp))
      case mip: PMethodImplementationProof =>
        (if (mip.isPure) "pure ": Doc else emptyDoc) <>
          parens(showParameter(mip.receiver)) <+> showId(mip.id) <> parens(showParameterList(mip.args)) <> showResult(mip.result) <>
          opt(mip.body)(b => space <> showBodyParameterInfoWithBlock(b._1, b._2))
      case ipa: PImplementationProofPredicateAlias =>
        "pred" <+> showId(ipa.left) <+> ":=" <+> showExprOrType(ipa.right)
    }
  }

  def showGhostCollectionUpdateClause(clause : PGhostCollectionUpdateClause) : Doc =
    showExpr(clause.left) <+> "=" <+> showExpr(clause.right)
}

class ShortPrettyPrinter extends DefaultPrettyPrinter {
  override val defaultIndent = 2
  override val defaultWidth  = 80

  override def showMember(mem: PMember): Doc = mem match {
    case mem: PActualMember => mem match {
      case n: PConstDecl => showConstDecl(n)
      case n: PVarDecl => showVarDecl(n)
      case n: PTypeDecl => showTypeDecl(n)
      case PFunctionDecl(id, args, res, spec, _) =>
        showSpec(spec) <> "func" <+> showId(id) <> parens(showParameterList(args)) <> showResult(res)
      case PMethodDecl(id, rec, args, res, spec, _) =>
        showSpec(spec) <> "func" <+> showReceiver(rec) <+> showId(id) <> parens(showParameterList(args)) <> showResult(res)
    }
    case member: PGhostMember => member match {
      case PExplicitGhostMember(m) => "ghost" <+> showMember(m)
      case PFPredicateDecl(id, args, _) =>
        "pred" <+> showId(id) <> parens(showParameterList(args))
      case PMPredicateDecl(id, recv, args, _) =>
        "pred" <+> showReceiver(recv) <+> showId(id) <> parens(showParameterList(args))
      case ip: PImplementationProof =>
        showType(ip.subT) <+> "implements" <+> showType(ip.superT)
    }
  }
}

// TODO: Compress with previous one
class SpecLessShortPrettyPrinter extends ShortPrettyPrinter {
  override val defaultIndent = 2
  override val defaultWidth = 80

  override def showMember(mem: PMember): Doc = mem match {
    case PFunctionDecl(id, args, res, _, _) =>
      "func" <+> showId(id) <> parens(showParameterList(args)) <> showResult(res)
    case PMethodDecl(id, rec, args, res, _, _) =>
      "func" <+> showReceiver(rec) <+> showId(id) <> parens(showParameterList(args)) <> showResult(res)
    case _ => super.showMember(mem)
  }
}<|MERGE_RESOLUTION|>--- conflicted
+++ resolved
@@ -8,11 +8,7 @@
 
 import org.bitbucket.inkytonik.kiama
 import viper.gobra.ast.printing.PrettyPrinterCombinators
-<<<<<<< HEAD
-import viper.gobra.util.{Constants, Decimal, Hexadecimal}
-=======
 import viper.gobra.util.{Binary, Constants, Decimal, Hexadecimal, Octal}
->>>>>>> 38cd7797
 
 trait PrettyPrinter {
   def format(node: PNode): String
@@ -253,15 +249,9 @@
     case PMulOp() => "*"
     case PDivOp() => "/"
     case PModOp() => "%"
-<<<<<<< HEAD
-    case PBitwiseAndOp() => "&"
-    case PBitwiseOrOp() => "|"
-    case PBitwiseXorOp() => "^"
-=======
     case PBitAndOp() => "&"
     case PBitOrOp() => "|"
     case PBitXorOp() => "^"
->>>>>>> 38cd7797
     case PBitClearOp() => "&^"
     case PShiftLeftOp() => "<<"
     case PShiftRightOp() => ">>"
@@ -380,12 +370,6 @@
       case PNegation(operand) => "!" <> showExpr(operand)
       case PNamedOperand(id) => showId(id)
       case PBoolLit(lit) => if(lit) "true" else "false"
-<<<<<<< HEAD
-      case PIntLit(lit, base) => base match {
-        case Decimal => lit.toString()
-        case Hexadecimal => "0x" + lit.toString(base.base)
-      }
-=======
       case PIntLit(lit, base) =>
         val prefix = base match {
           case Binary => "0b"
@@ -394,7 +378,6 @@
           case Hexadecimal => "0x"
         }
         prefix + lit.toString(base.base)
->>>>>>> 38cd7797
       case PNilLit() => "nil"
       case PStringLit(lit) => "\"" <> lit <> "\""
       case PCompositeLit(typ, lit) => showLiteralType(typ) <+> showLiteralValue(lit)
@@ -438,15 +421,6 @@
       // already using desired notation for predicate constructor instances, i.e. the "{}" delimiters for
       // partially applied predicates
       case PPredConstructor(base, args) => show(base) <> braces(showList(args)(_.fold(text("_"))(showExpr)))
-<<<<<<< HEAD
-      case PBitwiseAnd(left, right) => showExpr(left) <+> "&" <+> showExpr(right)
-      case PBitwiseOr(left, right) => showExpr(left) <+> "|" <+> showExpr(right)
-      case PBitwiseXor(left, right) => showExpr(left) <+> "^" <+> showExpr(right)
-      case PBitClear(left, right) => showExpr(left) <+> "&^" <+> showExpr(right)
-      case PShiftLeft(left, right) => showExpr(left) <+> "<<" <+> showExpr(right)
-      case PShiftRight(left, right) => showExpr(left) <+> ">>" <+> showExpr(right)
-      case PBitwiseNegation(exp) => "^" <> showExpr(exp)
-=======
       case PBitAnd(left, right) => showExpr(left) <+> "&" <+> showExpr(right)
       case PBitOr(left, right) => showExpr(left) <+> "|" <+> showExpr(right)
       case PBitXor(left, right) => showExpr(left) <+> "^" <+> showExpr(right)
@@ -454,7 +428,6 @@
       case PShiftLeft(left, right) => showExpr(left) <+> "<<" <+> showExpr(right)
       case PShiftRight(left, right) => showExpr(left) <+> ">>" <+> showExpr(right)
       case PBitNegation(exp) => "^" <> showExpr(exp)
->>>>>>> 38cd7797
     }
     case expr: PGhostExpression => expr match {
       case POld(e) => "old" <> parens(showExpr(e))
