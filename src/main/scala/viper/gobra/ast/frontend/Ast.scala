--- conflicted
+++ resolved
@@ -638,33 +638,7 @@
 
 case class PConditional(cond: PExpression, thn: PExpression, els: PExpression) extends PGhostExpression
 
-<<<<<<< HEAD
-case class PPureForall(vars: Vector[PBoundVariable], triggers: Vector[PTrigger], body: PExpression) extends PGhostExpression with PScope
-
-/**
-  * Assertions
-  */
-
-sealed trait PAssertion extends PGhostNode
-
-case class PStar(left: PAssertion, right: PAssertion) extends PAssertion
-
-case class PExprAssertion(exp: PExpression) extends PAssertion
-
-sealed trait PPredicateCall extends PAssertion
-
-case class PFPredOrBoolFuncCall(id: PIdnUse, args: Vector[PExpression]) extends PPredicateCall
-
-case class PMPredOrBoolMethCall(recv: PExpression, id: PIdnUse, args: Vector[PExpression]) extends PPredicateCall
-
-case class PMPredOrMethExprCall(base: PMethodRecvType, id: PIdnUse, args: Vector[PExpression]) extends PPredicateCall
-
-case class PMPredOrMethRecvOrExprCall(base: PIdnUse, id: PIdnUse, args: Vector[PExpression]) extends PPredicateCall
-
-case class PMemoryPredicateCall(arg: PExpression) extends PAssertion with PPredicateCall
-=======
 case class PImplication(left: PExpression, right: PExpression) extends PGhostExpression
->>>>>>> 155d34fd
 
 case class PAccess(exp: PAccessible) extends PGhostExpression
 
@@ -672,6 +646,7 @@
 
 case class PPredicateAccess(pred: PInvoke) extends PGhostExpression
 
+case class PForall(vars: Vector[PBoundVariable], triggers: Vector[PTrigger], body: PExpression) extends PGhostExpression with PScope
 
 /**
   * Types
