/*
 * This Source Code Form is subject to the terms of the Mozilla Public
 * License, v. 2.0. If a copy of the MPL was not distributed with this
 * file, You can obtain one at http://mozilla.org/MPL/2.0/.
 */

package viper.gobra.ast.frontend

import java.nio.file.Paths

import org.bitbucket.inkytonik.kiama.util.Messaging.Messages
import org.bitbucket.inkytonik.kiama.util._
import viper.gobra.ast.frontend.PNode.PPkg
import viper.gobra.frontend.Parser.FromFileSource
import viper.gobra.reporting.VerifierError
import viper.silver.ast.{LineColumnPosition, SourcePosition}

// TODO: comment describing identifier positions (resolution)


sealed trait PNode extends Product {

  def pretty(prettyPrinter: PrettyPrinter = PNode.defaultPrettyPrinter): String = prettyPrinter.format(this)

  lazy val formatted: String = pretty()

  override def toString: PPkg = formatted
}

object PNode {
  type PPkg = String
  val defaultPrettyPrinter = new DefaultPrettyPrinter
}

sealed trait PScope extends PNode
sealed trait PUnorderedScope extends PScope

case class PPackage(
                     packageClause: PPackageClause,
                     programs: Vector[PProgram],
                     positions: PositionManager
                   ) extends PNode with PUnorderedScope {
  lazy val declarations: Vector[PMember] = programs.flatMap(_.declarations)
}

case class PProgram(
                     packageClause: PPackageClause,
                     imports: Vector[PImportDecl],
                     declarations: Vector[PMember]
                   ) extends PNode


class PositionManager extends PositionStore with Messaging {

  def translate[E <: VerifierError](
                                     messages: Messages,
<<<<<<< HEAD
                                     errorFactory: (String, Option[SourcePosition]) => E
                                   ): Vector[VerifierError] = {
=======
                                     errorFactory: (String, SourcePosition) => E
                                   ): Vector[E] = {
>>>>>>> 3a7ad0c8
    messages.sorted map { m =>
      errorFactory(
        formatMessage(m),
        Some(translate(positions.getStart(m.value).get, positions.getFinish(m.value).get))
      )
    }
  }

  def translate(start: Position, end: Position): SourcePosition = {
    val filename = start.source match {
      case FileSource(filename, _) => filename
      case FromFileSource(filename, _) => filename
      case _ => ???
    }
    new SourcePosition(
      Paths.get(filename),
      LineColumnPosition(start.line, start.column),
      Some(LineColumnPosition(end.line, end.column))
    )
  }
}

case class PPackageClause(id: PPkgDef) extends PNode


sealed trait PImportDecl extends PNode {
  def pkg: PPkg
}

case class PQualifiedImport(qualifier: PIdnDef, pkg: PPkg) extends PImportDecl

case class PUnqualifiedImport(pkg: PPkg) extends PImportDecl


sealed trait PGhostifiable extends PNode

sealed trait PMember extends PNode

sealed trait PActualMember extends PMember

sealed trait PGhostifiableMember extends PActualMember with PGhostifiable

sealed trait PCodeRoot extends PNode

sealed trait PCodeRootWithResult extends PCodeRoot {
  def result: PResult
}

case class PConstDecl(typ: Option[PType], right: Vector[PExpression], left: Vector[PIdnDef]) extends PActualMember with PActualStatement with PGhostifiableStatement with PGhostifiableMember

case class PVarDecl(typ: Option[PType], right: Vector[PExpression], left: Vector[PIdnDef], addressable: Vector[Boolean]) extends PActualMember with PActualStatement with PGhostifiableStatement with PGhostifiableMember

case class PFunctionDecl(
                          id: PIdnDef,
                          args: Vector[PParameter],
                          result: PResult,
                          spec: PFunctionSpec,
                          body: Option[PBlock]
                        ) extends PActualMember with PScope with PCodeRootWithResult with PGhostifiableMember

case class PMethodDecl(
                        id: PIdnDef,
                        receiver: PReceiver,
                        args: Vector[PParameter],
                        result: PResult,
                        spec: PFunctionSpec,
                        body: Option[PBlock]
                      ) extends PActualMember with PScope with PCodeRootWithResult with PGhostifiableMember

sealed trait PTypeDecl extends PActualMember with PActualStatement with PGhostifiableStatement with PGhostifiableMember {

  def left: PIdnDef

  def right: PType
}

case class PTypeDef(right: PType, left: PIdnDef) extends PTypeDecl

case class PTypeAlias(right: PType, left: PIdnDef) extends PTypeDecl


/**
  * Statements
  */

sealed trait PStatement extends PNode

sealed trait PActualStatement extends PStatement

sealed trait PGhostifiableStatement extends PActualStatement with PGhostifiable

case class PLabeledStmt(label: PIdnDef, stmt: PStatement) extends PActualStatement


sealed trait PSimpleStmt extends PActualStatement

case class PEmptyStmt() extends PSimpleStmt with PGhostifiableStatement

case class PExpressionStmt(exp: PExpression) extends PSimpleStmt with PGhostifiableStatement

case class PSendStmt(channel: PExpression, msg: PExpression) extends PSimpleStmt

case class PAssignment(right: Vector[PExpression], left: Vector[PAssignee]) extends PSimpleStmt with PGhostifiableStatement

/* Careful: left is only evaluated once */
case class PAssignmentWithOp(right: PExpression, op: PAssOp, left: PAssignee) extends PSimpleStmt with PGhostifiableStatement

sealed trait PAssOp extends PNode

case class PAddOp() extends PAssOp

case class PSubOp() extends PAssOp

case class PMulOp() extends PAssOp

case class PDivOp() extends PAssOp

case class PModOp() extends PAssOp

case class PShortVarDecl(right: Vector[PExpression], left: Vector[PIdnUnk], addressable: Vector[Boolean]) extends PSimpleStmt with PGhostifiableStatement

case class PIfStmt(ifs: Vector[PIfClause], els: Option[PBlock]) extends PActualStatement with PScope with PGhostifiableStatement

case class PIfClause(pre: Option[PSimpleStmt], condition: PExpression, body: PBlock) extends PNode

case class PExprSwitchStmt(pre: Option[PSimpleStmt], exp: PExpression, cases: Vector[PExprSwitchCase], dflt: Vector[PBlock]) extends PActualStatement with PScope with PGhostifiableStatement

sealed trait PExprSwitchClause extends PNode

case class PExprSwitchDflt(body: PBlock) extends PExprSwitchClause

case class PExprSwitchCase(left: Vector[PExpression], body: PBlock) extends PExprSwitchClause

case class PTypeSwitchStmt(pre: Option[PSimpleStmt], exp: PExpression, binder: Option[PIdnDef], cases: Vector[PTypeSwitchCase], dflt: Vector[PBlock]) extends PActualStatement with PScope with PGhostifiableStatement

sealed trait PTypeSwitchClause extends PNode

case class PTypeSwitchDflt(body: PBlock) extends PTypeSwitchClause

case class PTypeSwitchCase(left: Vector[PType], body: PBlock) extends PTypeSwitchClause

case class PForStmt(pre: Option[PSimpleStmt], cond: PExpression, post: Option[PSimpleStmt], spec: PLoopSpec, body: PBlock) extends PActualStatement with PScope with PGhostifiableStatement

case class PAssForRange(range: PRange, ass: Vector[PAssignee], body: PBlock) extends PActualStatement with PScope with PGhostifiableStatement

case class PShortForRange(range: PRange, shorts: Vector[PIdnUnk], body: PBlock) extends PActualStatement with PScope with PGhostifiableStatement

case class PGoStmt(exp: PExpression) extends PActualStatement

case class PSelectStmt(send: Vector[PSelectSend], rec: Vector[PSelectRecv], aRec: Vector[PSelectAssRecv], sRec: Vector[PSelectShortRecv], dflt: Vector[PSelectDflt]) extends PActualStatement with PScope

sealed trait PSelectClause extends PNode

case class PSelectDflt(body: PBlock) extends PSelectClause

case class PSelectSend(send: PSendStmt, body: PBlock) extends PSelectClause

case class PSelectRecv(recv: PReceive, body: PBlock) extends PSelectClause

case class PSelectAssRecv(recv: PReceive, ass: Vector[PAssignee], body: PBlock) extends PSelectClause

case class PSelectShortRecv(recv: PReceive, shorts: Vector[PIdnUnk], body: PBlock) extends PSelectClause

case class PReturn(exps: Vector[PExpression]) extends PActualStatement

case class PBreak(label: Option[PLabelUse]) extends PActualStatement

case class PContinue(label: Option[PLabelUse]) extends PActualStatement

case class PGoto(label: PLabelDef) extends PActualStatement

case class PDeferStmt(exp: PExpression) extends PActualStatement

// case class PFallThrough() extends PStatement


case class PBlock(stmts: Vector[PStatement]) extends PActualStatement with PScope with PGhostifiableStatement {
  def nonEmptyStmts: Vector[PStatement] = stmts.filterNot {
    case _: PEmptyStmt => true
    case s: PSeq => s.nonEmptyStmts.isEmpty // filter empty sequences
    case b: PBlock => b.nonEmptyStmts.isEmpty // filter empty blocks
    case _ => false
  }
}

case class PSeq(stmts: Vector[PStatement]) extends PActualStatement with PGhostifiableStatement {
  def nonEmptyStmts: Vector[PStatement] = stmts.filterNot {
    case _: PEmptyStmt => true
    case s: PSeq => s.nonEmptyStmts.isEmpty // filter empty sequences
    case b: PBlock => b.nonEmptyStmts.isEmpty // filter empty blocks
    case _ => false
  }
}

/**
  * Expressions
  */


sealed trait PExpressionOrType extends PNode
sealed trait PExpressionAndType extends PNode with PExpression with PType

sealed trait PExpression extends PNode with PExpressionOrType

sealed trait PActualExpression extends PExpression




sealed trait PBuildIn extends PActualExpression

sealed trait PAssignee extends PActualExpression

sealed trait PUnaryExp extends PActualExpression {
  def operand: PExpression
}

case class PNamedOperand(id: PIdnUse) extends PActualExpression with PActualType with PExpressionAndType with PAssignee with PLiteralType with PNamedType {
  override val name: String = id.name
}


sealed trait PLiteral extends PActualExpression

sealed trait PBasicLiteral extends PLiteral

case class PBoolLit(lit: Boolean) extends PBasicLiteral

case class PIntLit(lit: BigInt) extends PBasicLiteral

case class PNilLit() extends PBasicLiteral

// TODO: add other literals

case class PCompositeLit(typ: PLiteralType, lit: PLiteralValue) extends PLiteral

sealed trait PShortCircuitMisc extends PMisc

case class PLiteralValue(elems: Vector[PKeyedElement]) extends PShortCircuitMisc with PActualMisc

case class PKeyedElement(key: Option[PCompositeKey], exp: PCompositeVal) extends PShortCircuitMisc with PActualMisc

sealed trait PCompositeKey extends PNode

case class PIdentifierKey(id: PIdnUse) extends PCompositeKey

sealed trait PCompositeVal extends PCompositeKey with PShortCircuitMisc with PActualMisc

case class PExpCompositeVal(exp: PExpression) extends PCompositeVal // exp is never a named operand as a key

case class PLitCompositeVal(lit: PLiteralValue) extends PCompositeVal

case class PFunctionLit(args: Vector[PParameter], result: PResult, body: PBlock) extends PLiteral with PCodeRootWithResult with PScope

case class PInvoke(base: PExpressionOrType, args: Vector[PExpression]) extends PActualExpression

// TODO: Check Arguments in language specification, also allows preceding type

case class PDot(base: PExpressionOrType, id: PIdnUse) extends PActualExpression with PActualType with PExpressionAndType with PAssignee

case class PIndexedExp(base: PExpression, index: PExpression) extends PActualExpression with PAssignee

case class PSliceExp(base: PExpression, low: PExpression, high: PExpression, cap: Option[PExpression] = None) extends PActualExpression

case class PTypeAssertion(base: PExpression, typ: PType) extends PActualExpression

case class PReceive(operand: PExpression) extends PUnaryExp

case class PReference(operand: PExpression) extends PUnaryExp

case class PDeref(base: PExpressionOrType) extends PActualExpression with PActualType with PExpressionAndType with PAssignee with PTypeLit

case class PNegation(operand: PExpression) extends PUnaryExp

sealed trait PBinaryExp extends PActualExpression {
  def left: PExpression

  def right: PExpression
}

case class PEquals(left: PExpression, right: PExpression) extends PBinaryExp

case class PUnequals(left: PExpression, right: PExpression) extends PBinaryExp

case class PAnd(left: PExpression, right: PExpression) extends PBinaryExp

case class POr(left: PExpression, right: PExpression) extends PBinaryExp

case class PLess(left: PExpression, right: PExpression) extends PBinaryExp

case class PAtMost(left: PExpression, right: PExpression) extends PBinaryExp

case class PGreater(left: PExpression, right: PExpression) extends PBinaryExp

case class PAtLeast(left: PExpression, right: PExpression) extends PBinaryExp

case class PAdd(left: PExpression, right: PExpression) extends PBinaryExp

case class PSub(left: PExpression, right: PExpression) extends PBinaryExp

case class PMul(left: PExpression, right: PExpression) extends PBinaryExp

case class PMod(left: PExpression, right: PExpression) extends PBinaryExp

case class PDiv(left: PExpression, right: PExpression) extends PBinaryExp


sealed trait PActualExprProofAnnotation extends PActualExpression {
  def op: PExpression
}

case class PUnfolding(pred: PPredicateAccess, op: PExpression) extends PActualExprProofAnnotation

/**
  * Types
  */

sealed trait PType extends PNode with PExpressionOrType

sealed trait PActualType extends PType

sealed trait PLiteralType extends PNode

sealed trait PNamedType extends PActualType {
  def name: String
}

sealed abstract class PPredeclaredType(override val name: String) extends PNamedType

case class PBoolType() extends PPredeclaredType("bool")

case class PIntType() extends PPredeclaredType("int")

// TODO: add more types

// TODO: ellipsis type

sealed trait PTypeLit extends PActualType

case class PArrayType(len: PExpression, elem: PType) extends PTypeLit with PLiteralType

case class PImplicitSizeArrayType(elem: PType) extends PLiteralType

case class PSliceType(elem: PType) extends PTypeLit with PLiteralType

case class PMapType(key: PType, elem: PType) extends PTypeLit with PLiteralType

sealed trait PChannelType extends PTypeLit {
  def elem: PType
}

case class PBiChannelType(elem: PType) extends PChannelType

case class PSendChannelType(elem: PType) extends PChannelType

case class PRecvChannelType(elem: PType) extends PChannelType



case class PStructType(clauses: Vector[PStructClause]) extends PTypeLit with PLiteralType with PUnorderedScope {

  lazy val embedded: Vector[PEmbeddedDecl] = clauses.collect{
    case x: PEmbeddedDecl => x
    case PExplicitGhostStructClause(x: PEmbeddedDecl) => x
  }

  def fields: Vector[PFieldDecl]=  clauses.collect{
    case x: PFieldDecls => x.fields
    case PExplicitGhostStructClause(x: PFieldDecls) => x.fields
  }.flatten
}

sealed trait PStructClause extends PNode

sealed trait PActualStructClause extends PStructClause

// TODO: maybe change to misc
case class PFieldDecls(fields: Vector[PFieldDecl]) extends PActualStructClause

case class PFieldDecl(id: PIdnDef, typ: PType) extends PNode

case class PEmbeddedDecl(typ: PEmbeddedType, id: PIdnDef) extends PActualStructClause {
  require(id.name == typ.name)
}

sealed trait PMethodRecvType extends PActualType { // TODO: will have to be removed for packages
  def typ: PNamedOperand
}

case class PMethodReceiveName(typ: PNamedOperand) extends PMethodRecvType

case class PMethodReceivePointer(typ: PNamedOperand) extends PMethodRecvType

// TODO: Named type is not allowed to be an interface


case class PFunctionType(args: Vector[PParameter], result: PResult) extends PTypeLit with PScope

case class PInterfaceType(
                           embedded: Vector[PInterfaceName],
                           methSpecs: Vector[PMethodSig],
                           predSpec: Vector[PMPredicateSig]
                         ) extends PTypeLit with PUnorderedScope

sealed trait PInterfaceClause extends PNode

case class PInterfaceName(typ: PNamedOperand) extends PInterfaceClause

// TODO: maybe change to misc
case class PMethodSig(id: PIdnDef, args: Vector[PParameter], result: PResult) extends PInterfaceClause with PScope


/**
  * Identifiers
  */


sealed trait PIdnNode extends PNode {
  def name: String
}

trait PDefLikeId extends PIdnNode
trait PUseLikeId extends PIdnNode

case class PIdnDef(name: String) extends PDefLikeId
case class PIdnUse(name: String) extends PUseLikeId
case class PIdnUnk(name: String) extends PIdnNode


sealed trait PLabelNode extends PNode {
  def name: String
}

trait PDefLikeLabel extends PLabelNode
trait PUseLikeLabel extends PLabelNode

case class PLabelDef(name: String) extends PDefLikeLabel
case class PLabelUse(name: String) extends PUseLikeLabel


sealed trait PPackegeNode extends PNode {
  def name: String
}

trait PDefLikePkg extends PPackegeNode
trait PUseLikePkg extends PPackegeNode

case class PPkgDef(name: String) extends PDefLikePkg
case class PPkgUse(name: String) extends PUseLikePkg


case class PWildcard() extends PDefLikeId with PUseLikeId {
  override def name: String = "_"
}


/**
  * Miscellaneous
  */

sealed trait PMisc extends PNode

sealed trait PActualMisc extends PMisc

case class PRange(exp: PExpression) extends PActualMisc

sealed trait PParameter extends PMisc {
  def typ: PType
}

sealed trait PActualParameter extends PParameter with PActualMisc

case class PNamedParameter(id: PIdnDef, typ: PType, addressable: Boolean) extends PActualParameter

case class PUnnamedParameter(typ: PType) extends PActualParameter

sealed trait PReceiver extends PNode with PActualMisc {
  def typ: PMethodRecvType
}

case class PNamedReceiver(id: PIdnDef, typ: PMethodRecvType, addressable: Boolean) extends PReceiver

case class PUnnamedReceiver(typ: PMethodRecvType) extends PReceiver


case class PResult(outs: Vector[PParameter]) extends PNode with PActualMisc

sealed trait PEmbeddedType extends PNode with PActualMisc {
  def typ: PNamedType
  def name: String = typ.name
}

case class PEmbeddedName(typ: PNamedType) extends PEmbeddedType

case class PEmbeddedPointer(typ: PNamedType) extends PEmbeddedType


/**
  * Ghost
  */

sealed trait PGhostNode extends PNode

sealed trait PGhostifier[T <: PNode] extends PGhostNode {
  def actual: T
}

object PGhostifier {
  def unapply[T <: PNode](arg: PGhostifier[T]): Option[T] = Some(arg.actual)
}


/**
  * Specification
  */

sealed trait PSpecification extends PGhostNode

case class PFunctionSpec(
                      pres: Vector[PExpression],
                      posts: Vector[PExpression],
                      isPure: Boolean = false,
                      ) extends PSpecification


case class PLoopSpec(
                    invariants: Vector[PExpression]
                    ) extends PSpecification


/**
  * Ghost Member
  */

sealed trait PGhostMember extends PMember with PGhostNode

case class PExplicitGhostMember(actual: PGhostifiableMember) extends PGhostMember with PGhostifier[PGhostifiableMember]

case class PFPredicateDecl(
                         id: PIdnDef,
                         args: Vector[PParameter],
                         body: Option[PExpression]
                         ) extends PGhostMember with PScope with PCodeRoot

case class PMPredicateDecl(
                          id: PIdnDef,
                          receiver: PReceiver,
                          args: Vector[PParameter],
                          body: Option[PExpression]
                          ) extends PGhostMember with PScope with PCodeRoot

case class PMPredicateSig(id: PIdnDef, args: Vector[PParameter]) extends PInterfaceClause with PScope

/**
  * Ghost Statement
  */

sealed trait PGhostStatement extends PStatement with PGhostNode

case class PExplicitGhostStatement(actual: PStatement) extends PGhostStatement with PGhostifier[PStatement]

case class PAssert(exp: PExpression) extends PGhostStatement

case class PAssume(exp: PExpression) extends PGhostStatement

case class PExhale(exp: PExpression) extends PGhostStatement

case class PInhale(exp: PExpression) extends PGhostStatement

case class PFold(exp: PPredicateAccess) extends PGhostStatement

case class PUnfold(exp: PPredicateAccess) extends PGhostStatement

/**
  * Ghost Expression and Assertions
  */

sealed trait PGhostExpression extends PExpression with PGhostNode

//sealed trait PPermission extends PGhostExpression
//
//case class PFullPerm() extends PPermission
//
//case class PNoPerm() extends PPermission

case class POld(operand: PExpression) extends PGhostExpression

case class PConditional(cond: PExpression, thn: PExpression, els: PExpression) extends PGhostExpression

case class PImplication(left: PExpression, right: PExpression) extends PGhostExpression

/** expression has to be deref, field seclection, or predicate call */
case class PAccess(exp: PExpression) extends PGhostExpression

/** speczialized version of PAccess that only handles predicae accesses. E.g, used for foldings.  */
case class PPredicateAccess(pred: PInvoke) extends PGhostExpression


/**
  * Types
  */

sealed trait PGhostType extends PType with PGhostNode

/**
  * Miscellaneous
  */

sealed trait PGhostMisc extends PMisc with PGhostNode

case class PExplicitGhostParameter(actual: PActualParameter) extends PParameter with PGhostMisc with PGhostifier[PActualParameter] {
  override def typ: PType = actual.typ
}
// TODO: maybe change to misc
case class PExplicitGhostStructClause(actual: PActualStructClause) extends PStructClause with PGhostNode with PGhostifier[PActualStructClause]

/**
  * Required for parsing
  */

case class PPos[T](get: T) extends PNode<|MERGE_RESOLUTION|>--- conflicted
+++ resolved
@@ -54,13 +54,8 @@
 
   def translate[E <: VerifierError](
                                      messages: Messages,
-<<<<<<< HEAD
                                      errorFactory: (String, Option[SourcePosition]) => E
-                                   ): Vector[VerifierError] = {
-=======
-                                     errorFactory: (String, SourcePosition) => E
                                    ): Vector[E] = {
->>>>>>> 3a7ad0c8
     messages.sorted map { m =>
       errorFactory(
         formatMessage(m),
