// Generated from /home/nico/Documents/repositories/projects/eth/BA/gobraHome/gobra/src/main/antlr4/GobraParser.g4 by ANTLR 4.9.2
package viper.gobra.frontend;
import org.antlr.v4.runtime.atn.*;
import org.antlr.v4.runtime.dfa.DFA;
import org.antlr.v4.runtime.*;
import org.antlr.v4.runtime.misc.*;
import org.antlr.v4.runtime.tree.*;
import java.util.List;
import java.util.Iterator;
import java.util.ArrayList;

@SuppressWarnings({"all", "warnings", "unchecked", "unused", "cast"})
public class GobraParser extends GobraParserBase {
	static { RuntimeMetaData.checkVersion("4.9.2", RuntimeMetaData.VERSION); }

	protected static final DFA[] _decisionToDFA;
	protected static final PredictionContextCache _sharedContextCache =
		new PredictionContextCache();
	public static final int
<<<<<<< HEAD
		TRUE=1, FALSE=2, ASSERT=3, ASSUME=4, INHALE=5, EXHALE=6, PRE=7, PRESERVES=8, 
		POST=9, INV=10, DEC=11, PURE=12, IMPL=13, OLD=14, LHS=15, FORALL=16, EXISTS=17, 
		ACCESS=18, FOLD=19, UNFOLD=20, UNFOLDING=21, GHOST=22, IN=23, MULTI=24, 
		SUBSET=25, UNION=26, INTERSECTION=27, SETMINUS=28, IMPLIES=29, WAND=30, 
		APPLY=31, QMARK=32, L_PRED=33, R_PRED=34, RANGE=35, SEQ=36, SET=37, MSET=38, 
		DICT=39, OPT=40, LEN=41, NEW=42, MAKE=43, CAP=44, SOME=45, GET=46, DOM=47, 
		AXIOM=48, NONE=49, PRED=50, TYPE_OF=51, IS_COMPARABLE=52, SHARE=53, ADDR_MOD=54, 
		DOT_DOT=55, SHARED=56, EXCLUSIVE=57, PREDICATE=58, WRITEPERM=59, NOPERM=60, 
		PERM=61, BREAK=62, DEFAULT=63, FUNC=64, INTERFACE=65, SELECT=66, CASE=67, 
		DEFER=68, GO=69, MAP=70, STRUCT=71, CHAN=72, ELSE=73, GOTO=74, PACKAGE=75, 
		SWITCH=76, CONST=77, FALLTHROUGH=78, IF=79, TYPE=80, CONTINUE=81, FOR=82, 
		IMPORT=83, RETURN=84, VAR=85, NIL_LIT=86, IDENTIFIER=87, L_PAREN=88, R_PAREN=89, 
		L_CURLY=90, R_CURLY=91, L_BRACKET=92, R_BRACKET=93, ASSIGN=94, COMMA=95, 
		SEMI=96, COLON=97, DOT=98, PLUS_PLUS=99, MINUS_MINUS=100, DECLARE_ASSIGN=101, 
		ELLIPSIS=102, LOGICAL_OR=103, LOGICAL_AND=104, EQUALS=105, NOT_EQUALS=106, 
		LESS=107, LESS_OR_EQUALS=108, GREATER=109, GREATER_OR_EQUALS=110, OR=111, 
		DIV=112, MOD=113, LSHIFT=114, RSHIFT=115, BIT_CLEAR=116, EXCLAMATION=117, 
		PLUS=118, MINUS=119, CARET=120, STAR=121, AMPERSAND=122, RECEIVE=123, 
		DECIMAL_LIT=124, BINARY_LIT=125, OCTAL_LIT=126, HEX_LIT=127, FLOAT_LIT=128, 
		DECIMAL_FLOAT_LIT=129, HEX_FLOAT_LIT=130, IMAGINARY_LIT=131, RUNE_LIT=132, 
		BYTE_VALUE=133, OCTAL_BYTE_VALUE=134, HEX_BYTE_VALUE=135, LITTLE_U_VALUE=136, 
		BIG_U_VALUE=137, RAW_STRING_LIT=138, INTERPRETED_STRING_LIT=139, WS=140, 
		COMMENT=141, TERMINATOR=142, LINE_COMMENT=143;
=======
		FLOAT_LIT=1, DECIMAL_FLOAT_LIT=2, TRUE=3, FALSE=4, ASSERT=5, ASSUME=6, 
		INHALE=7, EXHALE=8, PRE=9, PRESERVES=10, POST=11, INV=12, DEC=13, PURE=14, 
		IMPL=15, OLD=16, LHS=17, FORALL=18, EXISTS=19, ACCESS=20, FOLD=21, UNFOLD=22, 
		UNFOLDING=23, GHOST=24, IN=25, MULTI=26, SUBSET=27, UNION=28, INTERSECTION=29, 
		SETMINUS=30, IMPLIES=31, WAND=32, APPLY=33, QMARK=34, L_PRED=35, R_PRED=36, 
		RANGE=37, SEQ=38, SET=39, MSET=40, DICT=41, OPT=42, LEN=43, NEW=44, MAKE=45, 
		CAP=46, SOME=47, GET=48, DOM=49, AXIOM=50, NONE=51, PRED=52, TYPE_OF=53, 
		IS_COMPARABLE=54, SHARE=55, ADDR_MOD=56, DOT_DOT=57, SHARED=58, EXCLUSIVE=59, 
		PREDICATE=60, WRITEPERM=61, NOPERM=62, TRUSTED=63, BOOL=64, STRING=65, 
		PERM=66, RUNE=67, INT=68, INT8=69, INT16=70, INT32=71, INT64=72, BYTE=73, 
		UINT=74, UINT8=75, UINT16=76, UINT32=77, UINT64=78, UINTPTR=79, FLOAT32=80, 
		FLOAT64=81, COMPLEX64=82, COMPLEX128=83, BREAK=84, DEFAULT=85, FUNC=86, 
		INTERFACE=87, SELECT=88, CASE=89, DEFER=90, GO=91, MAP=92, STRUCT=93, 
		CHAN=94, ELSE=95, GOTO=96, PACKAGE=97, SWITCH=98, CONST=99, FALLTHROUGH=100, 
		IF=101, TYPE=102, CONTINUE=103, FOR=104, IMPORT=105, RETURN=106, VAR=107, 
		NIL_LIT=108, IDENTIFIER=109, L_PAREN=110, R_PAREN=111, L_CURLY=112, R_CURLY=113, 
		L_BRACKET=114, R_BRACKET=115, ASSIGN=116, COMMA=117, SEMI=118, COLON=119, 
		DOT=120, PLUS_PLUS=121, MINUS_MINUS=122, DECLARE_ASSIGN=123, ELLIPSIS=124, 
		LOGICAL_OR=125, LOGICAL_AND=126, EQUALS=127, NOT_EQUALS=128, LESS=129, 
		LESS_OR_EQUALS=130, GREATER=131, GREATER_OR_EQUALS=132, OR=133, DIV=134, 
		MOD=135, LSHIFT=136, RSHIFT=137, BIT_CLEAR=138, EXCLAMATION=139, PLUS=140, 
		MINUS=141, CARET=142, STAR=143, AMPERSAND=144, RECEIVE=145, DECIMAL_LIT=146, 
		BINARY_LIT=147, OCTAL_LIT=148, HEX_LIT=149, HEX_FLOAT_LIT=150, IMAGINARY_LIT=151, 
		RUNE_LIT=152, BYTE_VALUE=153, OCTAL_BYTE_VALUE=154, HEX_BYTE_VALUE=155, 
		LITTLE_U_VALUE=156, BIG_U_VALUE=157, RAW_STRING_LIT=158, INTERPRETED_STRING_LIT=159, 
		WS=160, COMMENT=161, TERMINATOR=162, LINE_COMMENT=163;
>>>>>>> e3648704
	public static final int
		RULE_exprOnly = 0, RULE_stmtOnly = 1, RULE_typeOnly = 2, RULE_maybeAddressableIdentifierList = 3, 
		RULE_maybeAddressableIdentifier = 4, RULE_ghostStatement = 5, RULE_ghostPrimaryExpr = 6, 
		RULE_boundVariables = 7, RULE_boundVariableDecl = 8, RULE_triggers = 9, 
		RULE_trigger = 10, RULE_predicateAccess = 11, RULE_optionSome = 12, RULE_optionNone = 13, 
		RULE_optionGet = 14, RULE_sConversion = 15, RULE_old = 16, RULE_oldLabelUse = 17, 
		RULE_labelUse = 18, RULE_isComparable = 19, RULE_typeOf = 20, RULE_access = 21, 
		RULE_range = 22, RULE_seqUpdExp = 23, RULE_seqUpdClause = 24, RULE_ghostTypeLit = 25, 
		RULE_domainType = 26, RULE_domainClause = 27, RULE_ghostSliceType = 28, 
		RULE_sqType = 29, RULE_specification = 30, RULE_specStatement = 31, RULE_terminationMeasure = 32, 
		RULE_assertion = 33, RULE_blockWithBodyParameterInfo = 34, RULE_implementationProof = 35, 
		RULE_methodImplementationProof = 36, RULE_nonLocalReceiver = 37, RULE_selection = 38, 
		RULE_implementationProofPredicateAlias = 39, RULE_make = 40, RULE_new_ = 41, 
		RULE_functionDecl = 42, RULE_methodDecl = 43, RULE_sourceFile = 44, RULE_ghostMember = 45, 
		RULE_fpredicateDecl = 46, RULE_predicateBody = 47, RULE_mpredicateDecl = 48, 
		RULE_varSpec = 49, RULE_shortVarDecl = 50, RULE_receiver = 51, RULE_parameterDecl = 52, 
		RULE_unaryExpr = 53, RULE_unfolding = 54, RULE_expression = 55, RULE_statement = 56, 
		RULE_applyStmt = 57, RULE_packageStmt = 58, RULE_specForStmt = 59, RULE_loopSpec = 60, 
		RULE_basicLit = 61, RULE_primaryExpr = 62, RULE_predConstructArgs = 63, 
		RULE_interfaceType = 64, RULE_predicateSpec = 65, RULE_methodSpec = 66, 
		RULE_type_ = 67, RULE_typeLit = 68, RULE_predType = 69, RULE_predTypeParams = 70, 
		RULE_literalType = 71, RULE_slice_ = 72, RULE_low = 73, RULE_high = 74, 
		RULE_cap = 75, RULE_assign_op = 76, RULE_eos = 77, RULE_packageClause = 78, 
		RULE_importDecl = 79, RULE_importSpec = 80, RULE_importPath = 81, RULE_declaration = 82, 
		RULE_constDecl = 83, RULE_constSpec = 84, RULE_identifierList = 85, RULE_expressionList = 86, 
		RULE_typeDecl = 87, RULE_typeSpec = 88, RULE_varDecl = 89, RULE_block = 90, 
		RULE_statementList = 91, RULE_simpleStmt = 92, RULE_terminatedSimpleStmt = 93, 
		RULE_expressionStmt = 94, RULE_sendStmt = 95, RULE_incDecStmt = 96, RULE_assignment = 97, 
		RULE_emptyStmt = 98, RULE_labeledStmt = 99, RULE_returnStmt = 100, RULE_breakStmt = 101, 
		RULE_continueStmt = 102, RULE_gotoStmt = 103, RULE_fallthroughStmt = 104, 
		RULE_deferStmt = 105, RULE_ifStmt = 106, RULE_switchStmt = 107, RULE_exprSwitchStmt = 108, 
		RULE_exprCaseClause = 109, RULE_exprSwitchCase = 110, RULE_typeSwitchStmt = 111, 
		RULE_typeSwitchGuard = 112, RULE_typeCaseClause = 113, RULE_typeSwitchCase = 114, 
		RULE_typeList = 115, RULE_selectStmt = 116, RULE_commClause = 117, RULE_commCase = 118, 
		RULE_recvStmt = 119, RULE_forStmt = 120, RULE_forClause = 121, RULE_rangeClause = 122, 
		RULE_goStmt = 123, RULE_typeName = 124, RULE_arrayType = 125, RULE_arrayLength = 126, 
		RULE_elementType = 127, RULE_pointerType = 128, RULE_sliceType = 129, 
		RULE_mapType = 130, RULE_channelType = 131, RULE_functionType = 132, RULE_signature = 133, 
		RULE_result = 134, RULE_parameters = 135, RULE_conversion = 136, RULE_operand = 137, 
		RULE_literal = 138, RULE_integer = 139, RULE_operandName = 140, RULE_qualifiedIdent = 141, 
		RULE_compositeLit = 142, RULE_literalValue = 143, RULE_elementList = 144, 
		RULE_keyedElement = 145, RULE_key = 146, RULE_element = 147, RULE_structType = 148, 
		RULE_fieldDecl = 149, RULE_string_ = 150, RULE_embeddedField = 151, RULE_functionLit = 152, 
		RULE_index = 153, RULE_typeAssertion = 154, RULE_arguments = 155, RULE_methodExpr = 156, 
		RULE_receiverType = 157;
	private static String[] makeRuleNames() {
		return new String[] {
			"exprOnly", "stmtOnly", "typeOnly", "maybeAddressableIdentifierList", 
			"maybeAddressableIdentifier", "ghostStatement", "ghostPrimaryExpr", "boundVariables", 
			"boundVariableDecl", "triggers", "trigger", "predicateAccess", "optionSome", 
			"optionNone", "optionGet", "sConversion", "old", "oldLabelUse", "labelUse", 
			"isComparable", "typeOf", "access", "range", "seqUpdExp", "seqUpdClause", 
			"ghostTypeLit", "domainType", "domainClause", "ghostSliceType", "sqType", 
			"specification", "specStatement", "terminationMeasure", "assertion", 
			"blockWithBodyParameterInfo", "implementationProof", "methodImplementationProof", 
			"nonLocalReceiver", "selection", "implementationProofPredicateAlias", 
			"make", "new_", "functionDecl", "methodDecl", "sourceFile", "ghostMember", 
			"fpredicateDecl", "predicateBody", "mpredicateDecl", "varSpec", "shortVarDecl", 
			"receiver", "parameterDecl", "unaryExpr", "unfolding", "expression", 
			"statement", "applyStmt", "packageStmt", "specForStmt", "loopSpec", "basicLit", 
			"primaryExpr", "predConstructArgs", "interfaceType", "predicateSpec", 
			"methodSpec", "type_", "typeLit", "predType", "predTypeParams", "literalType", 
			"slice_", "low", "high", "cap", "assign_op", "eos", "packageClause", 
			"importDecl", "importSpec", "importPath", "declaration", "constDecl", 
			"constSpec", "identifierList", "expressionList", "typeDecl", "typeSpec", 
			"varDecl", "block", "statementList", "simpleStmt", "terminatedSimpleStmt", 
			"expressionStmt", "sendStmt", "incDecStmt", "assignment", "emptyStmt", 
			"labeledStmt", "returnStmt", "breakStmt", "continueStmt", "gotoStmt", 
			"fallthroughStmt", "deferStmt", "ifStmt", "switchStmt", "exprSwitchStmt", 
			"exprCaseClause", "exprSwitchCase", "typeSwitchStmt", "typeSwitchGuard", 
			"typeCaseClause", "typeSwitchCase", "typeList", "selectStmt", "commClause", 
			"commCase", "recvStmt", "forStmt", "forClause", "rangeClause", "goStmt", 
			"typeName", "arrayType", "arrayLength", "elementType", "pointerType", 
			"sliceType", "mapType", "channelType", "functionType", "signature", "result", 
			"parameters", "conversion", "operand", "literal", "integer", "operandName", 
			"qualifiedIdent", "compositeLit", "literalValue", "elementList", "keyedElement", 
			"key", "element", "structType", "fieldDecl", "string_", "embeddedField", 
			"functionLit", "index", "typeAssertion", "arguments", "methodExpr", "receiverType"
		};
	}
	public static final String[] ruleNames = makeRuleNames();

	private static String[] makeLiteralNames() {
		return new String[] {
<<<<<<< HEAD
			null, "'true'", "'false'", "'assert'", "'assume'", "'inhale'", "'exhale'", 
			"'requires'", "'preserves'", "'ensures'", "'invariant'", "'decreases'", 
			"'pure'", "'implements'", "'old'", "'#lhs'", "'forall'", "'exists'", 
			"'acc'", "'fold'", "'unfold'", "'unfolding'", "'ghost'", "'in'", "'#'", 
			"'subset'", "'union'", "'intersection'", "'setminus'", "'==>'", "'--*'", 
			"'apply'", "'?'", "'!<'", "'!>'", "'range'", "'seq'", "'set'", "'mset'", 
			"'dict'", "'option'", "'len'", "'new'", "'make'", "'cap'", "'some'", 
			"'get'", "'domain'", "'axiom'", "'none'", "'pred'", "'typeOf'", "'isComparable'", 
			"'share'", "'@'", "'..'", "'shared'", "'exclusive'", "'predicate'", "'writePerm'", 
			"'noPerm'", "'perm'", "'break'", "'default'", "'func'", "'interface'", 
			"'select'", "'case'", "'defer'", "'go'", "'map'", "'struct'", "'chan'", 
			"'else'", "'goto'", "'package'", "'switch'", "'const'", "'fallthrough'", 
			"'if'", "'type'", "'continue'", "'for'", "'import'", "'return'", "'var'", 
			"'nil'", null, "'('", "')'", "'{'", "'}'", "'['", "']'", "'='", "','", 
			"';'", "':'", "'.'", "'++'", "'--'", "':='", "'...'", "'||'", "'&&'", 
			"'=='", "'!='", "'<'", "'<='", "'>'", "'>='", "'|'", "'/'", "'%'", "'<<'", 
			"'>>'", "'&^'", "'!'", "'+'", "'-'", "'^'", "'*'", "'&'", "'<-'"
=======
			null, null, null, "'true'", "'false'", "'assert'", "'assume'", "'inhale'", 
			"'exhale'", "'requires'", "'preserves'", "'ensures'", "'invariant'", 
			"'decreases'", "'pure'", "'implements'", "'old'", "'#lhs'", "'forall'", 
			"'exists'", "'acc'", "'fold'", "'unfold'", "'unfolding'", "'ghost'", 
			"'in'", "'#'", "'subset'", "'union'", "'intersection'", "'setminus'", 
			"'==>'", "'--*'", "'apply'", "'?'", "'!<'", "'!>'", "'range'", "'seq'", 
			"'set'", "'mset'", "'dict'", "'option'", "'len'", "'new'", "'make'", 
			"'cap'", "'some'", "'get'", "'domain'", "'axiom'", "'none'", "'pred'", 
			"'typeOf'", "'isComparable'", "'share'", "'@'", "'..'", "'shared'", "'exclusive'", 
			"'predicate'", "'writePerm'", "'noPerm'", "'trusted'", "'bool'", "'string'", 
			"'perm'", "'rune'", "'int'", "'int8'", "'int16'", "'int32'", "'int64'", 
			"'byte'", "'uint'", "'uint8'", "'uint16'", "'uint32'", "'uint64'", "'uintptr'", 
			"'float32'", "'float64'", "'complex64'", "'complex128'", "'break'", "'default'", 
			"'func'", "'interface'", "'select'", "'case'", "'defer'", "'go'", "'map'", 
			"'struct'", "'chan'", "'else'", "'goto'", "'package'", "'switch'", "'const'", 
			"'fallthrough'", "'if'", "'type'", "'continue'", "'for'", "'import'", 
			"'return'", "'var'", "'nil'", null, "'('", "')'", "'{'", "'}'", "'['", 
			"']'", "'='", "','", "';'", "':'", "'.'", "'++'", "'--'", "':='", "'...'", 
			"'||'", "'&&'", "'=='", "'!='", "'<'", "'<='", "'>'", "'>='", "'|'", 
			"'/'", "'%'", "'<<'", "'>>'", "'&^'", "'!'", "'+'", "'-'", "'^'", "'*'", 
			"'&'", "'<-'"
>>>>>>> e3648704
		};
	}
	private static final String[] _LITERAL_NAMES = makeLiteralNames();
	private static String[] makeSymbolicNames() {
		return new String[] {
<<<<<<< HEAD
			null, "TRUE", "FALSE", "ASSERT", "ASSUME", "INHALE", "EXHALE", "PRE", 
			"PRESERVES", "POST", "INV", "DEC", "PURE", "IMPL", "OLD", "LHS", "FORALL", 
			"EXISTS", "ACCESS", "FOLD", "UNFOLD", "UNFOLDING", "GHOST", "IN", "MULTI", 
			"SUBSET", "UNION", "INTERSECTION", "SETMINUS", "IMPLIES", "WAND", "APPLY", 
			"QMARK", "L_PRED", "R_PRED", "RANGE", "SEQ", "SET", "MSET", "DICT", "OPT", 
			"LEN", "NEW", "MAKE", "CAP", "SOME", "GET", "DOM", "AXIOM", "NONE", "PRED", 
			"TYPE_OF", "IS_COMPARABLE", "SHARE", "ADDR_MOD", "DOT_DOT", "SHARED", 
			"EXCLUSIVE", "PREDICATE", "WRITEPERM", "NOPERM", "PERM", "BREAK", "DEFAULT", 
			"FUNC", "INTERFACE", "SELECT", "CASE", "DEFER", "GO", "MAP", "STRUCT", 
			"CHAN", "ELSE", "GOTO", "PACKAGE", "SWITCH", "CONST", "FALLTHROUGH", 
			"IF", "TYPE", "CONTINUE", "FOR", "IMPORT", "RETURN", "VAR", "NIL_LIT", 
			"IDENTIFIER", "L_PAREN", "R_PAREN", "L_CURLY", "R_CURLY", "L_BRACKET", 
			"R_BRACKET", "ASSIGN", "COMMA", "SEMI", "COLON", "DOT", "PLUS_PLUS", 
			"MINUS_MINUS", "DECLARE_ASSIGN", "ELLIPSIS", "LOGICAL_OR", "LOGICAL_AND", 
			"EQUALS", "NOT_EQUALS", "LESS", "LESS_OR_EQUALS", "GREATER", "GREATER_OR_EQUALS", 
			"OR", "DIV", "MOD", "LSHIFT", "RSHIFT", "BIT_CLEAR", "EXCLAMATION", "PLUS", 
			"MINUS", "CARET", "STAR", "AMPERSAND", "RECEIVE", "DECIMAL_LIT", "BINARY_LIT", 
			"OCTAL_LIT", "HEX_LIT", "FLOAT_LIT", "DECIMAL_FLOAT_LIT", "HEX_FLOAT_LIT", 
=======
			null, "FLOAT_LIT", "DECIMAL_FLOAT_LIT", "TRUE", "FALSE", "ASSERT", "ASSUME", 
			"INHALE", "EXHALE", "PRE", "PRESERVES", "POST", "INV", "DEC", "PURE", 
			"IMPL", "OLD", "LHS", "FORALL", "EXISTS", "ACCESS", "FOLD", "UNFOLD", 
			"UNFOLDING", "GHOST", "IN", "MULTI", "SUBSET", "UNION", "INTERSECTION", 
			"SETMINUS", "IMPLIES", "WAND", "APPLY", "QMARK", "L_PRED", "R_PRED", 
			"RANGE", "SEQ", "SET", "MSET", "DICT", "OPT", "LEN", "NEW", "MAKE", "CAP", 
			"SOME", "GET", "DOM", "AXIOM", "NONE", "PRED", "TYPE_OF", "IS_COMPARABLE", 
			"SHARE", "ADDR_MOD", "DOT_DOT", "SHARED", "EXCLUSIVE", "PREDICATE", "WRITEPERM", 
			"NOPERM", "TRUSTED", "BOOL", "STRING", "PERM", "RUNE", "INT", "INT8", 
			"INT16", "INT32", "INT64", "BYTE", "UINT", "UINT8", "UINT16", "UINT32", 
			"UINT64", "UINTPTR", "FLOAT32", "FLOAT64", "COMPLEX64", "COMPLEX128", 
			"BREAK", "DEFAULT", "FUNC", "INTERFACE", "SELECT", "CASE", "DEFER", "GO", 
			"MAP", "STRUCT", "CHAN", "ELSE", "GOTO", "PACKAGE", "SWITCH", "CONST", 
			"FALLTHROUGH", "IF", "TYPE", "CONTINUE", "FOR", "IMPORT", "RETURN", "VAR", 
			"NIL_LIT", "IDENTIFIER", "L_PAREN", "R_PAREN", "L_CURLY", "R_CURLY", 
			"L_BRACKET", "R_BRACKET", "ASSIGN", "COMMA", "SEMI", "COLON", "DOT", 
			"PLUS_PLUS", "MINUS_MINUS", "DECLARE_ASSIGN", "ELLIPSIS", "LOGICAL_OR", 
			"LOGICAL_AND", "EQUALS", "NOT_EQUALS", "LESS", "LESS_OR_EQUALS", "GREATER", 
			"GREATER_OR_EQUALS", "OR", "DIV", "MOD", "LSHIFT", "RSHIFT", "BIT_CLEAR", 
			"EXCLAMATION", "PLUS", "MINUS", "CARET", "STAR", "AMPERSAND", "RECEIVE", 
			"DECIMAL_LIT", "BINARY_LIT", "OCTAL_LIT", "HEX_LIT", "HEX_FLOAT_LIT", 
>>>>>>> e3648704
			"IMAGINARY_LIT", "RUNE_LIT", "BYTE_VALUE", "OCTAL_BYTE_VALUE", "HEX_BYTE_VALUE", 
			"LITTLE_U_VALUE", "BIG_U_VALUE", "RAW_STRING_LIT", "INTERPRETED_STRING_LIT", 
			"WS", "COMMENT", "TERMINATOR", "LINE_COMMENT"
		};
	}
	private static final String[] _SYMBOLIC_NAMES = makeSymbolicNames();
	public static final Vocabulary VOCABULARY = new VocabularyImpl(_LITERAL_NAMES, _SYMBOLIC_NAMES);

	/**
	 * @deprecated Use {@link #VOCABULARY} instead.
	 */
	@Deprecated
	public static final String[] tokenNames;
	static {
		tokenNames = new String[_SYMBOLIC_NAMES.length];
		for (int i = 0; i < tokenNames.length; i++) {
			tokenNames[i] = VOCABULARY.getLiteralName(i);
			if (tokenNames[i] == null) {
				tokenNames[i] = VOCABULARY.getSymbolicName(i);
			}

			if (tokenNames[i] == null) {
				tokenNames[i] = "<INVALID>";
			}
		}
	}

	@Override
	@Deprecated
	public String[] getTokenNames() {
		return tokenNames;
	}

	@Override

	public Vocabulary getVocabulary() {
		return VOCABULARY;
	}

	@Override
	public String getGrammarFileName() { return "GobraParser.g4"; }

	@Override
	public String[] getRuleNames() { return ruleNames; }

	@Override
	public String getSerializedATN() { return _serializedATN; }

	@Override
	public ATN getATN() { return _ATN; }

	boolean specOnly = false;
	public GobraParser(TokenStream input) {
		super(input);
		_interp = new ParserATNSimulator(this,_ATN,_decisionToDFA,_sharedContextCache);
	}

	public static class ExprOnlyContext extends ParserRuleContext {
		public ExpressionContext expression() {
			return getRuleContext(ExpressionContext.class,0);
		}
		public TerminalNode EOF() { return getToken(GobraParser.EOF, 0); }
		public ExprOnlyContext(ParserRuleContext parent, int invokingState) {
			super(parent, invokingState);
		}
		@Override public int getRuleIndex() { return RULE_exprOnly; }
		@Override
		public <T> T accept(ParseTreeVisitor<? extends T> visitor) {
			if ( visitor instanceof GobraParserVisitor ) return ((GobraParserVisitor<? extends T>)visitor).visitExprOnly(this);
			else return visitor.visitChildren(this);
		}
	}

	public final ExprOnlyContext exprOnly() throws RecognitionException {
		ExprOnlyContext _localctx = new ExprOnlyContext(_ctx, getState());
		enterRule(_localctx, 0, RULE_exprOnly);
		try {
			enterOuterAlt(_localctx, 1);
			{
			setState(316);
			expression(0);
			setState(317);
			match(EOF);
			}
		}
		catch (RecognitionException re) {
			_localctx.exception = re;
			_errHandler.reportError(this, re);
			_errHandler.recover(this, re);
		}
		finally {
			exitRule();
		}
		return _localctx;
	}

	public static class StmtOnlyContext extends ParserRuleContext {
		public StatementContext statement() {
			return getRuleContext(StatementContext.class,0);
		}
		public TerminalNode EOF() { return getToken(GobraParser.EOF, 0); }
		public StmtOnlyContext(ParserRuleContext parent, int invokingState) {
			super(parent, invokingState);
		}
		@Override public int getRuleIndex() { return RULE_stmtOnly; }
		@Override
		public <T> T accept(ParseTreeVisitor<? extends T> visitor) {
			if ( visitor instanceof GobraParserVisitor ) return ((GobraParserVisitor<? extends T>)visitor).visitStmtOnly(this);
			else return visitor.visitChildren(this);
		}
	}

	public final StmtOnlyContext stmtOnly() throws RecognitionException {
		StmtOnlyContext _localctx = new StmtOnlyContext(_ctx, getState());
		enterRule(_localctx, 2, RULE_stmtOnly);
		try {
			enterOuterAlt(_localctx, 1);
			{
			setState(319);
			statement();
			setState(320);
			match(EOF);
			}
		}
		catch (RecognitionException re) {
			_localctx.exception = re;
			_errHandler.reportError(this, re);
			_errHandler.recover(this, re);
		}
		finally {
			exitRule();
		}
		return _localctx;
	}

	public static class TypeOnlyContext extends ParserRuleContext {
		public Type_Context type_() {
			return getRuleContext(Type_Context.class,0);
		}
		public TerminalNode EOF() { return getToken(GobraParser.EOF, 0); }
		public TypeOnlyContext(ParserRuleContext parent, int invokingState) {
			super(parent, invokingState);
		}
		@Override public int getRuleIndex() { return RULE_typeOnly; }
		@Override
		public <T> T accept(ParseTreeVisitor<? extends T> visitor) {
			if ( visitor instanceof GobraParserVisitor ) return ((GobraParserVisitor<? extends T>)visitor).visitTypeOnly(this);
			else return visitor.visitChildren(this);
		}
	}

	public final TypeOnlyContext typeOnly() throws RecognitionException {
		TypeOnlyContext _localctx = new TypeOnlyContext(_ctx, getState());
		enterRule(_localctx, 4, RULE_typeOnly);
		try {
			enterOuterAlt(_localctx, 1);
			{
			setState(322);
			type_();
			setState(323);
			match(EOF);
			}
		}
		catch (RecognitionException re) {
			_localctx.exception = re;
			_errHandler.reportError(this, re);
			_errHandler.recover(this, re);
		}
		finally {
			exitRule();
		}
		return _localctx;
	}

	public static class MaybeAddressableIdentifierListContext extends ParserRuleContext {
		public List<MaybeAddressableIdentifierContext> maybeAddressableIdentifier() {
			return getRuleContexts(MaybeAddressableIdentifierContext.class);
		}
		public MaybeAddressableIdentifierContext maybeAddressableIdentifier(int i) {
			return getRuleContext(MaybeAddressableIdentifierContext.class,i);
		}
		public List<TerminalNode> COMMA() { return getTokens(GobraParser.COMMA); }
		public TerminalNode COMMA(int i) {
			return getToken(GobraParser.COMMA, i);
		}
		public MaybeAddressableIdentifierListContext(ParserRuleContext parent, int invokingState) {
			super(parent, invokingState);
		}
		@Override public int getRuleIndex() { return RULE_maybeAddressableIdentifierList; }
		@Override
		public <T> T accept(ParseTreeVisitor<? extends T> visitor) {
			if ( visitor instanceof GobraParserVisitor ) return ((GobraParserVisitor<? extends T>)visitor).visitMaybeAddressableIdentifierList(this);
			else return visitor.visitChildren(this);
		}
	}

	public final MaybeAddressableIdentifierListContext maybeAddressableIdentifierList() throws RecognitionException {
		MaybeAddressableIdentifierListContext _localctx = new MaybeAddressableIdentifierListContext(_ctx, getState());
		enterRule(_localctx, 6, RULE_maybeAddressableIdentifierList);
		int _la;
		try {
			enterOuterAlt(_localctx, 1);
			{
			setState(325);
			maybeAddressableIdentifier();
			setState(330);
			_errHandler.sync(this);
			_la = _input.LA(1);
			while (_la==COMMA) {
				{
				{
				setState(326);
				match(COMMA);
				setState(327);
				maybeAddressableIdentifier();
				}
				}
				setState(332);
				_errHandler.sync(this);
				_la = _input.LA(1);
			}
			}
		}
		catch (RecognitionException re) {
			_localctx.exception = re;
			_errHandler.reportError(this, re);
			_errHandler.recover(this, re);
		}
		finally {
			exitRule();
		}
		return _localctx;
	}

	public static class MaybeAddressableIdentifierContext extends ParserRuleContext {
		public TerminalNode IDENTIFIER() { return getToken(GobraParser.IDENTIFIER, 0); }
		public TerminalNode ADDR_MOD() { return getToken(GobraParser.ADDR_MOD, 0); }
		public MaybeAddressableIdentifierContext(ParserRuleContext parent, int invokingState) {
			super(parent, invokingState);
		}
		@Override public int getRuleIndex() { return RULE_maybeAddressableIdentifier; }
		@Override
		public <T> T accept(ParseTreeVisitor<? extends T> visitor) {
			if ( visitor instanceof GobraParserVisitor ) return ((GobraParserVisitor<? extends T>)visitor).visitMaybeAddressableIdentifier(this);
			else return visitor.visitChildren(this);
		}
	}

	public final MaybeAddressableIdentifierContext maybeAddressableIdentifier() throws RecognitionException {
		MaybeAddressableIdentifierContext _localctx = new MaybeAddressableIdentifierContext(_ctx, getState());
		enterRule(_localctx, 8, RULE_maybeAddressableIdentifier);
		int _la;
		try {
			enterOuterAlt(_localctx, 1);
			{
			setState(333);
			match(IDENTIFIER);
			setState(335);
			_errHandler.sync(this);
			_la = _input.LA(1);
			if (_la==ADDR_MOD) {
				{
				setState(334);
				match(ADDR_MOD);
				}
			}

			}
		}
		catch (RecognitionException re) {
			_localctx.exception = re;
			_errHandler.reportError(this, re);
			_errHandler.recover(this, re);
		}
		finally {
			exitRule();
		}
		return _localctx;
	}

	public static class GhostStatementContext extends ParserRuleContext {
		public Token fold_stmt;
		public Token kind;
		public TerminalNode GHOST() { return getToken(GobraParser.GHOST, 0); }
		public StatementContext statement() {
			return getRuleContext(StatementContext.class,0);
		}
		public TerminalNode ASSERT() { return getToken(GobraParser.ASSERT, 0); }
		public ExpressionContext expression() {
			return getRuleContext(ExpressionContext.class,0);
		}
		public PredicateAccessContext predicateAccess() {
			return getRuleContext(PredicateAccessContext.class,0);
		}
		public TerminalNode FOLD() { return getToken(GobraParser.FOLD, 0); }
		public TerminalNode UNFOLD() { return getToken(GobraParser.UNFOLD, 0); }
		public TerminalNode ASSUME() { return getToken(GobraParser.ASSUME, 0); }
		public TerminalNode INHALE() { return getToken(GobraParser.INHALE, 0); }
		public TerminalNode EXHALE() { return getToken(GobraParser.EXHALE, 0); }
		public GhostStatementContext(ParserRuleContext parent, int invokingState) {
			super(parent, invokingState);
		}
		@Override public int getRuleIndex() { return RULE_ghostStatement; }
		@Override
		public <T> T accept(ParseTreeVisitor<? extends T> visitor) {
			if ( visitor instanceof GobraParserVisitor ) return ((GobraParserVisitor<? extends T>)visitor).visitGhostStatement(this);
			else return visitor.visitChildren(this);
		}
	}

	public final GhostStatementContext ghostStatement() throws RecognitionException {
		GhostStatementContext _localctx = new GhostStatementContext(_ctx, getState());
		enterRule(_localctx, 10, RULE_ghostStatement);
		int _la;
		try {
			setState(345);
			_errHandler.sync(this);
			switch ( getInterpreter().adaptivePredict(_input,2,_ctx) ) {
			case 1:
				enterOuterAlt(_localctx, 1);
				{
				setState(337);
				match(GHOST);
				setState(338);
				statement();
				}
				break;
			case 2:
				enterOuterAlt(_localctx, 2);
				{
				setState(339);
				match(ASSERT);
				setState(340);
				expression(0);
				}
				break;
			case 3:
				enterOuterAlt(_localctx, 3);
				{
				setState(341);
				((GhostStatementContext)_localctx).fold_stmt = _input.LT(1);
				_la = _input.LA(1);
				if ( !(_la==FOLD || _la==UNFOLD) ) {
					((GhostStatementContext)_localctx).fold_stmt = (Token)_errHandler.recoverInline(this);
				}
				else {
					if ( _input.LA(1)==Token.EOF ) matchedEOF = true;
					_errHandler.reportMatch(this);
					consume();
				}
				setState(342);
				predicateAccess();
				}
				break;
			case 4:
				enterOuterAlt(_localctx, 4);
				{
				setState(343);
				((GhostStatementContext)_localctx).kind = _input.LT(1);
				_la = _input.LA(1);
				if ( !((((_la) & ~0x3f) == 0 && ((1L << _la) & ((1L << ASSERT) | (1L << ASSUME) | (1L << INHALE) | (1L << EXHALE))) != 0)) ) {
					((GhostStatementContext)_localctx).kind = (Token)_errHandler.recoverInline(this);
				}
				else {
					if ( _input.LA(1)==Token.EOF ) matchedEOF = true;
					_errHandler.reportMatch(this);
					consume();
				}
				setState(344);
				expression(0);
				}
				break;
			}
		}
		catch (RecognitionException re) {
			_localctx.exception = re;
			_errHandler.reportError(this, re);
			_errHandler.recover(this, re);
		}
		finally {
			exitRule();
		}
		return _localctx;
	}

	public static class GhostPrimaryExprContext extends ParserRuleContext {
		public Token quantifier;
		public Token permission;
		public RangeContext range() {
			return getRuleContext(RangeContext.class,0);
		}
		public AccessContext access() {
			return getRuleContext(AccessContext.class,0);
		}
		public TypeOfContext typeOf() {
			return getRuleContext(TypeOfContext.class,0);
		}
		public IsComparableContext isComparable() {
			return getRuleContext(IsComparableContext.class,0);
		}
		public OldContext old() {
			return getRuleContext(OldContext.class,0);
		}
		public SConversionContext sConversion() {
			return getRuleContext(SConversionContext.class,0);
		}
		public OptionNoneContext optionNone() {
			return getRuleContext(OptionNoneContext.class,0);
		}
		public OptionSomeContext optionSome() {
			return getRuleContext(OptionSomeContext.class,0);
		}
		public OptionGetContext optionGet() {
			return getRuleContext(OptionGetContext.class,0);
		}
		public BoundVariablesContext boundVariables() {
			return getRuleContext(BoundVariablesContext.class,0);
		}
		public List<TerminalNode> COLON() { return getTokens(GobraParser.COLON); }
		public TerminalNode COLON(int i) {
			return getToken(GobraParser.COLON, i);
		}
		public TriggersContext triggers() {
			return getRuleContext(TriggersContext.class,0);
		}
		public ExpressionContext expression() {
			return getRuleContext(ExpressionContext.class,0);
		}
		public TerminalNode FORALL() { return getToken(GobraParser.FORALL, 0); }
		public TerminalNode EXISTS() { return getToken(GobraParser.EXISTS, 0); }
		public TerminalNode WRITEPERM() { return getToken(GobraParser.WRITEPERM, 0); }
		public TerminalNode NOPERM() { return getToken(GobraParser.NOPERM, 0); }
		public GhostPrimaryExprContext(ParserRuleContext parent, int invokingState) {
			super(parent, invokingState);
		}
		@Override public int getRuleIndex() { return RULE_ghostPrimaryExpr; }
		@Override
		public <T> T accept(ParseTreeVisitor<? extends T> visitor) {
			if ( visitor instanceof GobraParserVisitor ) return ((GobraParserVisitor<? extends T>)visitor).visitGhostPrimaryExpr(this);
			else return visitor.visitChildren(this);
		}
	}

	public final GhostPrimaryExprContext ghostPrimaryExpr() throws RecognitionException {
		GhostPrimaryExprContext _localctx = new GhostPrimaryExprContext(_ctx, getState());
		enterRule(_localctx, 12, RULE_ghostPrimaryExpr);
		int _la;
		try {
			setState(364);
			_errHandler.sync(this);
			switch ( getInterpreter().adaptivePredict(_input,3,_ctx) ) {
			case 1:
				enterOuterAlt(_localctx, 1);
				{
				setState(347);
				range();
				}
				break;
			case 2:
				enterOuterAlt(_localctx, 2);
				{
				setState(348);
				access();
				}
				break;
			case 3:
				enterOuterAlt(_localctx, 3);
				{
				setState(349);
				typeOf();
				}
				break;
			case 4:
				enterOuterAlt(_localctx, 4);
				{
				setState(350);
				isComparable();
				}
				break;
			case 5:
				enterOuterAlt(_localctx, 5);
				{
				setState(351);
				old();
				}
				break;
			case 6:
				enterOuterAlt(_localctx, 6);
				{
				setState(352);
				sConversion();
				}
				break;
			case 7:
				enterOuterAlt(_localctx, 7);
				{
				setState(353);
				optionNone();
				}
				break;
			case 8:
				enterOuterAlt(_localctx, 8);
				{
				setState(354);
				optionSome();
				}
				break;
			case 9:
				enterOuterAlt(_localctx, 9);
				{
				setState(355);
				optionGet();
				}
				break;
			case 10:
				enterOuterAlt(_localctx, 10);
				{
				setState(356);
				((GhostPrimaryExprContext)_localctx).quantifier = _input.LT(1);
				_la = _input.LA(1);
				if ( !(_la==FORALL || _la==EXISTS) ) {
					((GhostPrimaryExprContext)_localctx).quantifier = (Token)_errHandler.recoverInline(this);
				}
				else {
					if ( _input.LA(1)==Token.EOF ) matchedEOF = true;
					_errHandler.reportMatch(this);
					consume();
				}
				setState(357);
				boundVariables();
				setState(358);
				match(COLON);
				setState(359);
				match(COLON);
				setState(360);
				triggers();
				setState(361);
				expression(0);
				}
				break;
			case 11:
				enterOuterAlt(_localctx, 11);
				{
				setState(363);
				((GhostPrimaryExprContext)_localctx).permission = _input.LT(1);
				_la = _input.LA(1);
				if ( !(_la==WRITEPERM || _la==NOPERM) ) {
					((GhostPrimaryExprContext)_localctx).permission = (Token)_errHandler.recoverInline(this);
				}
				else {
					if ( _input.LA(1)==Token.EOF ) matchedEOF = true;
					_errHandler.reportMatch(this);
					consume();
				}
				}
				break;
			}
		}
		catch (RecognitionException re) {
			_localctx.exception = re;
			_errHandler.reportError(this, re);
			_errHandler.recover(this, re);
		}
		finally {
			exitRule();
		}
		return _localctx;
	}

	public static class BoundVariablesContext extends ParserRuleContext {
		public List<BoundVariableDeclContext> boundVariableDecl() {
			return getRuleContexts(BoundVariableDeclContext.class);
		}
		public BoundVariableDeclContext boundVariableDecl(int i) {
			return getRuleContext(BoundVariableDeclContext.class,i);
		}
		public List<TerminalNode> COMMA() { return getTokens(GobraParser.COMMA); }
		public TerminalNode COMMA(int i) {
			return getToken(GobraParser.COMMA, i);
		}
		public BoundVariablesContext(ParserRuleContext parent, int invokingState) {
			super(parent, invokingState);
		}
		@Override public int getRuleIndex() { return RULE_boundVariables; }
		@Override
		public <T> T accept(ParseTreeVisitor<? extends T> visitor) {
			if ( visitor instanceof GobraParserVisitor ) return ((GobraParserVisitor<? extends T>)visitor).visitBoundVariables(this);
			else return visitor.visitChildren(this);
		}
	}

	public final BoundVariablesContext boundVariables() throws RecognitionException {
		BoundVariablesContext _localctx = new BoundVariablesContext(_ctx, getState());
		enterRule(_localctx, 14, RULE_boundVariables);
		int _la;
		try {
			int _alt;
			enterOuterAlt(_localctx, 1);
			{
			setState(366);
			boundVariableDecl();
			setState(371);
			_errHandler.sync(this);
			_alt = getInterpreter().adaptivePredict(_input,4,_ctx);
			while ( _alt!=2 && _alt!=org.antlr.v4.runtime.atn.ATN.INVALID_ALT_NUMBER ) {
				if ( _alt==1 ) {
					{
					{
					setState(367);
					match(COMMA);
					setState(368);
					boundVariableDecl();
					}
					} 
				}
				setState(373);
				_errHandler.sync(this);
				_alt = getInterpreter().adaptivePredict(_input,4,_ctx);
			}
			setState(375);
			_errHandler.sync(this);
			_la = _input.LA(1);
			if (_la==COMMA) {
				{
				setState(374);
				match(COMMA);
				}
			}

			}
		}
		catch (RecognitionException re) {
			_localctx.exception = re;
			_errHandler.reportError(this, re);
			_errHandler.recover(this, re);
		}
		finally {
			exitRule();
		}
		return _localctx;
	}

	public static class BoundVariableDeclContext extends ParserRuleContext {
		public List<TerminalNode> IDENTIFIER() { return getTokens(GobraParser.IDENTIFIER); }
		public TerminalNode IDENTIFIER(int i) {
			return getToken(GobraParser.IDENTIFIER, i);
		}
		public ElementTypeContext elementType() {
			return getRuleContext(ElementTypeContext.class,0);
		}
		public List<TerminalNode> COMMA() { return getTokens(GobraParser.COMMA); }
		public TerminalNode COMMA(int i) {
			return getToken(GobraParser.COMMA, i);
		}
		public BoundVariableDeclContext(ParserRuleContext parent, int invokingState) {
			super(parent, invokingState);
		}
		@Override public int getRuleIndex() { return RULE_boundVariableDecl; }
		@Override
		public <T> T accept(ParseTreeVisitor<? extends T> visitor) {
			if ( visitor instanceof GobraParserVisitor ) return ((GobraParserVisitor<? extends T>)visitor).visitBoundVariableDecl(this);
			else return visitor.visitChildren(this);
		}
	}

	public final BoundVariableDeclContext boundVariableDecl() throws RecognitionException {
		BoundVariableDeclContext _localctx = new BoundVariableDeclContext(_ctx, getState());
		enterRule(_localctx, 16, RULE_boundVariableDecl);
		int _la;
		try {
			enterOuterAlt(_localctx, 1);
			{
			setState(377);
			match(IDENTIFIER);
			setState(382);
			_errHandler.sync(this);
			_la = _input.LA(1);
			while (_la==COMMA) {
				{
				{
				setState(378);
				match(COMMA);
				setState(379);
				match(IDENTIFIER);
				}
				}
				setState(384);
				_errHandler.sync(this);
				_la = _input.LA(1);
			}
			setState(385);
			elementType();
			}
		}
		catch (RecognitionException re) {
			_localctx.exception = re;
			_errHandler.reportError(this, re);
			_errHandler.recover(this, re);
		}
		finally {
			exitRule();
		}
		return _localctx;
	}

	public static class TriggersContext extends ParserRuleContext {
		public List<TriggerContext> trigger() {
			return getRuleContexts(TriggerContext.class);
		}
		public TriggerContext trigger(int i) {
			return getRuleContext(TriggerContext.class,i);
		}
		public TriggersContext(ParserRuleContext parent, int invokingState) {
			super(parent, invokingState);
		}
		@Override public int getRuleIndex() { return RULE_triggers; }
		@Override
		public <T> T accept(ParseTreeVisitor<? extends T> visitor) {
			if ( visitor instanceof GobraParserVisitor ) return ((GobraParserVisitor<? extends T>)visitor).visitTriggers(this);
			else return visitor.visitChildren(this);
		}
	}

	public final TriggersContext triggers() throws RecognitionException {
		TriggersContext _localctx = new TriggersContext(_ctx, getState());
		enterRule(_localctx, 18, RULE_triggers);
		int _la;
		try {
			enterOuterAlt(_localctx, 1);
			{
			setState(390);
			_errHandler.sync(this);
			_la = _input.LA(1);
			while (_la==L_CURLY) {
				{
				{
				setState(387);
				trigger();
				}
				}
				setState(392);
				_errHandler.sync(this);
				_la = _input.LA(1);
			}
			}
		}
		catch (RecognitionException re) {
			_localctx.exception = re;
			_errHandler.reportError(this, re);
			_errHandler.recover(this, re);
		}
		finally {
			exitRule();
		}
		return _localctx;
	}

	public static class TriggerContext extends ParserRuleContext {
		public TerminalNode L_CURLY() { return getToken(GobraParser.L_CURLY, 0); }
		public List<ExpressionContext> expression() {
			return getRuleContexts(ExpressionContext.class);
		}
		public ExpressionContext expression(int i) {
			return getRuleContext(ExpressionContext.class,i);
		}
		public TerminalNode R_CURLY() { return getToken(GobraParser.R_CURLY, 0); }
		public List<TerminalNode> COMMA() { return getTokens(GobraParser.COMMA); }
		public TerminalNode COMMA(int i) {
			return getToken(GobraParser.COMMA, i);
		}
		public TriggerContext(ParserRuleContext parent, int invokingState) {
			super(parent, invokingState);
		}
		@Override public int getRuleIndex() { return RULE_trigger; }
		@Override
		public <T> T accept(ParseTreeVisitor<? extends T> visitor) {
			if ( visitor instanceof GobraParserVisitor ) return ((GobraParserVisitor<? extends T>)visitor).visitTrigger(this);
			else return visitor.visitChildren(this);
		}
	}

	public final TriggerContext trigger() throws RecognitionException {
		TriggerContext _localctx = new TriggerContext(_ctx, getState());
		enterRule(_localctx, 20, RULE_trigger);
		int _la;
		try {
			enterOuterAlt(_localctx, 1);
			{
			setState(393);
			match(L_CURLY);
			setState(394);
			expression(0);
			setState(399);
			_errHandler.sync(this);
			_la = _input.LA(1);
			while (_la==COMMA) {
				{
				{
				setState(395);
				match(COMMA);
				setState(396);
				expression(0);
				}
				}
				setState(401);
				_errHandler.sync(this);
				_la = _input.LA(1);
			}
			setState(402);
			match(R_CURLY);
			}
		}
		catch (RecognitionException re) {
			_localctx.exception = re;
			_errHandler.reportError(this, re);
			_errHandler.recover(this, re);
		}
		finally {
			exitRule();
		}
		return _localctx;
	}

	public static class PredicateAccessContext extends ParserRuleContext {
		public PrimaryExprContext primaryExpr() {
			return getRuleContext(PrimaryExprContext.class,0);
		}
		public PredicateAccessContext(ParserRuleContext parent, int invokingState) {
			super(parent, invokingState);
		}
		@Override public int getRuleIndex() { return RULE_predicateAccess; }
		@Override
		public <T> T accept(ParseTreeVisitor<? extends T> visitor) {
			if ( visitor instanceof GobraParserVisitor ) return ((GobraParserVisitor<? extends T>)visitor).visitPredicateAccess(this);
			else return visitor.visitChildren(this);
		}
	}

	public final PredicateAccessContext predicateAccess() throws RecognitionException {
		PredicateAccessContext _localctx = new PredicateAccessContext(_ctx, getState());
		enterRule(_localctx, 22, RULE_predicateAccess);
		try {
			enterOuterAlt(_localctx, 1);
			{
			setState(404);
			primaryExpr(0);
			}
		}
		catch (RecognitionException re) {
			_localctx.exception = re;
			_errHandler.reportError(this, re);
			_errHandler.recover(this, re);
		}
		finally {
			exitRule();
		}
		return _localctx;
	}

	public static class OptionSomeContext extends ParserRuleContext {
		public TerminalNode SOME() { return getToken(GobraParser.SOME, 0); }
		public TerminalNode L_PAREN() { return getToken(GobraParser.L_PAREN, 0); }
		public ExpressionContext expression() {
			return getRuleContext(ExpressionContext.class,0);
		}
		public TerminalNode R_PAREN() { return getToken(GobraParser.R_PAREN, 0); }
		public OptionSomeContext(ParserRuleContext parent, int invokingState) {
			super(parent, invokingState);
		}
		@Override public int getRuleIndex() { return RULE_optionSome; }
		@Override
		public <T> T accept(ParseTreeVisitor<? extends T> visitor) {
			if ( visitor instanceof GobraParserVisitor ) return ((GobraParserVisitor<? extends T>)visitor).visitOptionSome(this);
			else return visitor.visitChildren(this);
		}
	}

	public final OptionSomeContext optionSome() throws RecognitionException {
		OptionSomeContext _localctx = new OptionSomeContext(_ctx, getState());
		enterRule(_localctx, 24, RULE_optionSome);
		try {
			enterOuterAlt(_localctx, 1);
			{
			setState(406);
			match(SOME);
			setState(407);
			match(L_PAREN);
			setState(408);
			expression(0);
			setState(409);
			match(R_PAREN);
			}
		}
		catch (RecognitionException re) {
			_localctx.exception = re;
			_errHandler.reportError(this, re);
			_errHandler.recover(this, re);
		}
		finally {
			exitRule();
		}
		return _localctx;
	}

	public static class OptionNoneContext extends ParserRuleContext {
		public TerminalNode NONE() { return getToken(GobraParser.NONE, 0); }
		public TerminalNode L_BRACKET() { return getToken(GobraParser.L_BRACKET, 0); }
		public Type_Context type_() {
			return getRuleContext(Type_Context.class,0);
		}
		public TerminalNode R_BRACKET() { return getToken(GobraParser.R_BRACKET, 0); }
		public OptionNoneContext(ParserRuleContext parent, int invokingState) {
			super(parent, invokingState);
		}
		@Override public int getRuleIndex() { return RULE_optionNone; }
		@Override
		public <T> T accept(ParseTreeVisitor<? extends T> visitor) {
			if ( visitor instanceof GobraParserVisitor ) return ((GobraParserVisitor<? extends T>)visitor).visitOptionNone(this);
			else return visitor.visitChildren(this);
		}
	}

	public final OptionNoneContext optionNone() throws RecognitionException {
		OptionNoneContext _localctx = new OptionNoneContext(_ctx, getState());
		enterRule(_localctx, 26, RULE_optionNone);
		try {
			enterOuterAlt(_localctx, 1);
			{
			setState(411);
			match(NONE);
			setState(412);
			match(L_BRACKET);
			setState(413);
			type_();
			setState(414);
			match(R_BRACKET);
			}
		}
		catch (RecognitionException re) {
			_localctx.exception = re;
			_errHandler.reportError(this, re);
			_errHandler.recover(this, re);
		}
		finally {
			exitRule();
		}
		return _localctx;
	}

	public static class OptionGetContext extends ParserRuleContext {
		public TerminalNode GET() { return getToken(GobraParser.GET, 0); }
		public TerminalNode L_PAREN() { return getToken(GobraParser.L_PAREN, 0); }
		public ExpressionContext expression() {
			return getRuleContext(ExpressionContext.class,0);
		}
		public TerminalNode R_PAREN() { return getToken(GobraParser.R_PAREN, 0); }
		public OptionGetContext(ParserRuleContext parent, int invokingState) {
			super(parent, invokingState);
		}
		@Override public int getRuleIndex() { return RULE_optionGet; }
		@Override
		public <T> T accept(ParseTreeVisitor<? extends T> visitor) {
			if ( visitor instanceof GobraParserVisitor ) return ((GobraParserVisitor<? extends T>)visitor).visitOptionGet(this);
			else return visitor.visitChildren(this);
		}
	}

	public final OptionGetContext optionGet() throws RecognitionException {
		OptionGetContext _localctx = new OptionGetContext(_ctx, getState());
		enterRule(_localctx, 28, RULE_optionGet);
		try {
			enterOuterAlt(_localctx, 1);
			{
			setState(416);
			match(GET);
			setState(417);
			match(L_PAREN);
			setState(418);
			expression(0);
			setState(419);
			match(R_PAREN);
			}
		}
		catch (RecognitionException re) {
			_localctx.exception = re;
			_errHandler.reportError(this, re);
			_errHandler.recover(this, re);
		}
		finally {
			exitRule();
		}
		return _localctx;
	}

	public static class SConversionContext extends ParserRuleContext {
		public Token kind;
		public TerminalNode L_PAREN() { return getToken(GobraParser.L_PAREN, 0); }
		public ExpressionContext expression() {
			return getRuleContext(ExpressionContext.class,0);
		}
		public TerminalNode R_PAREN() { return getToken(GobraParser.R_PAREN, 0); }
		public TerminalNode SET() { return getToken(GobraParser.SET, 0); }
		public TerminalNode SEQ() { return getToken(GobraParser.SEQ, 0); }
		public TerminalNode MSET() { return getToken(GobraParser.MSET, 0); }
		public SConversionContext(ParserRuleContext parent, int invokingState) {
			super(parent, invokingState);
		}
		@Override public int getRuleIndex() { return RULE_sConversion; }
		@Override
		public <T> T accept(ParseTreeVisitor<? extends T> visitor) {
			if ( visitor instanceof GobraParserVisitor ) return ((GobraParserVisitor<? extends T>)visitor).visitSConversion(this);
			else return visitor.visitChildren(this);
		}
	}

	public final SConversionContext sConversion() throws RecognitionException {
		SConversionContext _localctx = new SConversionContext(_ctx, getState());
		enterRule(_localctx, 30, RULE_sConversion);
		int _la;
		try {
			enterOuterAlt(_localctx, 1);
			{
			setState(421);
			((SConversionContext)_localctx).kind = _input.LT(1);
			_la = _input.LA(1);
			if ( !((((_la) & ~0x3f) == 0 && ((1L << _la) & ((1L << SEQ) | (1L << SET) | (1L << MSET))) != 0)) ) {
				((SConversionContext)_localctx).kind = (Token)_errHandler.recoverInline(this);
			}
			else {
				if ( _input.LA(1)==Token.EOF ) matchedEOF = true;
				_errHandler.reportMatch(this);
				consume();
			}
			setState(422);
			match(L_PAREN);
			setState(423);
			expression(0);
			setState(424);
			match(R_PAREN);
			}
		}
		catch (RecognitionException re) {
			_localctx.exception = re;
			_errHandler.reportError(this, re);
			_errHandler.recover(this, re);
		}
		finally {
			exitRule();
		}
		return _localctx;
	}

	public static class OldContext extends ParserRuleContext {
		public TerminalNode OLD() { return getToken(GobraParser.OLD, 0); }
		public TerminalNode L_PAREN() { return getToken(GobraParser.L_PAREN, 0); }
		public ExpressionContext expression() {
			return getRuleContext(ExpressionContext.class,0);
		}
		public TerminalNode R_PAREN() { return getToken(GobraParser.R_PAREN, 0); }
		public TerminalNode L_BRACKET() { return getToken(GobraParser.L_BRACKET, 0); }
		public OldLabelUseContext oldLabelUse() {
			return getRuleContext(OldLabelUseContext.class,0);
		}
		public TerminalNode R_BRACKET() { return getToken(GobraParser.R_BRACKET, 0); }
		public OldContext(ParserRuleContext parent, int invokingState) {
			super(parent, invokingState);
		}
		@Override public int getRuleIndex() { return RULE_old; }
		@Override
		public <T> T accept(ParseTreeVisitor<? extends T> visitor) {
			if ( visitor instanceof GobraParserVisitor ) return ((GobraParserVisitor<? extends T>)visitor).visitOld(this);
			else return visitor.visitChildren(this);
		}
	}

	public final OldContext old() throws RecognitionException {
		OldContext _localctx = new OldContext(_ctx, getState());
		enterRule(_localctx, 32, RULE_old);
		int _la;
		try {
			enterOuterAlt(_localctx, 1);
			{
			setState(426);
			match(OLD);
			setState(431);
			_errHandler.sync(this);
			_la = _input.LA(1);
			if (_la==L_BRACKET) {
				{
				setState(427);
				match(L_BRACKET);
				setState(428);
				oldLabelUse();
				setState(429);
				match(R_BRACKET);
				}
			}

			setState(433);
			match(L_PAREN);
			setState(434);
			expression(0);
			setState(435);
			match(R_PAREN);
			}
		}
		catch (RecognitionException re) {
			_localctx.exception = re;
			_errHandler.reportError(this, re);
			_errHandler.recover(this, re);
		}
		finally {
			exitRule();
		}
		return _localctx;
	}

	public static class OldLabelUseContext extends ParserRuleContext {
		public LabelUseContext labelUse() {
			return getRuleContext(LabelUseContext.class,0);
		}
		public TerminalNode LHS() { return getToken(GobraParser.LHS, 0); }
		public OldLabelUseContext(ParserRuleContext parent, int invokingState) {
			super(parent, invokingState);
		}
		@Override public int getRuleIndex() { return RULE_oldLabelUse; }
		@Override
		public <T> T accept(ParseTreeVisitor<? extends T> visitor) {
			if ( visitor instanceof GobraParserVisitor ) return ((GobraParserVisitor<? extends T>)visitor).visitOldLabelUse(this);
			else return visitor.visitChildren(this);
		}
	}

	public final OldLabelUseContext oldLabelUse() throws RecognitionException {
		OldLabelUseContext _localctx = new OldLabelUseContext(_ctx, getState());
		enterRule(_localctx, 34, RULE_oldLabelUse);
		try {
			setState(439);
			_errHandler.sync(this);
			switch (_input.LA(1)) {
			case IDENTIFIER:
				enterOuterAlt(_localctx, 1);
				{
				setState(437);
				labelUse();
				}
				break;
			case LHS:
				enterOuterAlt(_localctx, 2);
				{
				setState(438);
				match(LHS);
				}
				break;
			default:
				throw new NoViableAltException(this);
			}
		}
		catch (RecognitionException re) {
			_localctx.exception = re;
			_errHandler.reportError(this, re);
			_errHandler.recover(this, re);
		}
		finally {
			exitRule();
		}
		return _localctx;
	}

	public static class LabelUseContext extends ParserRuleContext {
		public TerminalNode IDENTIFIER() { return getToken(GobraParser.IDENTIFIER, 0); }
		public LabelUseContext(ParserRuleContext parent, int invokingState) {
			super(parent, invokingState);
		}
		@Override public int getRuleIndex() { return RULE_labelUse; }
		@Override
		public <T> T accept(ParseTreeVisitor<? extends T> visitor) {
			if ( visitor instanceof GobraParserVisitor ) return ((GobraParserVisitor<? extends T>)visitor).visitLabelUse(this);
			else return visitor.visitChildren(this);
		}
	}

	public final LabelUseContext labelUse() throws RecognitionException {
		LabelUseContext _localctx = new LabelUseContext(_ctx, getState());
		enterRule(_localctx, 36, RULE_labelUse);
		try {
			enterOuterAlt(_localctx, 1);
			{
			setState(441);
			match(IDENTIFIER);
			}
		}
		catch (RecognitionException re) {
			_localctx.exception = re;
			_errHandler.reportError(this, re);
			_errHandler.recover(this, re);
		}
		finally {
			exitRule();
		}
		return _localctx;
	}

	public static class IsComparableContext extends ParserRuleContext {
		public TerminalNode IS_COMPARABLE() { return getToken(GobraParser.IS_COMPARABLE, 0); }
		public TerminalNode L_PAREN() { return getToken(GobraParser.L_PAREN, 0); }
		public ExpressionContext expression() {
			return getRuleContext(ExpressionContext.class,0);
		}
		public TerminalNode R_PAREN() { return getToken(GobraParser.R_PAREN, 0); }
		public IsComparableContext(ParserRuleContext parent, int invokingState) {
			super(parent, invokingState);
		}
		@Override public int getRuleIndex() { return RULE_isComparable; }
		@Override
		public <T> T accept(ParseTreeVisitor<? extends T> visitor) {
			if ( visitor instanceof GobraParserVisitor ) return ((GobraParserVisitor<? extends T>)visitor).visitIsComparable(this);
			else return visitor.visitChildren(this);
		}
	}

	public final IsComparableContext isComparable() throws RecognitionException {
		IsComparableContext _localctx = new IsComparableContext(_ctx, getState());
		enterRule(_localctx, 38, RULE_isComparable);
		try {
			enterOuterAlt(_localctx, 1);
			{
			setState(443);
			match(IS_COMPARABLE);
			setState(444);
			match(L_PAREN);
			setState(445);
			expression(0);
			setState(446);
			match(R_PAREN);
			}
		}
		catch (RecognitionException re) {
			_localctx.exception = re;
			_errHandler.reportError(this, re);
			_errHandler.recover(this, re);
		}
		finally {
			exitRule();
		}
		return _localctx;
	}

	public static class TypeOfContext extends ParserRuleContext {
		public TerminalNode TYPE_OF() { return getToken(GobraParser.TYPE_OF, 0); }
		public TerminalNode L_PAREN() { return getToken(GobraParser.L_PAREN, 0); }
		public ExpressionContext expression() {
			return getRuleContext(ExpressionContext.class,0);
		}
		public TerminalNode R_PAREN() { return getToken(GobraParser.R_PAREN, 0); }
		public TypeOfContext(ParserRuleContext parent, int invokingState) {
			super(parent, invokingState);
		}
		@Override public int getRuleIndex() { return RULE_typeOf; }
		@Override
		public <T> T accept(ParseTreeVisitor<? extends T> visitor) {
			if ( visitor instanceof GobraParserVisitor ) return ((GobraParserVisitor<? extends T>)visitor).visitTypeOf(this);
			else return visitor.visitChildren(this);
		}
	}

	public final TypeOfContext typeOf() throws RecognitionException {
		TypeOfContext _localctx = new TypeOfContext(_ctx, getState());
		enterRule(_localctx, 40, RULE_typeOf);
		try {
			enterOuterAlt(_localctx, 1);
			{
			setState(448);
			match(TYPE_OF);
			setState(449);
			match(L_PAREN);
			setState(450);
			expression(0);
			setState(451);
			match(R_PAREN);
			}
		}
		catch (RecognitionException re) {
			_localctx.exception = re;
			_errHandler.reportError(this, re);
			_errHandler.recover(this, re);
		}
		finally {
			exitRule();
		}
		return _localctx;
	}

	public static class AccessContext extends ParserRuleContext {
		public TerminalNode ACCESS() { return getToken(GobraParser.ACCESS, 0); }
		public TerminalNode L_PAREN() { return getToken(GobraParser.L_PAREN, 0); }
		public List<ExpressionContext> expression() {
			return getRuleContexts(ExpressionContext.class);
		}
		public ExpressionContext expression(int i) {
			return getRuleContext(ExpressionContext.class,i);
		}
		public TerminalNode R_PAREN() { return getToken(GobraParser.R_PAREN, 0); }
		public TerminalNode COMMA() { return getToken(GobraParser.COMMA, 0); }
		public TerminalNode IDENTIFIER() { return getToken(GobraParser.IDENTIFIER, 0); }
		public AccessContext(ParserRuleContext parent, int invokingState) {
			super(parent, invokingState);
		}
		@Override public int getRuleIndex() { return RULE_access; }
		@Override
		public <T> T accept(ParseTreeVisitor<? extends T> visitor) {
			if ( visitor instanceof GobraParserVisitor ) return ((GobraParserVisitor<? extends T>)visitor).visitAccess(this);
			else return visitor.visitChildren(this);
		}
	}

	public final AccessContext access() throws RecognitionException {
		AccessContext _localctx = new AccessContext(_ctx, getState());
		enterRule(_localctx, 42, RULE_access);
		int _la;
		try {
			enterOuterAlt(_localctx, 1);
			{
			setState(453);
			match(ACCESS);
			setState(454);
			match(L_PAREN);
			setState(455);
			expression(0);
			setState(461);
			_errHandler.sync(this);
			_la = _input.LA(1);
			if (_la==COMMA) {
				{
				setState(456);
				match(COMMA);
				setState(459);
				_errHandler.sync(this);
				switch ( getInterpreter().adaptivePredict(_input,11,_ctx) ) {
				case 1:
					{
					setState(457);
					match(IDENTIFIER);
					}
					break;
				case 2:
					{
					setState(458);
					expression(0);
					}
					break;
				}
				}
			}

			setState(463);
			match(R_PAREN);
			}
		}
		catch (RecognitionException re) {
			_localctx.exception = re;
			_errHandler.reportError(this, re);
			_errHandler.recover(this, re);
		}
		finally {
			exitRule();
		}
		return _localctx;
	}

	public static class RangeContext extends ParserRuleContext {
		public Token kind;
		public TerminalNode L_BRACKET() { return getToken(GobraParser.L_BRACKET, 0); }
		public List<ExpressionContext> expression() {
			return getRuleContexts(ExpressionContext.class);
		}
		public ExpressionContext expression(int i) {
			return getRuleContext(ExpressionContext.class,i);
		}
		public TerminalNode DOT_DOT() { return getToken(GobraParser.DOT_DOT, 0); }
		public TerminalNode R_BRACKET() { return getToken(GobraParser.R_BRACKET, 0); }
		public TerminalNode SEQ() { return getToken(GobraParser.SEQ, 0); }
		public TerminalNode SET() { return getToken(GobraParser.SET, 0); }
		public TerminalNode MSET() { return getToken(GobraParser.MSET, 0); }
		public RangeContext(ParserRuleContext parent, int invokingState) {
			super(parent, invokingState);
		}
		@Override public int getRuleIndex() { return RULE_range; }
		@Override
		public <T> T accept(ParseTreeVisitor<? extends T> visitor) {
			if ( visitor instanceof GobraParserVisitor ) return ((GobraParserVisitor<? extends T>)visitor).visitRange(this);
			else return visitor.visitChildren(this);
		}
	}

	public final RangeContext range() throws RecognitionException {
		RangeContext _localctx = new RangeContext(_ctx, getState());
		enterRule(_localctx, 44, RULE_range);
		int _la;
		try {
			enterOuterAlt(_localctx, 1);
			{
			setState(465);
			((RangeContext)_localctx).kind = _input.LT(1);
			_la = _input.LA(1);
			if ( !((((_la) & ~0x3f) == 0 && ((1L << _la) & ((1L << SEQ) | (1L << SET) | (1L << MSET))) != 0)) ) {
				((RangeContext)_localctx).kind = (Token)_errHandler.recoverInline(this);
			}
			else {
				if ( _input.LA(1)==Token.EOF ) matchedEOF = true;
				_errHandler.reportMatch(this);
				consume();
			}
			setState(466);
			match(L_BRACKET);
			setState(467);
			expression(0);
			setState(468);
			match(DOT_DOT);
			setState(469);
			expression(0);
			setState(470);
			match(R_BRACKET);
			}
		}
		catch (RecognitionException re) {
			_localctx.exception = re;
			_errHandler.reportError(this, re);
			_errHandler.recover(this, re);
		}
		finally {
			exitRule();
		}
		return _localctx;
	}

	public static class SeqUpdExpContext extends ParserRuleContext {
		public TerminalNode L_BRACKET() { return getToken(GobraParser.L_BRACKET, 0); }
		public TerminalNode R_BRACKET() { return getToken(GobraParser.R_BRACKET, 0); }
		public List<SeqUpdClauseContext> seqUpdClause() {
			return getRuleContexts(SeqUpdClauseContext.class);
		}
		public SeqUpdClauseContext seqUpdClause(int i) {
			return getRuleContext(SeqUpdClauseContext.class,i);
		}
		public List<TerminalNode> COMMA() { return getTokens(GobraParser.COMMA); }
		public TerminalNode COMMA(int i) {
			return getToken(GobraParser.COMMA, i);
		}
		public SeqUpdExpContext(ParserRuleContext parent, int invokingState) {
			super(parent, invokingState);
		}
		@Override public int getRuleIndex() { return RULE_seqUpdExp; }
		@Override
		public <T> T accept(ParseTreeVisitor<? extends T> visitor) {
			if ( visitor instanceof GobraParserVisitor ) return ((GobraParserVisitor<? extends T>)visitor).visitSeqUpdExp(this);
			else return visitor.visitChildren(this);
		}
	}

	public final SeqUpdExpContext seqUpdExp() throws RecognitionException {
		SeqUpdExpContext _localctx = new SeqUpdExpContext(_ctx, getState());
		enterRule(_localctx, 46, RULE_seqUpdExp);
		int _la;
		try {
			enterOuterAlt(_localctx, 1);
			{
			setState(472);
			match(L_BRACKET);
			{
			setState(473);
			seqUpdClause();
			setState(478);
			_errHandler.sync(this);
			_la = _input.LA(1);
			while (_la==COMMA) {
				{
				{
				setState(474);
				match(COMMA);
				setState(475);
				seqUpdClause();
				}
				}
				setState(480);
				_errHandler.sync(this);
				_la = _input.LA(1);
			}
			}
			setState(481);
			match(R_BRACKET);
			}
		}
		catch (RecognitionException re) {
			_localctx.exception = re;
			_errHandler.reportError(this, re);
			_errHandler.recover(this, re);
		}
		finally {
			exitRule();
		}
		return _localctx;
	}

	public static class SeqUpdClauseContext extends ParserRuleContext {
		public List<ExpressionContext> expression() {
			return getRuleContexts(ExpressionContext.class);
		}
		public ExpressionContext expression(int i) {
			return getRuleContext(ExpressionContext.class,i);
		}
		public TerminalNode ASSIGN() { return getToken(GobraParser.ASSIGN, 0); }
		public SeqUpdClauseContext(ParserRuleContext parent, int invokingState) {
			super(parent, invokingState);
		}
		@Override public int getRuleIndex() { return RULE_seqUpdClause; }
		@Override
		public <T> T accept(ParseTreeVisitor<? extends T> visitor) {
			if ( visitor instanceof GobraParserVisitor ) return ((GobraParserVisitor<? extends T>)visitor).visitSeqUpdClause(this);
			else return visitor.visitChildren(this);
		}
	}

	public final SeqUpdClauseContext seqUpdClause() throws RecognitionException {
		SeqUpdClauseContext _localctx = new SeqUpdClauseContext(_ctx, getState());
		enterRule(_localctx, 48, RULE_seqUpdClause);
		try {
			enterOuterAlt(_localctx, 1);
			{
			setState(483);
			expression(0);
			setState(484);
			match(ASSIGN);
			setState(485);
			expression(0);
			}
		}
		catch (RecognitionException re) {
			_localctx.exception = re;
			_errHandler.reportError(this, re);
			_errHandler.recover(this, re);
		}
		finally {
			exitRule();
		}
		return _localctx;
	}

	public static class GhostTypeLitContext extends ParserRuleContext {
		public SqTypeContext sqType() {
			return getRuleContext(SqTypeContext.class,0);
		}
		public GhostSliceTypeContext ghostSliceType() {
			return getRuleContext(GhostSliceTypeContext.class,0);
		}
		public DomainTypeContext domainType() {
			return getRuleContext(DomainTypeContext.class,0);
		}
		public GhostTypeLitContext(ParserRuleContext parent, int invokingState) {
			super(parent, invokingState);
		}
		@Override public int getRuleIndex() { return RULE_ghostTypeLit; }
		@Override
		public <T> T accept(ParseTreeVisitor<? extends T> visitor) {
			if ( visitor instanceof GobraParserVisitor ) return ((GobraParserVisitor<? extends T>)visitor).visitGhostTypeLit(this);
			else return visitor.visitChildren(this);
		}
	}

	public final GhostTypeLitContext ghostTypeLit() throws RecognitionException {
		GhostTypeLitContext _localctx = new GhostTypeLitContext(_ctx, getState());
		enterRule(_localctx, 50, RULE_ghostTypeLit);
		try {
			setState(490);
			_errHandler.sync(this);
			switch (_input.LA(1)) {
			case SEQ:
			case SET:
			case MSET:
			case DICT:
			case OPT:
				enterOuterAlt(_localctx, 1);
				{
				setState(487);
				sqType();
				}
				break;
			case GHOST:
				enterOuterAlt(_localctx, 2);
				{
				setState(488);
				ghostSliceType();
				}
				break;
			case DOM:
				enterOuterAlt(_localctx, 3);
				{
				setState(489);
				domainType();
				}
				break;
			default:
				throw new NoViableAltException(this);
			}
		}
		catch (RecognitionException re) {
			_localctx.exception = re;
			_errHandler.reportError(this, re);
			_errHandler.recover(this, re);
		}
		finally {
			exitRule();
		}
		return _localctx;
	}

	public static class DomainTypeContext extends ParserRuleContext {
		public TerminalNode DOM() { return getToken(GobraParser.DOM, 0); }
		public TerminalNode L_CURLY() { return getToken(GobraParser.L_CURLY, 0); }
		public TerminalNode R_CURLY() { return getToken(GobraParser.R_CURLY, 0); }
		public List<DomainClauseContext> domainClause() {
			return getRuleContexts(DomainClauseContext.class);
		}
		public DomainClauseContext domainClause(int i) {
			return getRuleContext(DomainClauseContext.class,i);
		}
		public List<EosContext> eos() {
			return getRuleContexts(EosContext.class);
		}
		public EosContext eos(int i) {
			return getRuleContext(EosContext.class,i);
		}
		public DomainTypeContext(ParserRuleContext parent, int invokingState) {
			super(parent, invokingState);
		}
		@Override public int getRuleIndex() { return RULE_domainType; }
		@Override
		public <T> T accept(ParseTreeVisitor<? extends T> visitor) {
			if ( visitor instanceof GobraParserVisitor ) return ((GobraParserVisitor<? extends T>)visitor).visitDomainType(this);
			else return visitor.visitChildren(this);
		}
	}

	public final DomainTypeContext domainType() throws RecognitionException {
		DomainTypeContext _localctx = new DomainTypeContext(_ctx, getState());
		enterRule(_localctx, 52, RULE_domainType);
		int _la;
		try {
			enterOuterAlt(_localctx, 1);
			{
			setState(492);
			match(DOM);
			setState(493);
			match(L_CURLY);
			setState(499);
			_errHandler.sync(this);
			_la = _input.LA(1);
			while (_la==AXIOM || _la==FUNC) {
				{
				{
				setState(494);
				domainClause();
				setState(495);
				eos();
				}
				}
				setState(501);
				_errHandler.sync(this);
				_la = _input.LA(1);
			}
			setState(502);
			match(R_CURLY);
			}
		}
		catch (RecognitionException re) {
			_localctx.exception = re;
			_errHandler.reportError(this, re);
			_errHandler.recover(this, re);
		}
		finally {
			exitRule();
		}
		return _localctx;
	}

	public static class DomainClauseContext extends ParserRuleContext {
		public TerminalNode FUNC() { return getToken(GobraParser.FUNC, 0); }
		public TerminalNode IDENTIFIER() { return getToken(GobraParser.IDENTIFIER, 0); }
		public SignatureContext signature() {
			return getRuleContext(SignatureContext.class,0);
		}
		public TerminalNode AXIOM() { return getToken(GobraParser.AXIOM, 0); }
		public TerminalNode L_CURLY() { return getToken(GobraParser.L_CURLY, 0); }
		public ExpressionContext expression() {
			return getRuleContext(ExpressionContext.class,0);
		}
		public EosContext eos() {
			return getRuleContext(EosContext.class,0);
		}
		public TerminalNode R_CURLY() { return getToken(GobraParser.R_CURLY, 0); }
		public DomainClauseContext(ParserRuleContext parent, int invokingState) {
			super(parent, invokingState);
		}
		@Override public int getRuleIndex() { return RULE_domainClause; }
		@Override
		public <T> T accept(ParseTreeVisitor<? extends T> visitor) {
			if ( visitor instanceof GobraParserVisitor ) return ((GobraParserVisitor<? extends T>)visitor).visitDomainClause(this);
			else return visitor.visitChildren(this);
		}
	}

	public final DomainClauseContext domainClause() throws RecognitionException {
		DomainClauseContext _localctx = new DomainClauseContext(_ctx, getState());
		enterRule(_localctx, 54, RULE_domainClause);
		try {
			setState(513);
			_errHandler.sync(this);
			switch (_input.LA(1)) {
			case FUNC:
				enterOuterAlt(_localctx, 1);
				{
				setState(504);
				match(FUNC);
				setState(505);
				match(IDENTIFIER);
				setState(506);
				signature();
				}
				break;
			case AXIOM:
				enterOuterAlt(_localctx, 2);
				{
				setState(507);
				match(AXIOM);
				setState(508);
				match(L_CURLY);
				setState(509);
				expression(0);
				setState(510);
				eos();
				setState(511);
				match(R_CURLY);
				}
				break;
			default:
				throw new NoViableAltException(this);
			}
		}
		catch (RecognitionException re) {
			_localctx.exception = re;
			_errHandler.reportError(this, re);
			_errHandler.recover(this, re);
		}
		finally {
			exitRule();
		}
		return _localctx;
	}

	public static class GhostSliceTypeContext extends ParserRuleContext {
		public TerminalNode GHOST() { return getToken(GobraParser.GHOST, 0); }
		public TerminalNode L_BRACKET() { return getToken(GobraParser.L_BRACKET, 0); }
		public TerminalNode R_BRACKET() { return getToken(GobraParser.R_BRACKET, 0); }
		public ElementTypeContext elementType() {
			return getRuleContext(ElementTypeContext.class,0);
		}
		public GhostSliceTypeContext(ParserRuleContext parent, int invokingState) {
			super(parent, invokingState);
		}
		@Override public int getRuleIndex() { return RULE_ghostSliceType; }
		@Override
		public <T> T accept(ParseTreeVisitor<? extends T> visitor) {
			if ( visitor instanceof GobraParserVisitor ) return ((GobraParserVisitor<? extends T>)visitor).visitGhostSliceType(this);
			else return visitor.visitChildren(this);
		}
	}

	public final GhostSliceTypeContext ghostSliceType() throws RecognitionException {
		GhostSliceTypeContext _localctx = new GhostSliceTypeContext(_ctx, getState());
		enterRule(_localctx, 56, RULE_ghostSliceType);
		try {
			enterOuterAlt(_localctx, 1);
			{
			setState(515);
			match(GHOST);
			setState(516);
			match(L_BRACKET);
			setState(517);
			match(R_BRACKET);
			setState(518);
			elementType();
			}
		}
		catch (RecognitionException re) {
			_localctx.exception = re;
			_errHandler.reportError(this, re);
			_errHandler.recover(this, re);
		}
		finally {
			exitRule();
		}
		return _localctx;
	}

	public static class SqTypeContext extends ParserRuleContext {
		public Token kind;
		public TerminalNode L_BRACKET() { return getToken(GobraParser.L_BRACKET, 0); }
		public List<Type_Context> type_() {
			return getRuleContexts(Type_Context.class);
		}
		public Type_Context type_(int i) {
			return getRuleContext(Type_Context.class,i);
		}
		public TerminalNode R_BRACKET() { return getToken(GobraParser.R_BRACKET, 0); }
		public TerminalNode SEQ() { return getToken(GobraParser.SEQ, 0); }
		public TerminalNode SET() { return getToken(GobraParser.SET, 0); }
		public TerminalNode MSET() { return getToken(GobraParser.MSET, 0); }
		public TerminalNode OPT() { return getToken(GobraParser.OPT, 0); }
		public TerminalNode DICT() { return getToken(GobraParser.DICT, 0); }
		public SqTypeContext(ParserRuleContext parent, int invokingState) {
			super(parent, invokingState);
		}
		@Override public int getRuleIndex() { return RULE_sqType; }
		@Override
		public <T> T accept(ParseTreeVisitor<? extends T> visitor) {
			if ( visitor instanceof GobraParserVisitor ) return ((GobraParserVisitor<? extends T>)visitor).visitSqType(this);
			else return visitor.visitChildren(this);
		}
	}

	public final SqTypeContext sqType() throws RecognitionException {
		SqTypeContext _localctx = new SqTypeContext(_ctx, getState());
		enterRule(_localctx, 58, RULE_sqType);
		int _la;
		try {
			setState(531);
			_errHandler.sync(this);
			switch (_input.LA(1)) {
			case SEQ:
			case SET:
			case MSET:
			case OPT:
				enterOuterAlt(_localctx, 1);
				{
				{
				setState(520);
				((SqTypeContext)_localctx).kind = _input.LT(1);
				_la = _input.LA(1);
				if ( !((((_la) & ~0x3f) == 0 && ((1L << _la) & ((1L << SEQ) | (1L << SET) | (1L << MSET) | (1L << OPT))) != 0)) ) {
					((SqTypeContext)_localctx).kind = (Token)_errHandler.recoverInline(this);
				}
				else {
					if ( _input.LA(1)==Token.EOF ) matchedEOF = true;
					_errHandler.reportMatch(this);
					consume();
				}
				setState(521);
				match(L_BRACKET);
				setState(522);
				type_();
				setState(523);
				match(R_BRACKET);
				}
				}
				break;
			case DICT:
				enterOuterAlt(_localctx, 2);
				{
				setState(525);
				((SqTypeContext)_localctx).kind = match(DICT);
				setState(526);
				match(L_BRACKET);
				setState(527);
				type_();
				setState(528);
				match(R_BRACKET);
				setState(529);
				type_();
				}
				break;
			default:
				throw new NoViableAltException(this);
			}
		}
		catch (RecognitionException re) {
			_localctx.exception = re;
			_errHandler.reportError(this, re);
			_errHandler.recover(this, re);
		}
		finally {
			exitRule();
		}
		return _localctx;
	}

	public static class SpecificationContext extends ParserRuleContext {
		public List<TerminalNode> PURE() { return getTokens(GobraParser.PURE); }
		public TerminalNode PURE(int i) {
			return getToken(GobraParser.PURE, i);
		}
		public List<EosContext> eos() {
			return getRuleContexts(EosContext.class);
		}
		public EosContext eos(int i) {
			return getRuleContext(EosContext.class,i);
		}
		public List<SpecStatementContext> specStatement() {
			return getRuleContexts(SpecStatementContext.class);
		}
		public SpecStatementContext specStatement(int i) {
			return getRuleContext(SpecStatementContext.class,i);
		}
		public List<TerminalNode> TRUSTED() { return getTokens(GobraParser.TRUSTED); }
		public TerminalNode TRUSTED(int i) {
			return getToken(GobraParser.TRUSTED, i);
		}
		public SpecificationContext(ParserRuleContext parent, int invokingState) {
			super(parent, invokingState);
		}
		@Override public int getRuleIndex() { return RULE_specification; }
		@Override
		public <T> T accept(ParseTreeVisitor<? extends T> visitor) {
			if ( visitor instanceof GobraParserVisitor ) return ((GobraParserVisitor<? extends T>)visitor).visitSpecification(this);
			else return visitor.visitChildren(this);
		}
	}

	public final SpecificationContext specification() throws RecognitionException {
		SpecificationContext _localctx = new SpecificationContext(_ctx, getState());
		enterRule(_localctx, 60, RULE_specification);
		int _la;
		try {
			setState(553);
			_errHandler.sync(this);
			switch ( getInterpreter().adaptivePredict(_input,21,_ctx) ) {
			case 1:
				enterOuterAlt(_localctx, 1);
				{
				setState(538);
				_errHandler.sync(this);
				_la = _input.LA(1);
				while ((((_la) & ~0x3f) == 0 && ((1L << _la) & ((1L << PRE) | (1L << PRESERVES) | (1L << POST) | (1L << DEC))) != 0)) {
					{
					{
					{
					setState(533);
					specStatement();
					}
					setState(534);
					eos();
					}
					}
					setState(540);
					_errHandler.sync(this);
					_la = _input.LA(1);
				}
				setState(541);
				match(PURE);
				}
				break;
			case 2:
				enterOuterAlt(_localctx, 2);
				{
				setState(550);
				_errHandler.sync(this);
				_la = _input.LA(1);
				while ((((_la) & ~0x3f) == 0 && ((1L << _la) & ((1L << PRE) | (1L << PRESERVES) | (1L << POST) | (1L << DEC) | (1L << PURE) | (1L << TRUSTED))) != 0)) {
					{
					{
					setState(545);
					_errHandler.sync(this);
					switch (_input.LA(1)) {
					case PRE:
					case PRESERVES:
					case POST:
					case DEC:
						{
						setState(542);
						specStatement();
						}
						break;
					case PURE:
						{
						setState(543);
						match(PURE);
						}
						break;
					case TRUSTED:
						{
						setState(544);
						match(TRUSTED);
						}
						break;
					default:
						throw new NoViableAltException(this);
					}
					setState(547);
					eos();
					}
					}
					setState(552);
					_errHandler.sync(this);
					_la = _input.LA(1);
				}
				}
				break;
			}
		}
		catch (RecognitionException re) {
			_localctx.exception = re;
			_errHandler.reportError(this, re);
			_errHandler.recover(this, re);
		}
		finally {
			exitRule();
		}
		return _localctx;
	}

	public static class SpecStatementContext extends ParserRuleContext {
		public Token kind;
		public AssertionContext assertion() {
			return getRuleContext(AssertionContext.class,0);
		}
		public TerminalNode PRE() { return getToken(GobraParser.PRE, 0); }
		public TerminalNode PRESERVES() { return getToken(GobraParser.PRESERVES, 0); }
		public TerminalNode POST() { return getToken(GobraParser.POST, 0); }
		public TerminationMeasureContext terminationMeasure() {
			return getRuleContext(TerminationMeasureContext.class,0);
		}
		public TerminalNode DEC() { return getToken(GobraParser.DEC, 0); }
		public SpecStatementContext(ParserRuleContext parent, int invokingState) {
			super(parent, invokingState);
		}
		@Override public int getRuleIndex() { return RULE_specStatement; }
		@Override
		public <T> T accept(ParseTreeVisitor<? extends T> visitor) {
			if ( visitor instanceof GobraParserVisitor ) return ((GobraParserVisitor<? extends T>)visitor).visitSpecStatement(this);
			else return visitor.visitChildren(this);
		}
	}

	public final SpecStatementContext specStatement() throws RecognitionException {
		SpecStatementContext _localctx = new SpecStatementContext(_ctx, getState());
		enterRule(_localctx, 62, RULE_specStatement);
		try {
			setState(563);
			_errHandler.sync(this);
			switch (_input.LA(1)) {
			case PRE:
				enterOuterAlt(_localctx, 1);
				{
				setState(555);
				((SpecStatementContext)_localctx).kind = match(PRE);
				setState(556);
				assertion();
				}
				break;
			case PRESERVES:
				enterOuterAlt(_localctx, 2);
				{
				setState(557);
				((SpecStatementContext)_localctx).kind = match(PRESERVES);
				setState(558);
				assertion();
				}
				break;
			case POST:
				enterOuterAlt(_localctx, 3);
				{
				setState(559);
				((SpecStatementContext)_localctx).kind = match(POST);
				setState(560);
				assertion();
				}
				break;
			case DEC:
				enterOuterAlt(_localctx, 4);
				{
				setState(561);
				((SpecStatementContext)_localctx).kind = match(DEC);
				setState(562);
				terminationMeasure();
				}
				break;
			default:
				throw new NoViableAltException(this);
			}
		}
		catch (RecognitionException re) {
			_localctx.exception = re;
			_errHandler.reportError(this, re);
			_errHandler.recover(this, re);
		}
		finally {
			exitRule();
		}
		return _localctx;
	}

	public static class TerminationMeasureContext extends ParserRuleContext {
		public ExpressionListContext expressionList() {
			return getRuleContext(ExpressionListContext.class,0);
		}
		public TerminalNode IF() { return getToken(GobraParser.IF, 0); }
		public ExpressionContext expression() {
			return getRuleContext(ExpressionContext.class,0);
		}
		public TerminationMeasureContext(ParserRuleContext parent, int invokingState) {
			super(parent, invokingState);
		}
		@Override public int getRuleIndex() { return RULE_terminationMeasure; }
		@Override
		public <T> T accept(ParseTreeVisitor<? extends T> visitor) {
			if ( visitor instanceof GobraParserVisitor ) return ((GobraParserVisitor<? extends T>)visitor).visitTerminationMeasure(this);
			else return visitor.visitChildren(this);
		}
	}

	public final TerminationMeasureContext terminationMeasure() throws RecognitionException {
		TerminationMeasureContext _localctx = new TerminationMeasureContext(_ctx, getState());
		enterRule(_localctx, 64, RULE_terminationMeasure);
		try {
			enterOuterAlt(_localctx, 1);
			{
			setState(566);
			_errHandler.sync(this);
			switch ( getInterpreter().adaptivePredict(_input,23,_ctx) ) {
			case 1:
				{
				setState(565);
				expressionList();
				}
				break;
			}
			setState(570);
			_errHandler.sync(this);
			switch ( getInterpreter().adaptivePredict(_input,24,_ctx) ) {
			case 1:
				{
				setState(568);
				match(IF);
				setState(569);
				expression(0);
				}
				break;
			}
			}
		}
		catch (RecognitionException re) {
			_localctx.exception = re;
			_errHandler.reportError(this, re);
			_errHandler.recover(this, re);
		}
		finally {
			exitRule();
		}
		return _localctx;
	}

	public static class AssertionContext extends ParserRuleContext {
		public ExpressionContext expression() {
			return getRuleContext(ExpressionContext.class,0);
		}
		public AssertionContext(ParserRuleContext parent, int invokingState) {
			super(parent, invokingState);
		}
		@Override public int getRuleIndex() { return RULE_assertion; }
		@Override
		public <T> T accept(ParseTreeVisitor<? extends T> visitor) {
			if ( visitor instanceof GobraParserVisitor ) return ((GobraParserVisitor<? extends T>)visitor).visitAssertion(this);
			else return visitor.visitChildren(this);
		}
	}

	public final AssertionContext assertion() throws RecognitionException {
		AssertionContext _localctx = new AssertionContext(_ctx, getState());
		enterRule(_localctx, 66, RULE_assertion);
		try {
			setState(574);
			_errHandler.sync(this);
			switch ( getInterpreter().adaptivePredict(_input,25,_ctx) ) {
			case 1:
				enterOuterAlt(_localctx, 1);
				{
				}
				break;
			case 2:
				enterOuterAlt(_localctx, 2);
				{
				setState(573);
				expression(0);
				}
				break;
			}
		}
		catch (RecognitionException re) {
			_localctx.exception = re;
			_errHandler.reportError(this, re);
			_errHandler.recover(this, re);
		}
		finally {
			exitRule();
		}
		return _localctx;
	}

	public static class BlockWithBodyParameterInfoContext extends ParserRuleContext {
		public TerminalNode L_CURLY() { return getToken(GobraParser.L_CURLY, 0); }
		public TerminalNode R_CURLY() { return getToken(GobraParser.R_CURLY, 0); }
		public TerminalNode SHARE() { return getToken(GobraParser.SHARE, 0); }
		public IdentifierListContext identifierList() {
			return getRuleContext(IdentifierListContext.class,0);
		}
		public EosContext eos() {
			return getRuleContext(EosContext.class,0);
		}
		public StatementListContext statementList() {
			return getRuleContext(StatementListContext.class,0);
		}
		public BlockWithBodyParameterInfoContext(ParserRuleContext parent, int invokingState) {
			super(parent, invokingState);
		}
		@Override public int getRuleIndex() { return RULE_blockWithBodyParameterInfo; }
		@Override
		public <T> T accept(ParseTreeVisitor<? extends T> visitor) {
			if ( visitor instanceof GobraParserVisitor ) return ((GobraParserVisitor<? extends T>)visitor).visitBlockWithBodyParameterInfo(this);
			else return visitor.visitChildren(this);
		}
	}

	public final BlockWithBodyParameterInfoContext blockWithBodyParameterInfo() throws RecognitionException {
		BlockWithBodyParameterInfoContext _localctx = new BlockWithBodyParameterInfoContext(_ctx, getState());
		enterRule(_localctx, 68, RULE_blockWithBodyParameterInfo);
		int _la;
		try {
			enterOuterAlt(_localctx, 1);
			{
			setState(576);
			match(L_CURLY);
			setState(581);
			_errHandler.sync(this);
			_la = _input.LA(1);
			if (_la==SHARE) {
				{
				setState(577);
				match(SHARE);
				setState(578);
				identifierList();
				setState(579);
				eos();
				}
			}

			setState(584);
			_errHandler.sync(this);
			_la = _input.LA(1);
<<<<<<< HEAD
			if ((((_la) & ~0x3f) == 0 && ((1L << _la) & ((1L << TRUE) | (1L << FALSE) | (1L << ASSERT) | (1L << ASSUME) | (1L << INHALE) | (1L << EXHALE) | (1L << INV) | (1L << DEC) | (1L << OLD) | (1L << FORALL) | (1L << EXISTS) | (1L << ACCESS) | (1L << FOLD) | (1L << UNFOLD) | (1L << UNFOLDING) | (1L << GHOST) | (1L << APPLY) | (1L << RANGE) | (1L << SEQ) | (1L << SET) | (1L << MSET) | (1L << DICT) | (1L << OPT) | (1L << LEN) | (1L << NEW) | (1L << MAKE) | (1L << CAP) | (1L << SOME) | (1L << GET) | (1L << DOM) | (1L << NONE) | (1L << PRED) | (1L << TYPE_OF) | (1L << IS_COMPARABLE) | (1L << WRITEPERM) | (1L << NOPERM) | (1L << PERM) | (1L << BREAK))) != 0) || ((((_la - 64)) & ~0x3f) == 0 && ((1L << (_la - 64)) & ((1L << (FUNC - 64)) | (1L << (INTERFACE - 64)) | (1L << (SELECT - 64)) | (1L << (DEFER - 64)) | (1L << (GO - 64)) | (1L << (MAP - 64)) | (1L << (STRUCT - 64)) | (1L << (CHAN - 64)) | (1L << (GOTO - 64)) | (1L << (PACKAGE - 64)) | (1L << (SWITCH - 64)) | (1L << (CONST - 64)) | (1L << (FALLTHROUGH - 64)) | (1L << (IF - 64)) | (1L << (TYPE - 64)) | (1L << (CONTINUE - 64)) | (1L << (FOR - 64)) | (1L << (RETURN - 64)) | (1L << (VAR - 64)) | (1L << (NIL_LIT - 64)) | (1L << (IDENTIFIER - 64)) | (1L << (L_PAREN - 64)) | (1L << (L_CURLY - 64)) | (1L << (L_BRACKET - 64)) | (1L << (SEMI - 64)) | (1L << (EXCLAMATION - 64)) | (1L << (PLUS - 64)) | (1L << (MINUS - 64)) | (1L << (CARET - 64)) | (1L << (STAR - 64)) | (1L << (AMPERSAND - 64)) | (1L << (RECEIVE - 64)) | (1L << (DECIMAL_LIT - 64)) | (1L << (BINARY_LIT - 64)) | (1L << (OCTAL_LIT - 64)) | (1L << (HEX_LIT - 64)))) != 0) || ((((_la - 128)) & ~0x3f) == 0 && ((1L << (_la - 128)) & ((1L << (FLOAT_LIT - 128)) | (1L << (IMAGINARY_LIT - 128)) | (1L << (RUNE_LIT - 128)) | (1L << (RAW_STRING_LIT - 128)) | (1L << (INTERPRETED_STRING_LIT - 128)))) != 0)) {
=======
			if ((((_la) & ~0x3f) == 0 && ((1L << _la) & ((1L << FLOAT_LIT) | (1L << TRUE) | (1L << FALSE) | (1L << ASSERT) | (1L << ASSUME) | (1L << INHALE) | (1L << EXHALE) | (1L << INV) | (1L << DEC) | (1L << OLD) | (1L << FORALL) | (1L << EXISTS) | (1L << ACCESS) | (1L << FOLD) | (1L << UNFOLD) | (1L << UNFOLDING) | (1L << GHOST) | (1L << APPLY) | (1L << RANGE) | (1L << SEQ) | (1L << SET) | (1L << MSET) | (1L << DICT) | (1L << OPT) | (1L << LEN) | (1L << NEW) | (1L << MAKE) | (1L << CAP) | (1L << SOME) | (1L << GET) | (1L << DOM) | (1L << NONE) | (1L << PRED) | (1L << TYPE_OF) | (1L << IS_COMPARABLE) | (1L << WRITEPERM) | (1L << NOPERM))) != 0) || ((((_la - 64)) & ~0x3f) == 0 && ((1L << (_la - 64)) & ((1L << (BOOL - 64)) | (1L << (STRING - 64)) | (1L << (PERM - 64)) | (1L << (RUNE - 64)) | (1L << (INT - 64)) | (1L << (INT8 - 64)) | (1L << (INT16 - 64)) | (1L << (INT32 - 64)) | (1L << (INT64 - 64)) | (1L << (BYTE - 64)) | (1L << (UINT - 64)) | (1L << (UINT8 - 64)) | (1L << (UINT16 - 64)) | (1L << (UINT32 - 64)) | (1L << (UINT64 - 64)) | (1L << (UINTPTR - 64)) | (1L << (FLOAT32 - 64)) | (1L << (FLOAT64 - 64)) | (1L << (COMPLEX64 - 64)) | (1L << (COMPLEX128 - 64)) | (1L << (BREAK - 64)) | (1L << (FUNC - 64)) | (1L << (INTERFACE - 64)) | (1L << (SELECT - 64)) | (1L << (DEFER - 64)) | (1L << (GO - 64)) | (1L << (MAP - 64)) | (1L << (STRUCT - 64)) | (1L << (CHAN - 64)) | (1L << (GOTO - 64)) | (1L << (PACKAGE - 64)) | (1L << (SWITCH - 64)) | (1L << (CONST - 64)) | (1L << (FALLTHROUGH - 64)) | (1L << (IF - 64)) | (1L << (TYPE - 64)) | (1L << (CONTINUE - 64)) | (1L << (FOR - 64)) | (1L << (RETURN - 64)) | (1L << (VAR - 64)) | (1L << (NIL_LIT - 64)) | (1L << (IDENTIFIER - 64)) | (1L << (L_PAREN - 64)) | (1L << (L_CURLY - 64)) | (1L << (L_BRACKET - 64)) | (1L << (SEMI - 64)))) != 0) || ((((_la - 139)) & ~0x3f) == 0 && ((1L << (_la - 139)) & ((1L << (EXCLAMATION - 139)) | (1L << (PLUS - 139)) | (1L << (MINUS - 139)) | (1L << (CARET - 139)) | (1L << (STAR - 139)) | (1L << (AMPERSAND - 139)) | (1L << (RECEIVE - 139)) | (1L << (DECIMAL_LIT - 139)) | (1L << (BINARY_LIT - 139)) | (1L << (OCTAL_LIT - 139)) | (1L << (HEX_LIT - 139)) | (1L << (IMAGINARY_LIT - 139)) | (1L << (RUNE_LIT - 139)) | (1L << (RAW_STRING_LIT - 139)) | (1L << (INTERPRETED_STRING_LIT - 139)))) != 0)) {
>>>>>>> e3648704
				{
				setState(583);
				statementList();
				}
			}

			setState(586);
			match(R_CURLY);
			}
		}
		catch (RecognitionException re) {
			_localctx.exception = re;
			_errHandler.reportError(this, re);
			_errHandler.recover(this, re);
		}
		finally {
			exitRule();
		}
		return _localctx;
	}

	public static class ImplementationProofContext extends ParserRuleContext {
		public List<Type_Context> type_() {
			return getRuleContexts(Type_Context.class);
		}
		public Type_Context type_(int i) {
			return getRuleContext(Type_Context.class,i);
		}
		public TerminalNode IMPL() { return getToken(GobraParser.IMPL, 0); }
		public TerminalNode L_CURLY() { return getToken(GobraParser.L_CURLY, 0); }
		public TerminalNode R_CURLY() { return getToken(GobraParser.R_CURLY, 0); }
		public List<ImplementationProofPredicateAliasContext> implementationProofPredicateAlias() {
			return getRuleContexts(ImplementationProofPredicateAliasContext.class);
		}
		public ImplementationProofPredicateAliasContext implementationProofPredicateAlias(int i) {
			return getRuleContext(ImplementationProofPredicateAliasContext.class,i);
		}
		public List<EosContext> eos() {
			return getRuleContexts(EosContext.class);
		}
		public EosContext eos(int i) {
			return getRuleContext(EosContext.class,i);
		}
		public List<MethodImplementationProofContext> methodImplementationProof() {
			return getRuleContexts(MethodImplementationProofContext.class);
		}
		public MethodImplementationProofContext methodImplementationProof(int i) {
			return getRuleContext(MethodImplementationProofContext.class,i);
		}
		public ImplementationProofContext(ParserRuleContext parent, int invokingState) {
			super(parent, invokingState);
		}
		@Override public int getRuleIndex() { return RULE_implementationProof; }
		@Override
		public <T> T accept(ParseTreeVisitor<? extends T> visitor) {
			if ( visitor instanceof GobraParserVisitor ) return ((GobraParserVisitor<? extends T>)visitor).visitImplementationProof(this);
			else return visitor.visitChildren(this);
		}
	}

	public final ImplementationProofContext implementationProof() throws RecognitionException {
		ImplementationProofContext _localctx = new ImplementationProofContext(_ctx, getState());
		enterRule(_localctx, 70, RULE_implementationProof);
		int _la;
		try {
			enterOuterAlt(_localctx, 1);
			{
			setState(588);
			type_();
			setState(589);
			match(IMPL);
			setState(590);
			type_();
			setState(609);
			_errHandler.sync(this);
			switch ( getInterpreter().adaptivePredict(_input,30,_ctx) ) {
			case 1:
				{
				setState(591);
				match(L_CURLY);
				setState(597);
				_errHandler.sync(this);
				_la = _input.LA(1);
				while (_la==PRED) {
					{
					{
					setState(592);
					implementationProofPredicateAlias();
					setState(593);
					eos();
					}
					}
					setState(599);
					_errHandler.sync(this);
					_la = _input.LA(1);
				}
				setState(605);
				_errHandler.sync(this);
				_la = _input.LA(1);
				while (_la==PURE || _la==L_PAREN) {
					{
					{
					setState(600);
					methodImplementationProof();
					setState(601);
					eos();
					}
					}
					setState(607);
					_errHandler.sync(this);
					_la = _input.LA(1);
				}
				setState(608);
				match(R_CURLY);
				}
				break;
			}
			}
		}
		catch (RecognitionException re) {
			_localctx.exception = re;
			_errHandler.reportError(this, re);
			_errHandler.recover(this, re);
		}
		finally {
			exitRule();
		}
		return _localctx;
	}

	public static class MethodImplementationProofContext extends ParserRuleContext {
		public NonLocalReceiverContext nonLocalReceiver() {
			return getRuleContext(NonLocalReceiverContext.class,0);
		}
		public TerminalNode IDENTIFIER() { return getToken(GobraParser.IDENTIFIER, 0); }
		public SignatureContext signature() {
			return getRuleContext(SignatureContext.class,0);
		}
		public TerminalNode PURE() { return getToken(GobraParser.PURE, 0); }
		public BlockContext block() {
			return getRuleContext(BlockContext.class,0);
		}
		public MethodImplementationProofContext(ParserRuleContext parent, int invokingState) {
			super(parent, invokingState);
		}
		@Override public int getRuleIndex() { return RULE_methodImplementationProof; }
		@Override
		public <T> T accept(ParseTreeVisitor<? extends T> visitor) {
			if ( visitor instanceof GobraParserVisitor ) return ((GobraParserVisitor<? extends T>)visitor).visitMethodImplementationProof(this);
			else return visitor.visitChildren(this);
		}
	}

	public final MethodImplementationProofContext methodImplementationProof() throws RecognitionException {
		MethodImplementationProofContext _localctx = new MethodImplementationProofContext(_ctx, getState());
		enterRule(_localctx, 72, RULE_methodImplementationProof);
		int _la;
		try {
			enterOuterAlt(_localctx, 1);
			{
			setState(612);
			_errHandler.sync(this);
			_la = _input.LA(1);
			if (_la==PURE) {
				{
				setState(611);
				match(PURE);
				}
			}

			setState(614);
			nonLocalReceiver();
			setState(615);
			match(IDENTIFIER);
			setState(616);
			signature();
			setState(618);
			_errHandler.sync(this);
			switch ( getInterpreter().adaptivePredict(_input,32,_ctx) ) {
			case 1:
				{
				setState(617);
				block();
				}
				break;
			}
			}
		}
		catch (RecognitionException re) {
			_localctx.exception = re;
			_errHandler.reportError(this, re);
			_errHandler.recover(this, re);
		}
		finally {
			exitRule();
		}
		return _localctx;
	}

	public static class NonLocalReceiverContext extends ParserRuleContext {
		public TerminalNode L_PAREN() { return getToken(GobraParser.L_PAREN, 0); }
		public TypeNameContext typeName() {
			return getRuleContext(TypeNameContext.class,0);
		}
		public TerminalNode R_PAREN() { return getToken(GobraParser.R_PAREN, 0); }
		public TerminalNode IDENTIFIER() { return getToken(GobraParser.IDENTIFIER, 0); }
		public TerminalNode STAR() { return getToken(GobraParser.STAR, 0); }
		public NonLocalReceiverContext(ParserRuleContext parent, int invokingState) {
			super(parent, invokingState);
		}
		@Override public int getRuleIndex() { return RULE_nonLocalReceiver; }
		@Override
		public <T> T accept(ParseTreeVisitor<? extends T> visitor) {
			if ( visitor instanceof GobraParserVisitor ) return ((GobraParserVisitor<? extends T>)visitor).visitNonLocalReceiver(this);
			else return visitor.visitChildren(this);
		}
	}

	public final NonLocalReceiverContext nonLocalReceiver() throws RecognitionException {
		NonLocalReceiverContext _localctx = new NonLocalReceiverContext(_ctx, getState());
		enterRule(_localctx, 74, RULE_nonLocalReceiver);
		int _la;
		try {
			enterOuterAlt(_localctx, 1);
			{
			setState(620);
			match(L_PAREN);
			setState(622);
			_errHandler.sync(this);
			switch ( getInterpreter().adaptivePredict(_input,33,_ctx) ) {
			case 1:
				{
				setState(621);
				match(IDENTIFIER);
				}
				break;
			}
			setState(625);
			_errHandler.sync(this);
			_la = _input.LA(1);
<<<<<<< HEAD
			while ((((_la) & ~0x3f) == 0 && ((1L << _la) & ((1L << PRE) | (1L << PRESERVES) | (1L << POST) | (1L << DEC) | (1L << PURE) | (1L << GHOST) | (1L << SEQ) | (1L << SET) | (1L << MSET) | (1L << DICT) | (1L << OPT) | (1L << DOM) | (1L << PRED) | (1L << PERM))) != 0) || ((((_la - 64)) & ~0x3f) == 0 && ((1L << (_la - 64)) & ((1L << (FUNC - 64)) | (1L << (INTERFACE - 64)) | (1L << (MAP - 64)) | (1L << (STRUCT - 64)) | (1L << (CHAN - 64)) | (1L << (CONST - 64)) | (1L << (TYPE - 64)) | (1L << (VAR - 64)) | (1L << (IDENTIFIER - 64)) | (1L << (L_PAREN - 64)) | (1L << (L_BRACKET - 64)) | (1L << (STAR - 64)) | (1L << (RECEIVE - 64)))) != 0)) {
				{
=======
			if (_la==STAR) {
>>>>>>> e3648704
				{
				setState(624);
				match(STAR);
				}
			}

			setState(627);
			typeName();
			setState(628);
			match(R_PAREN);
			}
		}
		catch (RecognitionException re) {
			_localctx.exception = re;
			_errHandler.reportError(this, re);
			_errHandler.recover(this, re);
		}
		finally {
			exitRule();
		}
		return _localctx;
	}

	public static class SelectionContext extends ParserRuleContext {
		public PrimaryExprContext primaryExpr() {
			return getRuleContext(PrimaryExprContext.class,0);
		}
		public Type_Context type_() {
			return getRuleContext(Type_Context.class,0);
		}
		public TerminalNode DOT() { return getToken(GobraParser.DOT, 0); }
		public TerminalNode IDENTIFIER() { return getToken(GobraParser.IDENTIFIER, 0); }
		public SelectionContext(ParserRuleContext parent, int invokingState) {
			super(parent, invokingState);
		}
		@Override public int getRuleIndex() { return RULE_selection; }
		@Override
		public <T> T accept(ParseTreeVisitor<? extends T> visitor) {
			if ( visitor instanceof GobraParserVisitor ) return ((GobraParserVisitor<? extends T>)visitor).visitSelection(this);
			else return visitor.visitChildren(this);
		}
	}

	public final SelectionContext selection() throws RecognitionException {
		SelectionContext _localctx = new SelectionContext(_ctx, getState());
		enterRule(_localctx, 76, RULE_selection);
		try {
			setState(635);
			_errHandler.sync(this);
			switch ( getInterpreter().adaptivePredict(_input,35,_ctx) ) {
			case 1:
				enterOuterAlt(_localctx, 1);
				{
				setState(630);
				primaryExpr(0);
				}
				break;
			case 2:
				enterOuterAlt(_localctx, 2);
				{
				setState(631);
				type_();
				setState(632);
				match(DOT);
				setState(633);
				match(IDENTIFIER);
				}
				break;
			}
		}
		catch (RecognitionException re) {
			_localctx.exception = re;
			_errHandler.reportError(this, re);
			_errHandler.recover(this, re);
		}
		finally {
			exitRule();
		}
		return _localctx;
	}

	public static class ImplementationProofPredicateAliasContext extends ParserRuleContext {
		public TerminalNode PRED() { return getToken(GobraParser.PRED, 0); }
		public TerminalNode IDENTIFIER() { return getToken(GobraParser.IDENTIFIER, 0); }
		public TerminalNode DECLARE_ASSIGN() { return getToken(GobraParser.DECLARE_ASSIGN, 0); }
		public SelectionContext selection() {
			return getRuleContext(SelectionContext.class,0);
		}
		public OperandNameContext operandName() {
			return getRuleContext(OperandNameContext.class,0);
		}
		public ImplementationProofPredicateAliasContext(ParserRuleContext parent, int invokingState) {
			super(parent, invokingState);
		}
		@Override public int getRuleIndex() { return RULE_implementationProofPredicateAlias; }
		@Override
		public <T> T accept(ParseTreeVisitor<? extends T> visitor) {
			if ( visitor instanceof GobraParserVisitor ) return ((GobraParserVisitor<? extends T>)visitor).visitImplementationProofPredicateAlias(this);
			else return visitor.visitChildren(this);
		}
	}

	public final ImplementationProofPredicateAliasContext implementationProofPredicateAlias() throws RecognitionException {
		ImplementationProofPredicateAliasContext _localctx = new ImplementationProofPredicateAliasContext(_ctx, getState());
		enterRule(_localctx, 78, RULE_implementationProofPredicateAlias);
		try {
			enterOuterAlt(_localctx, 1);
			{
			setState(637);
			match(PRED);
			setState(638);
			match(IDENTIFIER);
			setState(639);
			match(DECLARE_ASSIGN);
			setState(642);
			_errHandler.sync(this);
			switch ( getInterpreter().adaptivePredict(_input,36,_ctx) ) {
			case 1:
				{
				setState(640);
				selection();
				}
				break;
			case 2:
				{
				setState(641);
				operandName();
				}
				break;
			}
			}
		}
		catch (RecognitionException re) {
			_localctx.exception = re;
			_errHandler.reportError(this, re);
			_errHandler.recover(this, re);
		}
		finally {
			exitRule();
		}
		return _localctx;
	}

	public static class MakeContext extends ParserRuleContext {
		public TerminalNode MAKE() { return getToken(GobraParser.MAKE, 0); }
		public TerminalNode L_PAREN() { return getToken(GobraParser.L_PAREN, 0); }
		public Type_Context type_() {
			return getRuleContext(Type_Context.class,0);
		}
		public TerminalNode R_PAREN() { return getToken(GobraParser.R_PAREN, 0); }
		public TerminalNode COMMA() { return getToken(GobraParser.COMMA, 0); }
		public ExpressionListContext expressionList() {
			return getRuleContext(ExpressionListContext.class,0);
		}
		public MakeContext(ParserRuleContext parent, int invokingState) {
			super(parent, invokingState);
		}
		@Override public int getRuleIndex() { return RULE_make; }
		@Override
		public <T> T accept(ParseTreeVisitor<? extends T> visitor) {
			if ( visitor instanceof GobraParserVisitor ) return ((GobraParserVisitor<? extends T>)visitor).visitMake(this);
			else return visitor.visitChildren(this);
		}
	}

	public final MakeContext make() throws RecognitionException {
		MakeContext _localctx = new MakeContext(_ctx, getState());
		enterRule(_localctx, 80, RULE_make);
		int _la;
		try {
			enterOuterAlt(_localctx, 1);
			{
			setState(644);
			match(MAKE);
			setState(645);
			match(L_PAREN);
			setState(646);
			type_();
			setState(649);
			_errHandler.sync(this);
			_la = _input.LA(1);
			if (_la==COMMA) {
				{
				setState(647);
				match(COMMA);
				setState(648);
				expressionList();
				}
			}

			setState(651);
			match(R_PAREN);
			}
		}
		catch (RecognitionException re) {
			_localctx.exception = re;
			_errHandler.reportError(this, re);
			_errHandler.recover(this, re);
		}
		finally {
			exitRule();
		}
		return _localctx;
	}

	public static class New_Context extends ParserRuleContext {
		public TerminalNode NEW() { return getToken(GobraParser.NEW, 0); }
		public TerminalNode L_PAREN() { return getToken(GobraParser.L_PAREN, 0); }
		public Type_Context type_() {
			return getRuleContext(Type_Context.class,0);
		}
		public TerminalNode R_PAREN() { return getToken(GobraParser.R_PAREN, 0); }
		public New_Context(ParserRuleContext parent, int invokingState) {
			super(parent, invokingState);
		}
		@Override public int getRuleIndex() { return RULE_new_; }
		@Override
		public <T> T accept(ParseTreeVisitor<? extends T> visitor) {
			if ( visitor instanceof GobraParserVisitor ) return ((GobraParserVisitor<? extends T>)visitor).visitNew_(this);
			else return visitor.visitChildren(this);
		}
	}

	public final New_Context new_() throws RecognitionException {
		New_Context _localctx = new New_Context(_ctx, getState());
		enterRule(_localctx, 82, RULE_new_);
		try {
			enterOuterAlt(_localctx, 1);
			{
			setState(653);
			match(NEW);
			setState(654);
			match(L_PAREN);
			setState(655);
			type_();
			setState(656);
			match(R_PAREN);
			}
		}
		catch (RecognitionException re) {
			_localctx.exception = re;
			_errHandler.reportError(this, re);
			_errHandler.recover(this, re);
		}
		finally {
			exitRule();
		}
		return _localctx;
	}

	public static class FunctionDeclContext extends ParserRuleContext {
		public SpecificationContext specification() {
			return getRuleContext(SpecificationContext.class,0);
		}
		public TerminalNode FUNC() { return getToken(GobraParser.FUNC, 0); }
		public TerminalNode IDENTIFIER() { return getToken(GobraParser.IDENTIFIER, 0); }
		public SignatureContext signature() {
			return getRuleContext(SignatureContext.class,0);
		}
		public BlockWithBodyParameterInfoContext blockWithBodyParameterInfo() {
			return getRuleContext(BlockWithBodyParameterInfoContext.class,0);
		}
		public FunctionDeclContext(ParserRuleContext parent, int invokingState) {
			super(parent, invokingState);
		}
		@Override public int getRuleIndex() { return RULE_functionDecl; }
		@Override
		public <T> T accept(ParseTreeVisitor<? extends T> visitor) {
			if ( visitor instanceof GobraParserVisitor ) return ((GobraParserVisitor<? extends T>)visitor).visitFunctionDecl(this);
			else return visitor.visitChildren(this);
		}
	}

	public final FunctionDeclContext functionDecl() throws RecognitionException {
		FunctionDeclContext _localctx = new FunctionDeclContext(_ctx, getState());
		enterRule(_localctx, 84, RULE_functionDecl);
		try {
			enterOuterAlt(_localctx, 1);
			{
			setState(658);
			specification();
			setState(659);
			match(FUNC);
			setState(660);
			match(IDENTIFIER);
			{
			setState(661);
			signature();
			setState(663);
			_errHandler.sync(this);
			switch ( getInterpreter().adaptivePredict(_input,38,_ctx) ) {
			case 1:
				{
				setState(662);
				blockWithBodyParameterInfo();
				}
				break;
			}
			}
			}
		}
		catch (RecognitionException re) {
			_localctx.exception = re;
			_errHandler.reportError(this, re);
			_errHandler.recover(this, re);
		}
		finally {
			exitRule();
		}
		return _localctx;
	}

	public static class MethodDeclContext extends ParserRuleContext {
		public SpecificationContext specification() {
			return getRuleContext(SpecificationContext.class,0);
		}
		public TerminalNode FUNC() { return getToken(GobraParser.FUNC, 0); }
		public ReceiverContext receiver() {
			return getRuleContext(ReceiverContext.class,0);
		}
		public TerminalNode IDENTIFIER() { return getToken(GobraParser.IDENTIFIER, 0); }
		public SignatureContext signature() {
			return getRuleContext(SignatureContext.class,0);
		}
		public BlockWithBodyParameterInfoContext blockWithBodyParameterInfo() {
			return getRuleContext(BlockWithBodyParameterInfoContext.class,0);
		}
		public MethodDeclContext(ParserRuleContext parent, int invokingState) {
			super(parent, invokingState);
		}
		@Override public int getRuleIndex() { return RULE_methodDecl; }
		@Override
		public <T> T accept(ParseTreeVisitor<? extends T> visitor) {
			if ( visitor instanceof GobraParserVisitor ) return ((GobraParserVisitor<? extends T>)visitor).visitMethodDecl(this);
			else return visitor.visitChildren(this);
		}
	}

	public final MethodDeclContext methodDecl() throws RecognitionException {
		MethodDeclContext _localctx = new MethodDeclContext(_ctx, getState());
		enterRule(_localctx, 86, RULE_methodDecl);
		try {
			enterOuterAlt(_localctx, 1);
			{
			setState(665);
			specification();
			setState(666);
			match(FUNC);
			setState(667);
			receiver();
			setState(668);
			match(IDENTIFIER);
			{
			setState(669);
			signature();
			setState(671);
			_errHandler.sync(this);
			switch ( getInterpreter().adaptivePredict(_input,39,_ctx) ) {
			case 1:
				{
				setState(670);
				blockWithBodyParameterInfo();
				}
				break;
			}
			}
			}
		}
		catch (RecognitionException re) {
			_localctx.exception = re;
			_errHandler.reportError(this, re);
			_errHandler.recover(this, re);
		}
		finally {
			exitRule();
		}
		return _localctx;
	}

	public static class SourceFileContext extends ParserRuleContext {
		public PackageClauseContext packageClause() {
			return getRuleContext(PackageClauseContext.class,0);
		}
		public List<EosContext> eos() {
			return getRuleContexts(EosContext.class);
		}
		public EosContext eos(int i) {
			return getRuleContext(EosContext.class,i);
		}
		public TerminalNode EOF() { return getToken(GobraParser.EOF, 0); }
		public List<ImportDeclContext> importDecl() {
			return getRuleContexts(ImportDeclContext.class);
		}
		public ImportDeclContext importDecl(int i) {
			return getRuleContext(ImportDeclContext.class,i);
		}
		public List<FunctionDeclContext> functionDecl() {
			return getRuleContexts(FunctionDeclContext.class);
		}
		public FunctionDeclContext functionDecl(int i) {
			return getRuleContext(FunctionDeclContext.class,i);
		}
		public List<MethodDeclContext> methodDecl() {
			return getRuleContexts(MethodDeclContext.class);
		}
		public MethodDeclContext methodDecl(int i) {
			return getRuleContext(MethodDeclContext.class,i);
		}
		public List<DeclarationContext> declaration() {
			return getRuleContexts(DeclarationContext.class);
		}
		public DeclarationContext declaration(int i) {
			return getRuleContext(DeclarationContext.class,i);
		}
		public List<GhostMemberContext> ghostMember() {
			return getRuleContexts(GhostMemberContext.class);
		}
		public GhostMemberContext ghostMember(int i) {
			return getRuleContext(GhostMemberContext.class,i);
		}
		public SourceFileContext(ParserRuleContext parent, int invokingState) {
			super(parent, invokingState);
		}
		@Override public int getRuleIndex() { return RULE_sourceFile; }
		@Override
		public <T> T accept(ParseTreeVisitor<? extends T> visitor) {
			if ( visitor instanceof GobraParserVisitor ) return ((GobraParserVisitor<? extends T>)visitor).visitSourceFile(this);
			else return visitor.visitChildren(this);
		}
	}

	public final SourceFileContext sourceFile() throws RecognitionException {
		SourceFileContext _localctx = new SourceFileContext(_ctx, getState());
		enterRule(_localctx, 88, RULE_sourceFile);
		int _la;
		try {
			enterOuterAlt(_localctx, 1);
			{
			setState(673);
			packageClause();
			setState(674);
			eos();
			setState(680);
			_errHandler.sync(this);
			_la = _input.LA(1);
			while (_la==IMPORT) {
				{
				{
				setState(675);
				importDecl();
				setState(676);
				eos();
				}
				}
				setState(682);
				_errHandler.sync(this);
				_la = _input.LA(1);
			}
			setState(693);
			_errHandler.sync(this);
			_la = _input.LA(1);
			while ((((_la) & ~0x3f) == 0 && ((1L << _la) & ((1L << PRE) | (1L << PRESERVES) | (1L << POST) | (1L << DEC) | (1L << PURE) | (1L << GHOST) | (1L << SEQ) | (1L << SET) | (1L << MSET) | (1L << DICT) | (1L << OPT) | (1L << DOM) | (1L << PRED) | (1L << TRUSTED))) != 0) || ((((_la - 64)) & ~0x3f) == 0 && ((1L << (_la - 64)) & ((1L << (BOOL - 64)) | (1L << (STRING - 64)) | (1L << (PERM - 64)) | (1L << (RUNE - 64)) | (1L << (INT - 64)) | (1L << (INT8 - 64)) | (1L << (INT16 - 64)) | (1L << (INT32 - 64)) | (1L << (INT64 - 64)) | (1L << (BYTE - 64)) | (1L << (UINT - 64)) | (1L << (UINT8 - 64)) | (1L << (UINT16 - 64)) | (1L << (UINT32 - 64)) | (1L << (UINT64 - 64)) | (1L << (UINTPTR - 64)) | (1L << (FLOAT32 - 64)) | (1L << (FLOAT64 - 64)) | (1L << (COMPLEX64 - 64)) | (1L << (COMPLEX128 - 64)) | (1L << (FUNC - 64)) | (1L << (INTERFACE - 64)) | (1L << (MAP - 64)) | (1L << (STRUCT - 64)) | (1L << (CHAN - 64)) | (1L << (CONST - 64)) | (1L << (TYPE - 64)) | (1L << (VAR - 64)) | (1L << (IDENTIFIER - 64)) | (1L << (L_PAREN - 64)) | (1L << (L_BRACKET - 64)))) != 0) || _la==STAR || _la==RECEIVE) {
				{
				{
				setState(687);
				_errHandler.sync(this);
				switch ( getInterpreter().adaptivePredict(_input,41,_ctx) ) {
				case 1:
					{
					setState(683);
					functionDecl();
					}
					break;
				case 2:
					{
					setState(684);
					methodDecl();
					}
					break;
				case 3:
					{
					setState(685);
					declaration();
					}
					break;
				case 4:
					{
					setState(686);
					ghostMember();
					}
					break;
				}
				setState(689);
				eos();
				}
				}
				setState(695);
				_errHandler.sync(this);
				_la = _input.LA(1);
			}
			setState(696);
			match(EOF);
			}
		}
		catch (RecognitionException re) {
			_localctx.exception = re;
			_errHandler.reportError(this, re);
			_errHandler.recover(this, re);
		}
		finally {
			exitRule();
		}
		return _localctx;
	}

	public static class GhostMemberContext extends ParserRuleContext {
		public ImplementationProofContext implementationProof() {
			return getRuleContext(ImplementationProofContext.class,0);
		}
		public FpredicateDeclContext fpredicateDecl() {
			return getRuleContext(FpredicateDeclContext.class,0);
		}
		public MpredicateDeclContext mpredicateDecl() {
			return getRuleContext(MpredicateDeclContext.class,0);
		}
		public TerminalNode GHOST() { return getToken(GobraParser.GHOST, 0); }
		public MethodDeclContext methodDecl() {
			return getRuleContext(MethodDeclContext.class,0);
		}
		public FunctionDeclContext functionDecl() {
			return getRuleContext(FunctionDeclContext.class,0);
		}
		public ConstDeclContext constDecl() {
			return getRuleContext(ConstDeclContext.class,0);
		}
		public TypeDeclContext typeDecl() {
			return getRuleContext(TypeDeclContext.class,0);
		}
		public VarDeclContext varDecl() {
			return getRuleContext(VarDeclContext.class,0);
		}
		public EosContext eos() {
			return getRuleContext(EosContext.class,0);
		}
		public GhostMemberContext(ParserRuleContext parent, int invokingState) {
			super(parent, invokingState);
		}
		@Override public int getRuleIndex() { return RULE_ghostMember; }
		@Override
		public <T> T accept(ParseTreeVisitor<? extends T> visitor) {
			if ( visitor instanceof GobraParserVisitor ) return ((GobraParserVisitor<? extends T>)visitor).visitGhostMember(this);
			else return visitor.visitChildren(this);
		}
	}

	public final GhostMemberContext ghostMember() throws RecognitionException {
		GhostMemberContext _localctx = new GhostMemberContext(_ctx, getState());
		enterRule(_localctx, 90, RULE_ghostMember);
		try {
			setState(713);
			_errHandler.sync(this);
			switch ( getInterpreter().adaptivePredict(_input,45,_ctx) ) {
			case 1:
				enterOuterAlt(_localctx, 1);
				{
				setState(698);
				implementationProof();
				}
				break;
			case 2:
				enterOuterAlt(_localctx, 2);
				{
				setState(699);
				fpredicateDecl();
				}
				break;
			case 3:
				enterOuterAlt(_localctx, 3);
				{
				setState(700);
				mpredicateDecl();
				}
				break;
			case 4:
				enterOuterAlt(_localctx, 4);
				{
				setState(704);
				_errHandler.sync(this);
				switch ( getInterpreter().adaptivePredict(_input,43,_ctx) ) {
				case 1:
					{
					setState(701);
					match(GHOST);
					}
					break;
				case 2:
					{
					{
					setState(702);
					match(GHOST);
					setState(703);
					eos();
					}
					}
					break;
				}
				setState(711);
				_errHandler.sync(this);
				switch ( getInterpreter().adaptivePredict(_input,44,_ctx) ) {
				case 1:
					{
					setState(706);
					methodDecl();
					}
					break;
				case 2:
					{
					setState(707);
					functionDecl();
					}
					break;
				case 3:
					{
					setState(708);
					constDecl();
					}
					break;
				case 4:
					{
					setState(709);
					typeDecl();
					}
					break;
				case 5:
					{
					setState(710);
					varDecl();
					}
					break;
				}
				}
				break;
			}
		}
		catch (RecognitionException re) {
			_localctx.exception = re;
			_errHandler.reportError(this, re);
			_errHandler.recover(this, re);
		}
		finally {
			exitRule();
		}
		return _localctx;
	}

	public static class FpredicateDeclContext extends ParserRuleContext {
		public TerminalNode PRED() { return getToken(GobraParser.PRED, 0); }
		public TerminalNode IDENTIFIER() { return getToken(GobraParser.IDENTIFIER, 0); }
		public ParametersContext parameters() {
			return getRuleContext(ParametersContext.class,0);
		}
		public PredicateBodyContext predicateBody() {
			return getRuleContext(PredicateBodyContext.class,0);
		}
		public FpredicateDeclContext(ParserRuleContext parent, int invokingState) {
			super(parent, invokingState);
		}
		@Override public int getRuleIndex() { return RULE_fpredicateDecl; }
		@Override
		public <T> T accept(ParseTreeVisitor<? extends T> visitor) {
			if ( visitor instanceof GobraParserVisitor ) return ((GobraParserVisitor<? extends T>)visitor).visitFpredicateDecl(this);
			else return visitor.visitChildren(this);
		}
	}

	public final FpredicateDeclContext fpredicateDecl() throws RecognitionException {
		FpredicateDeclContext _localctx = new FpredicateDeclContext(_ctx, getState());
		enterRule(_localctx, 92, RULE_fpredicateDecl);
		try {
			enterOuterAlt(_localctx, 1);
			{
			setState(715);
			match(PRED);
			setState(716);
			match(IDENTIFIER);
			setState(717);
			parameters();
			setState(719);
			_errHandler.sync(this);
			switch ( getInterpreter().adaptivePredict(_input,46,_ctx) ) {
			case 1:
				{
				setState(718);
				predicateBody();
				}
				break;
			}
			}
		}
		catch (RecognitionException re) {
			_localctx.exception = re;
			_errHandler.reportError(this, re);
			_errHandler.recover(this, re);
		}
		finally {
			exitRule();
		}
		return _localctx;
	}

	public static class PredicateBodyContext extends ParserRuleContext {
		public TerminalNode L_CURLY() { return getToken(GobraParser.L_CURLY, 0); }
		public ExpressionContext expression() {
			return getRuleContext(ExpressionContext.class,0);
		}
		public EosContext eos() {
			return getRuleContext(EosContext.class,0);
		}
		public TerminalNode R_CURLY() { return getToken(GobraParser.R_CURLY, 0); }
		public PredicateBodyContext(ParserRuleContext parent, int invokingState) {
			super(parent, invokingState);
		}
		@Override public int getRuleIndex() { return RULE_predicateBody; }
		@Override
		public <T> T accept(ParseTreeVisitor<? extends T> visitor) {
			if ( visitor instanceof GobraParserVisitor ) return ((GobraParserVisitor<? extends T>)visitor).visitPredicateBody(this);
			else return visitor.visitChildren(this);
		}
	}

	public final PredicateBodyContext predicateBody() throws RecognitionException {
		PredicateBodyContext _localctx = new PredicateBodyContext(_ctx, getState());
		enterRule(_localctx, 94, RULE_predicateBody);
		try {
			enterOuterAlt(_localctx, 1);
			{
			setState(721);
			match(L_CURLY);
			setState(722);
			expression(0);
			setState(723);
			eos();
			setState(724);
			match(R_CURLY);
			}
		}
		catch (RecognitionException re) {
			_localctx.exception = re;
			_errHandler.reportError(this, re);
			_errHandler.recover(this, re);
		}
		finally {
			exitRule();
		}
		return _localctx;
	}

	public static class MpredicateDeclContext extends ParserRuleContext {
		public TerminalNode PRED() { return getToken(GobraParser.PRED, 0); }
		public ReceiverContext receiver() {
			return getRuleContext(ReceiverContext.class,0);
		}
		public TerminalNode IDENTIFIER() { return getToken(GobraParser.IDENTIFIER, 0); }
		public ParametersContext parameters() {
			return getRuleContext(ParametersContext.class,0);
		}
		public PredicateBodyContext predicateBody() {
			return getRuleContext(PredicateBodyContext.class,0);
		}
		public MpredicateDeclContext(ParserRuleContext parent, int invokingState) {
			super(parent, invokingState);
		}
		@Override public int getRuleIndex() { return RULE_mpredicateDecl; }
		@Override
		public <T> T accept(ParseTreeVisitor<? extends T> visitor) {
			if ( visitor instanceof GobraParserVisitor ) return ((GobraParserVisitor<? extends T>)visitor).visitMpredicateDecl(this);
			else return visitor.visitChildren(this);
		}
	}

	public final MpredicateDeclContext mpredicateDecl() throws RecognitionException {
		MpredicateDeclContext _localctx = new MpredicateDeclContext(_ctx, getState());
		enterRule(_localctx, 96, RULE_mpredicateDecl);
		try {
			enterOuterAlt(_localctx, 1);
			{
			setState(726);
			match(PRED);
			setState(727);
			receiver();
			setState(728);
			match(IDENTIFIER);
			setState(729);
			parameters();
			setState(731);
			_errHandler.sync(this);
			switch ( getInterpreter().adaptivePredict(_input,47,_ctx) ) {
			case 1:
				{
				setState(730);
				predicateBody();
				}
				break;
			}
			}
		}
		catch (RecognitionException re) {
			_localctx.exception = re;
			_errHandler.reportError(this, re);
			_errHandler.recover(this, re);
		}
		finally {
			exitRule();
		}
		return _localctx;
	}

	public static class VarSpecContext extends ParserRuleContext {
		public MaybeAddressableIdentifierListContext maybeAddressableIdentifierList() {
			return getRuleContext(MaybeAddressableIdentifierListContext.class,0);
		}
		public Type_Context type_() {
			return getRuleContext(Type_Context.class,0);
		}
		public TerminalNode ASSIGN() { return getToken(GobraParser.ASSIGN, 0); }
		public ExpressionListContext expressionList() {
			return getRuleContext(ExpressionListContext.class,0);
		}
		public VarSpecContext(ParserRuleContext parent, int invokingState) {
			super(parent, invokingState);
		}
		@Override public int getRuleIndex() { return RULE_varSpec; }
		@Override
		public <T> T accept(ParseTreeVisitor<? extends T> visitor) {
			if ( visitor instanceof GobraParserVisitor ) return ((GobraParserVisitor<? extends T>)visitor).visitVarSpec(this);
			else return visitor.visitChildren(this);
		}
	}

	public final VarSpecContext varSpec() throws RecognitionException {
		VarSpecContext _localctx = new VarSpecContext(_ctx, getState());
		enterRule(_localctx, 98, RULE_varSpec);
		try {
			enterOuterAlt(_localctx, 1);
			{
			setState(733);
			maybeAddressableIdentifierList();
			setState(741);
			_errHandler.sync(this);
			switch (_input.LA(1)) {
			case GHOST:
			case SEQ:
			case SET:
			case MSET:
			case DICT:
			case OPT:
			case DOM:
			case PRED:
			case PERM:
			case FUNC:
			case INTERFACE:
			case MAP:
			case STRUCT:
			case CHAN:
			case IDENTIFIER:
			case L_PAREN:
			case L_BRACKET:
			case STAR:
			case RECEIVE:
				{
				setState(734);
				type_();
				setState(737);
				_errHandler.sync(this);
				switch ( getInterpreter().adaptivePredict(_input,48,_ctx) ) {
				case 1:
					{
					setState(735);
					match(ASSIGN);
					setState(736);
					expressionList();
					}
					break;
				}
				}
				break;
			case ASSIGN:
				{
				setState(739);
				match(ASSIGN);
				setState(740);
				expressionList();
				}
				break;
			default:
				throw new NoViableAltException(this);
			}
			}
		}
		catch (RecognitionException re) {
			_localctx.exception = re;
			_errHandler.reportError(this, re);
			_errHandler.recover(this, re);
		}
		finally {
			exitRule();
		}
		return _localctx;
	}

	public static class ShortVarDeclContext extends ParserRuleContext {
		public MaybeAddressableIdentifierListContext maybeAddressableIdentifierList() {
			return getRuleContext(MaybeAddressableIdentifierListContext.class,0);
		}
		public TerminalNode DECLARE_ASSIGN() { return getToken(GobraParser.DECLARE_ASSIGN, 0); }
		public ExpressionListContext expressionList() {
			return getRuleContext(ExpressionListContext.class,0);
		}
		public ShortVarDeclContext(ParserRuleContext parent, int invokingState) {
			super(parent, invokingState);
		}
		@Override public int getRuleIndex() { return RULE_shortVarDecl; }
		@Override
		public <T> T accept(ParseTreeVisitor<? extends T> visitor) {
			if ( visitor instanceof GobraParserVisitor ) return ((GobraParserVisitor<? extends T>)visitor).visitShortVarDecl(this);
			else return visitor.visitChildren(this);
		}
	}

	public final ShortVarDeclContext shortVarDecl() throws RecognitionException {
		ShortVarDeclContext _localctx = new ShortVarDeclContext(_ctx, getState());
		enterRule(_localctx, 100, RULE_shortVarDecl);
		try {
			enterOuterAlt(_localctx, 1);
			{
			setState(743);
			maybeAddressableIdentifierList();
			setState(744);
			match(DECLARE_ASSIGN);
			setState(745);
			expressionList();
			}
		}
		catch (RecognitionException re) {
			_localctx.exception = re;
			_errHandler.reportError(this, re);
			_errHandler.recover(this, re);
		}
		finally {
			exitRule();
		}
		return _localctx;
	}

	public static class ReceiverContext extends ParserRuleContext {
		public TerminalNode L_PAREN() { return getToken(GobraParser.L_PAREN, 0); }
		public Type_Context type_() {
			return getRuleContext(Type_Context.class,0);
		}
		public TerminalNode R_PAREN() { return getToken(GobraParser.R_PAREN, 0); }
		public MaybeAddressableIdentifierContext maybeAddressableIdentifier() {
			return getRuleContext(MaybeAddressableIdentifierContext.class,0);
		}
		public TerminalNode COMMA() { return getToken(GobraParser.COMMA, 0); }
		public ReceiverContext(ParserRuleContext parent, int invokingState) {
			super(parent, invokingState);
		}
		@Override public int getRuleIndex() { return RULE_receiver; }
		@Override
		public <T> T accept(ParseTreeVisitor<? extends T> visitor) {
			if ( visitor instanceof GobraParserVisitor ) return ((GobraParserVisitor<? extends T>)visitor).visitReceiver(this);
			else return visitor.visitChildren(this);
		}
	}

	public final ReceiverContext receiver() throws RecognitionException {
		ReceiverContext _localctx = new ReceiverContext(_ctx, getState());
		enterRule(_localctx, 102, RULE_receiver);
		int _la;
		try {
			enterOuterAlt(_localctx, 1);
			{
			setState(747);
			match(L_PAREN);
			setState(749);
			_errHandler.sync(this);
			switch ( getInterpreter().adaptivePredict(_input,50,_ctx) ) {
			case 1:
				{
				setState(748);
				maybeAddressableIdentifier();
				}
				break;
			}
			setState(751);
			type_();
			setState(753);
			_errHandler.sync(this);
			_la = _input.LA(1);
			if (_la==COMMA) {
				{
				setState(752);
				match(COMMA);
				}
			}

			setState(755);
			match(R_PAREN);
			}
		}
		catch (RecognitionException re) {
			_localctx.exception = re;
			_errHandler.reportError(this, re);
			_errHandler.recover(this, re);
		}
		finally {
			exitRule();
		}
		return _localctx;
	}

	public static class ParameterDeclContext extends ParserRuleContext {
		public Type_Context type_() {
			return getRuleContext(Type_Context.class,0);
		}
		public TerminalNode GHOST() { return getToken(GobraParser.GHOST, 0); }
		public IdentifierListContext identifierList() {
			return getRuleContext(IdentifierListContext.class,0);
		}
		public TerminalNode ELLIPSIS() { return getToken(GobraParser.ELLIPSIS, 0); }
		public ParameterDeclContext(ParserRuleContext parent, int invokingState) {
			super(parent, invokingState);
		}
		@Override public int getRuleIndex() { return RULE_parameterDecl; }
		@Override
		public <T> T accept(ParseTreeVisitor<? extends T> visitor) {
			if ( visitor instanceof GobraParserVisitor ) return ((GobraParserVisitor<? extends T>)visitor).visitParameterDecl(this);
			else return visitor.visitChildren(this);
		}
	}

	public final ParameterDeclContext parameterDecl() throws RecognitionException {
		ParameterDeclContext _localctx = new ParameterDeclContext(_ctx, getState());
		enterRule(_localctx, 104, RULE_parameterDecl);
		int _la;
		try {
			enterOuterAlt(_localctx, 1);
			{
			setState(758);
			_errHandler.sync(this);
			switch ( getInterpreter().adaptivePredict(_input,52,_ctx) ) {
			case 1:
				{
				setState(757);
				match(GHOST);
				}
				break;
			}
			setState(761);
			_errHandler.sync(this);
			switch ( getInterpreter().adaptivePredict(_input,53,_ctx) ) {
			case 1:
				{
				setState(760);
				identifierList();
				}
				break;
			}
			setState(764);
			_errHandler.sync(this);
			_la = _input.LA(1);
			if (_la==ELLIPSIS) {
				{
				setState(763);
				match(ELLIPSIS);
				}
			}

			setState(766);
			type_();
			}
		}
		catch (RecognitionException re) {
			_localctx.exception = re;
			_errHandler.reportError(this, re);
			_errHandler.recover(this, re);
		}
		finally {
			exitRule();
		}
		return _localctx;
	}

	public static class UnaryExprContext extends ParserRuleContext {
		public Token kind;
		public Token unary_op;
		public PrimaryExprContext primaryExpr() {
			return getRuleContext(PrimaryExprContext.class,0);
		}
		public TerminalNode L_PAREN() { return getToken(GobraParser.L_PAREN, 0); }
		public ExpressionContext expression() {
			return getRuleContext(ExpressionContext.class,0);
		}
		public TerminalNode R_PAREN() { return getToken(GobraParser.R_PAREN, 0); }
		public TerminalNode LEN() { return getToken(GobraParser.LEN, 0); }
		public TerminalNode CAP() { return getToken(GobraParser.CAP, 0); }
		public TerminalNode DOM() { return getToken(GobraParser.DOM, 0); }
		public TerminalNode RANGE() { return getToken(GobraParser.RANGE, 0); }
		public UnfoldingContext unfolding() {
			return getRuleContext(UnfoldingContext.class,0);
		}
		public TerminalNode PLUS() { return getToken(GobraParser.PLUS, 0); }
		public TerminalNode MINUS() { return getToken(GobraParser.MINUS, 0); }
		public TerminalNode EXCLAMATION() { return getToken(GobraParser.EXCLAMATION, 0); }
		public TerminalNode CARET() { return getToken(GobraParser.CARET, 0); }
		public TerminalNode STAR() { return getToken(GobraParser.STAR, 0); }
		public TerminalNode AMPERSAND() { return getToken(GobraParser.AMPERSAND, 0); }
		public TerminalNode RECEIVE() { return getToken(GobraParser.RECEIVE, 0); }
		public UnaryExprContext(ParserRuleContext parent, int invokingState) {
			super(parent, invokingState);
		}
		@Override public int getRuleIndex() { return RULE_unaryExpr; }
		@Override
		public <T> T accept(ParseTreeVisitor<? extends T> visitor) {
			if ( visitor instanceof GobraParserVisitor ) return ((GobraParserVisitor<? extends T>)visitor).visitUnaryExpr(this);
			else return visitor.visitChildren(this);
		}
	}

	public final UnaryExprContext unaryExpr() throws RecognitionException {
		UnaryExprContext _localctx = new UnaryExprContext(_ctx, getState());
		enterRule(_localctx, 106, RULE_unaryExpr);
		int _la;
		try {
			setState(777);
			_errHandler.sync(this);
			switch ( getInterpreter().adaptivePredict(_input,55,_ctx) ) {
			case 1:
				enterOuterAlt(_localctx, 1);
				{
				setState(768);
				primaryExpr(0);
				}
				break;
			case 2:
				enterOuterAlt(_localctx, 2);
				{
				setState(769);
				((UnaryExprContext)_localctx).kind = _input.LT(1);
				_la = _input.LA(1);
				if ( !((((_la) & ~0x3f) == 0 && ((1L << _la) & ((1L << RANGE) | (1L << LEN) | (1L << CAP) | (1L << DOM))) != 0)) ) {
					((UnaryExprContext)_localctx).kind = (Token)_errHandler.recoverInline(this);
				}
				else {
					if ( _input.LA(1)==Token.EOF ) matchedEOF = true;
					_errHandler.reportMatch(this);
					consume();
				}
				setState(770);
				match(L_PAREN);
				setState(771);
				expression(0);
				setState(772);
				match(R_PAREN);
				}
				break;
			case 3:
				enterOuterAlt(_localctx, 3);
				{
				setState(774);
				unfolding();
				}
				break;
			case 4:
				enterOuterAlt(_localctx, 4);
				{
				setState(775);
				((UnaryExprContext)_localctx).unary_op = _input.LT(1);
				_la = _input.LA(1);
<<<<<<< HEAD
				if ( !(((((_la - 117)) & ~0x3f) == 0 && ((1L << (_la - 117)) & ((1L << (EXCLAMATION - 117)) | (1L << (PLUS - 117)) | (1L << (MINUS - 117)) | (1L << (CARET - 117)) | (1L << (STAR - 117)) | (1L << (AMPERSAND - 117)) | (1L << (RECEIVE - 117)))) != 0)) ) {
=======
				if ( !(((((_la - 139)) & ~0x3f) == 0 && ((1L << (_la - 139)) & ((1L << (EXCLAMATION - 139)) | (1L << (PLUS - 139)) | (1L << (MINUS - 139)) | (1L << (CARET - 139)) | (1L << (STAR - 139)) | (1L << (AMPERSAND - 139)) | (1L << (RECEIVE - 139)))) != 0)) ) {
>>>>>>> e3648704
					((UnaryExprContext)_localctx).unary_op = (Token)_errHandler.recoverInline(this);
				}
				else {
					if ( _input.LA(1)==Token.EOF ) matchedEOF = true;
					_errHandler.reportMatch(this);
					consume();
				}
				setState(776);
				expression(0);
				}
				break;
			}
		}
		catch (RecognitionException re) {
			_localctx.exception = re;
			_errHandler.reportError(this, re);
			_errHandler.recover(this, re);
		}
		finally {
			exitRule();
		}
		return _localctx;
	}

	public static class UnfoldingContext extends ParserRuleContext {
		public TerminalNode UNFOLDING() { return getToken(GobraParser.UNFOLDING, 0); }
		public PredicateAccessContext predicateAccess() {
			return getRuleContext(PredicateAccessContext.class,0);
		}
		public TerminalNode IN() { return getToken(GobraParser.IN, 0); }
		public ExpressionContext expression() {
			return getRuleContext(ExpressionContext.class,0);
		}
		public UnfoldingContext(ParserRuleContext parent, int invokingState) {
			super(parent, invokingState);
		}
		@Override public int getRuleIndex() { return RULE_unfolding; }
		@Override
		public <T> T accept(ParseTreeVisitor<? extends T> visitor) {
			if ( visitor instanceof GobraParserVisitor ) return ((GobraParserVisitor<? extends T>)visitor).visitUnfolding(this);
			else return visitor.visitChildren(this);
		}
	}

	public final UnfoldingContext unfolding() throws RecognitionException {
		UnfoldingContext _localctx = new UnfoldingContext(_ctx, getState());
		enterRule(_localctx, 108, RULE_unfolding);
		try {
			enterOuterAlt(_localctx, 1);
			{
			setState(779);
			match(UNFOLDING);
			setState(780);
			predicateAccess();
			setState(781);
			match(IN);
			setState(782);
			expression(0);
			}
		}
		catch (RecognitionException re) {
			_localctx.exception = re;
			_errHandler.reportError(this, re);
			_errHandler.recover(this, re);
		}
		finally {
			exitRule();
		}
		return _localctx;
	}

	public static class ExpressionContext extends ParserRuleContext {
		public Token call_op;
		public Token unary_op;
		public Token mul_op;
		public Token add_op;
		public Token p42_op;
		public Token p41_op;
		public Token rel_op;
		public TerminalNode TYPE() { return getToken(GobraParser.TYPE, 0); }
		public TerminalNode L_BRACKET() { return getToken(GobraParser.L_BRACKET, 0); }
		public Type_Context type_() {
			return getRuleContext(Type_Context.class,0);
		}
		public TerminalNode R_BRACKET() { return getToken(GobraParser.R_BRACKET, 0); }
		public TerminalNode L_PAREN() { return getToken(GobraParser.L_PAREN, 0); }
		public List<ExpressionContext> expression() {
			return getRuleContexts(ExpressionContext.class);
		}
		public ExpressionContext expression(int i) {
			return getRuleContext(ExpressionContext.class,i);
		}
		public TerminalNode R_PAREN() { return getToken(GobraParser.R_PAREN, 0); }
		public TerminalNode LEN() { return getToken(GobraParser.LEN, 0); }
		public TerminalNode CAP() { return getToken(GobraParser.CAP, 0); }
		public TerminalNode DOM() { return getToken(GobraParser.DOM, 0); }
		public TerminalNode RANGE() { return getToken(GobraParser.RANGE, 0); }
		public TerminalNode PERM() { return getToken(GobraParser.PERM, 0); }
		public UnfoldingContext unfolding() {
			return getRuleContext(UnfoldingContext.class,0);
		}
		public MakeContext make() {
			return getRuleContext(MakeContext.class,0);
		}
		public TerminalNode PLUS() { return getToken(GobraParser.PLUS, 0); }
		public TerminalNode MINUS() { return getToken(GobraParser.MINUS, 0); }
		public TerminalNode EXCLAMATION() { return getToken(GobraParser.EXCLAMATION, 0); }
		public TerminalNode CARET() { return getToken(GobraParser.CARET, 0); }
		public TerminalNode STAR() { return getToken(GobraParser.STAR, 0); }
		public TerminalNode AMPERSAND() { return getToken(GobraParser.AMPERSAND, 0); }
		public TerminalNode RECEIVE() { return getToken(GobraParser.RECEIVE, 0); }
		public PrimaryExprContext primaryExpr() {
			return getRuleContext(PrimaryExprContext.class,0);
		}
		public TerminalNode DIV() { return getToken(GobraParser.DIV, 0); }
		public TerminalNode MOD() { return getToken(GobraParser.MOD, 0); }
		public TerminalNode LSHIFT() { return getToken(GobraParser.LSHIFT, 0); }
		public TerminalNode RSHIFT() { return getToken(GobraParser.RSHIFT, 0); }
		public TerminalNode BIT_CLEAR() { return getToken(GobraParser.BIT_CLEAR, 0); }
		public TerminalNode OR() { return getToken(GobraParser.OR, 0); }
		public TerminalNode PLUS_PLUS() { return getToken(GobraParser.PLUS_PLUS, 0); }
		public TerminalNode WAND() { return getToken(GobraParser.WAND, 0); }
		public TerminalNode UNION() { return getToken(GobraParser.UNION, 0); }
		public TerminalNode INTERSECTION() { return getToken(GobraParser.INTERSECTION, 0); }
		public TerminalNode SETMINUS() { return getToken(GobraParser.SETMINUS, 0); }
		public TerminalNode IN() { return getToken(GobraParser.IN, 0); }
		public TerminalNode MULTI() { return getToken(GobraParser.MULTI, 0); }
		public TerminalNode SUBSET() { return getToken(GobraParser.SUBSET, 0); }
		public TerminalNode EQUALS() { return getToken(GobraParser.EQUALS, 0); }
		public TerminalNode NOT_EQUALS() { return getToken(GobraParser.NOT_EQUALS, 0); }
		public TerminalNode LESS() { return getToken(GobraParser.LESS, 0); }
		public TerminalNode LESS_OR_EQUALS() { return getToken(GobraParser.LESS_OR_EQUALS, 0); }
		public TerminalNode GREATER() { return getToken(GobraParser.GREATER, 0); }
		public TerminalNode GREATER_OR_EQUALS() { return getToken(GobraParser.GREATER_OR_EQUALS, 0); }
		public TerminalNode LOGICAL_AND() { return getToken(GobraParser.LOGICAL_AND, 0); }
		public TerminalNode LOGICAL_OR() { return getToken(GobraParser.LOGICAL_OR, 0); }
		public TerminalNode IMPLIES() { return getToken(GobraParser.IMPLIES, 0); }
		public TerminalNode QMARK() { return getToken(GobraParser.QMARK, 0); }
		public TerminalNode COLON() { return getToken(GobraParser.COLON, 0); }
		public ExpressionContext(ParserRuleContext parent, int invokingState) {
			super(parent, invokingState);
		}
		@Override public int getRuleIndex() { return RULE_expression; }
		@Override
		public <T> T accept(ParseTreeVisitor<? extends T> visitor) {
			if ( visitor instanceof GobraParserVisitor ) return ((GobraParserVisitor<? extends T>)visitor).visitExpression(this);
			else return visitor.visitChildren(this);
		}
	}

	public final ExpressionContext expression() throws RecognitionException {
		return expression(0);
	}

	private ExpressionContext expression(int _p) throws RecognitionException {
		ParserRuleContext _parentctx = _ctx;
		int _parentState = getState();
		ExpressionContext _localctx = new ExpressionContext(_ctx, _parentState);
		ExpressionContext _prevctx = _localctx;
		int _startState = 110;
		enterRecursionRule(_localctx, 110, RULE_expression, _p);
		int _la;
		try {
			int _alt;
			enterOuterAlt(_localctx, 1);
			{
			setState(800);
			_errHandler.sync(this);
			switch ( getInterpreter().adaptivePredict(_input,56,_ctx) ) {
			case 1:
				{
				setState(785);
				match(TYPE);
				setState(786);
				match(L_BRACKET);
				setState(787);
				type_();
				setState(788);
				match(R_BRACKET);
				}
				break;
			case 2:
				{
				setState(790);
				((ExpressionContext)_localctx).call_op = _input.LT(1);
				_la = _input.LA(1);
				if ( !((((_la) & ~0x3f) == 0 && ((1L << _la) & ((1L << RANGE) | (1L << LEN) | (1L << CAP) | (1L << DOM) | (1L << PERM))) != 0)) ) {
					((ExpressionContext)_localctx).call_op = (Token)_errHandler.recoverInline(this);
				}
				else {
					if ( _input.LA(1)==Token.EOF ) matchedEOF = true;
					_errHandler.reportMatch(this);
					consume();
				}
				setState(791);
				match(L_PAREN);
				setState(792);
				expression(0);
				setState(793);
				match(R_PAREN);
				}
				break;
			case 3:
				{
				setState(795);
				unfolding();
				}
				break;
			case 4:
				{
				setState(796);
				make();
				}
				break;
			case 5:
				{
				setState(797);
				((ExpressionContext)_localctx).unary_op = _input.LT(1);
				_la = _input.LA(1);
<<<<<<< HEAD
				if ( !(((((_la - 117)) & ~0x3f) == 0 && ((1L << (_la - 117)) & ((1L << (EXCLAMATION - 117)) | (1L << (PLUS - 117)) | (1L << (MINUS - 117)) | (1L << (CARET - 117)) | (1L << (STAR - 117)) | (1L << (AMPERSAND - 117)) | (1L << (RECEIVE - 117)))) != 0)) ) {
=======
				if ( !(((((_la - 139)) & ~0x3f) == 0 && ((1L << (_la - 139)) & ((1L << (EXCLAMATION - 139)) | (1L << (PLUS - 139)) | (1L << (MINUS - 139)) | (1L << (CARET - 139)) | (1L << (STAR - 139)) | (1L << (AMPERSAND - 139)) | (1L << (RECEIVE - 139)))) != 0)) ) {
>>>>>>> e3648704
					((ExpressionContext)_localctx).unary_op = (Token)_errHandler.recoverInline(this);
				}
				else {
					if ( _input.LA(1)==Token.EOF ) matchedEOF = true;
					_errHandler.reportMatch(this);
					consume();
				}
				setState(798);
				expression(11);
				}
				break;
			case 6:
				{
				setState(799);
				primaryExpr(0);
				}
				break;
			}
			_ctx.stop = _input.LT(-1);
			setState(834);
			_errHandler.sync(this);
			_alt = getInterpreter().adaptivePredict(_input,58,_ctx);
			while ( _alt!=2 && _alt!=org.antlr.v4.runtime.atn.ATN.INVALID_ALT_NUMBER ) {
				if ( _alt==1 ) {
					if ( _parseListeners!=null ) triggerExitRuleEvent();
					_prevctx = _localctx;
					{
					setState(832);
					_errHandler.sync(this);
					switch ( getInterpreter().adaptivePredict(_input,57,_ctx) ) {
					case 1:
						{
						_localctx = new ExpressionContext(_parentctx, _parentState);
						pushNewRecursionContext(_localctx, _startState, RULE_expression);
						setState(802);
						if (!(precpred(_ctx, 9))) throw new FailedPredicateException(this, "precpred(_ctx, 9)");
						setState(803);
						((ExpressionContext)_localctx).mul_op = _input.LT(1);
						_la = _input.LA(1);
<<<<<<< HEAD
						if ( !(((((_la - 112)) & ~0x3f) == 0 && ((1L << (_la - 112)) & ((1L << (DIV - 112)) | (1L << (MOD - 112)) | (1L << (LSHIFT - 112)) | (1L << (RSHIFT - 112)) | (1L << (BIT_CLEAR - 112)) | (1L << (STAR - 112)) | (1L << (AMPERSAND - 112)))) != 0)) ) {
=======
						if ( !(((((_la - 134)) & ~0x3f) == 0 && ((1L << (_la - 134)) & ((1L << (DIV - 134)) | (1L << (MOD - 134)) | (1L << (LSHIFT - 134)) | (1L << (RSHIFT - 134)) | (1L << (BIT_CLEAR - 134)) | (1L << (STAR - 134)) | (1L << (AMPERSAND - 134)))) != 0)) ) {
>>>>>>> e3648704
							((ExpressionContext)_localctx).mul_op = (Token)_errHandler.recoverInline(this);
						}
						else {
							if ( _input.LA(1)==Token.EOF ) matchedEOF = true;
							_errHandler.reportMatch(this);
							consume();
						}
						setState(804);
						expression(10);
						}
						break;
					case 2:
						{
						_localctx = new ExpressionContext(_parentctx, _parentState);
						pushNewRecursionContext(_localctx, _startState, RULE_expression);
						setState(805);
						if (!(precpred(_ctx, 8))) throw new FailedPredicateException(this, "precpred(_ctx, 8)");
						setState(806);
						((ExpressionContext)_localctx).add_op = _input.LT(1);
						_la = _input.LA(1);
<<<<<<< HEAD
						if ( !(_la==WAND || ((((_la - 99)) & ~0x3f) == 0 && ((1L << (_la - 99)) & ((1L << (PLUS_PLUS - 99)) | (1L << (OR - 99)) | (1L << (PLUS - 99)) | (1L << (MINUS - 99)) | (1L << (CARET - 99)))) != 0)) ) {
=======
						if ( !(_la==WAND || ((((_la - 121)) & ~0x3f) == 0 && ((1L << (_la - 121)) & ((1L << (PLUS_PLUS - 121)) | (1L << (OR - 121)) | (1L << (PLUS - 121)) | (1L << (MINUS - 121)) | (1L << (CARET - 121)))) != 0)) ) {
>>>>>>> e3648704
							((ExpressionContext)_localctx).add_op = (Token)_errHandler.recoverInline(this);
						}
						else {
							if ( _input.LA(1)==Token.EOF ) matchedEOF = true;
							_errHandler.reportMatch(this);
							consume();
						}
						setState(807);
						expression(9);
						}
						break;
					case 3:
						{
						_localctx = new ExpressionContext(_parentctx, _parentState);
						pushNewRecursionContext(_localctx, _startState, RULE_expression);
						setState(808);
						if (!(precpred(_ctx, 7))) throw new FailedPredicateException(this, "precpred(_ctx, 7)");
						setState(809);
						((ExpressionContext)_localctx).p42_op = _input.LT(1);
						_la = _input.LA(1);
						if ( !((((_la) & ~0x3f) == 0 && ((1L << _la) & ((1L << UNION) | (1L << INTERSECTION) | (1L << SETMINUS))) != 0)) ) {
							((ExpressionContext)_localctx).p42_op = (Token)_errHandler.recoverInline(this);
						}
						else {
							if ( _input.LA(1)==Token.EOF ) matchedEOF = true;
							_errHandler.reportMatch(this);
							consume();
						}
						setState(810);
						expression(8);
						}
						break;
					case 4:
						{
						_localctx = new ExpressionContext(_parentctx, _parentState);
						pushNewRecursionContext(_localctx, _startState, RULE_expression);
						setState(811);
						if (!(precpred(_ctx, 6))) throw new FailedPredicateException(this, "precpred(_ctx, 6)");
						setState(812);
						((ExpressionContext)_localctx).p41_op = _input.LT(1);
						_la = _input.LA(1);
						if ( !((((_la) & ~0x3f) == 0 && ((1L << _la) & ((1L << IN) | (1L << MULTI) | (1L << SUBSET))) != 0)) ) {
							((ExpressionContext)_localctx).p41_op = (Token)_errHandler.recoverInline(this);
						}
						else {
							if ( _input.LA(1)==Token.EOF ) matchedEOF = true;
							_errHandler.reportMatch(this);
							consume();
						}
						setState(813);
						expression(7);
						}
						break;
					case 5:
						{
						_localctx = new ExpressionContext(_parentctx, _parentState);
						pushNewRecursionContext(_localctx, _startState, RULE_expression);
						setState(814);
						if (!(precpred(_ctx, 5))) throw new FailedPredicateException(this, "precpred(_ctx, 5)");
						setState(815);
						((ExpressionContext)_localctx).rel_op = _input.LT(1);
						_la = _input.LA(1);
<<<<<<< HEAD
						if ( !(((((_la - 105)) & ~0x3f) == 0 && ((1L << (_la - 105)) & ((1L << (EQUALS - 105)) | (1L << (NOT_EQUALS - 105)) | (1L << (LESS - 105)) | (1L << (LESS_OR_EQUALS - 105)) | (1L << (GREATER - 105)) | (1L << (GREATER_OR_EQUALS - 105)))) != 0)) ) {
=======
						if ( !(((((_la - 127)) & ~0x3f) == 0 && ((1L << (_la - 127)) & ((1L << (EQUALS - 127)) | (1L << (NOT_EQUALS - 127)) | (1L << (LESS - 127)) | (1L << (LESS_OR_EQUALS - 127)) | (1L << (GREATER - 127)) | (1L << (GREATER_OR_EQUALS - 127)))) != 0)) ) {
>>>>>>> e3648704
							((ExpressionContext)_localctx).rel_op = (Token)_errHandler.recoverInline(this);
						}
						else {
							if ( _input.LA(1)==Token.EOF ) matchedEOF = true;
							_errHandler.reportMatch(this);
							consume();
						}
						setState(816);
						expression(6);
						}
						break;
					case 6:
						{
						_localctx = new ExpressionContext(_parentctx, _parentState);
						pushNewRecursionContext(_localctx, _startState, RULE_expression);
						setState(817);
						if (!(precpred(_ctx, 4))) throw new FailedPredicateException(this, "precpred(_ctx, 4)");
						setState(818);
						match(LOGICAL_AND);
						setState(819);
						expression(5);
						}
						break;
					case 7:
						{
						_localctx = new ExpressionContext(_parentctx, _parentState);
						pushNewRecursionContext(_localctx, _startState, RULE_expression);
						setState(820);
						if (!(precpred(_ctx, 3))) throw new FailedPredicateException(this, "precpred(_ctx, 3)");
						setState(821);
						match(LOGICAL_OR);
						setState(822);
						expression(4);
						}
						break;
					case 8:
						{
						_localctx = new ExpressionContext(_parentctx, _parentState);
						pushNewRecursionContext(_localctx, _startState, RULE_expression);
						setState(823);
						if (!(precpred(_ctx, 2))) throw new FailedPredicateException(this, "precpred(_ctx, 2)");
						setState(824);
						match(IMPLIES);
						setState(825);
						expression(2);
						}
						break;
					case 9:
						{
						_localctx = new ExpressionContext(_parentctx, _parentState);
						pushNewRecursionContext(_localctx, _startState, RULE_expression);
						setState(826);
						if (!(precpred(_ctx, 1))) throw new FailedPredicateException(this, "precpred(_ctx, 1)");
						setState(827);
						match(QMARK);
						setState(828);
						expression(0);
						setState(829);
						match(COLON);
						setState(830);
						expression(1);
						}
						break;
					}
					} 
				}
				setState(836);
				_errHandler.sync(this);
				_alt = getInterpreter().adaptivePredict(_input,58,_ctx);
			}
			}
		}
		catch (RecognitionException re) {
			_localctx.exception = re;
			_errHandler.reportError(this, re);
			_errHandler.recover(this, re);
		}
		finally {
			unrollRecursionContexts(_parentctx);
		}
		return _localctx;
	}

	public static class StatementContext extends ParserRuleContext {
		public GhostStatementContext ghostStatement() {
			return getRuleContext(GhostStatementContext.class,0);
		}
		public PackageStmtContext packageStmt() {
			return getRuleContext(PackageStmtContext.class,0);
		}
		public ApplyStmtContext applyStmt() {
			return getRuleContext(ApplyStmtContext.class,0);
		}
		public DeclarationContext declaration() {
			return getRuleContext(DeclarationContext.class,0);
		}
		public LabeledStmtContext labeledStmt() {
			return getRuleContext(LabeledStmtContext.class,0);
		}
		public SimpleStmtContext simpleStmt() {
			return getRuleContext(SimpleStmtContext.class,0);
		}
		public GoStmtContext goStmt() {
			return getRuleContext(GoStmtContext.class,0);
		}
		public ReturnStmtContext returnStmt() {
			return getRuleContext(ReturnStmtContext.class,0);
		}
		public BreakStmtContext breakStmt() {
			return getRuleContext(BreakStmtContext.class,0);
		}
		public ContinueStmtContext continueStmt() {
			return getRuleContext(ContinueStmtContext.class,0);
		}
		public GotoStmtContext gotoStmt() {
			return getRuleContext(GotoStmtContext.class,0);
		}
		public FallthroughStmtContext fallthroughStmt() {
			return getRuleContext(FallthroughStmtContext.class,0);
		}
		public BlockContext block() {
			return getRuleContext(BlockContext.class,0);
		}
		public IfStmtContext ifStmt() {
			return getRuleContext(IfStmtContext.class,0);
		}
		public SwitchStmtContext switchStmt() {
			return getRuleContext(SwitchStmtContext.class,0);
		}
		public SelectStmtContext selectStmt() {
			return getRuleContext(SelectStmtContext.class,0);
		}
		public SpecForStmtContext specForStmt() {
			return getRuleContext(SpecForStmtContext.class,0);
		}
		public DeferStmtContext deferStmt() {
			return getRuleContext(DeferStmtContext.class,0);
		}
		public StatementContext(ParserRuleContext parent, int invokingState) {
			super(parent, invokingState);
		}
		@Override public int getRuleIndex() { return RULE_statement; }
		@Override
		public <T> T accept(ParseTreeVisitor<? extends T> visitor) {
			if ( visitor instanceof GobraParserVisitor ) return ((GobraParserVisitor<? extends T>)visitor).visitStatement(this);
			else return visitor.visitChildren(this);
		}
	}

	public final StatementContext statement() throws RecognitionException {
		StatementContext _localctx = new StatementContext(_ctx, getState());
		enterRule(_localctx, 112, RULE_statement);
		try {
			setState(855);
			_errHandler.sync(this);
			switch ( getInterpreter().adaptivePredict(_input,59,_ctx) ) {
			case 1:
				enterOuterAlt(_localctx, 1);
				{
				setState(837);
				ghostStatement();
				}
				break;
			case 2:
				enterOuterAlt(_localctx, 2);
				{
				setState(838);
				packageStmt();
				}
				break;
			case 3:
				enterOuterAlt(_localctx, 3);
				{
				setState(839);
				applyStmt();
				}
				break;
			case 4:
				enterOuterAlt(_localctx, 4);
				{
				setState(840);
				declaration();
				}
				break;
			case 5:
				enterOuterAlt(_localctx, 5);
				{
				setState(841);
				labeledStmt();
				}
				break;
			case 6:
				enterOuterAlt(_localctx, 6);
				{
				setState(842);
				simpleStmt();
				}
				break;
			case 7:
				enterOuterAlt(_localctx, 7);
				{
				setState(843);
				goStmt();
				}
				break;
			case 8:
				enterOuterAlt(_localctx, 8);
				{
				setState(844);
				returnStmt();
				}
				break;
			case 9:
				enterOuterAlt(_localctx, 9);
				{
				setState(845);
				breakStmt();
				}
				break;
			case 10:
				enterOuterAlt(_localctx, 10);
				{
				setState(846);
				continueStmt();
				}
				break;
			case 11:
				enterOuterAlt(_localctx, 11);
				{
				setState(847);
				gotoStmt();
				}
				break;
			case 12:
				enterOuterAlt(_localctx, 12);
				{
				setState(848);
				fallthroughStmt();
				}
				break;
			case 13:
				enterOuterAlt(_localctx, 13);
				{
				setState(849);
				block();
				}
				break;
			case 14:
				enterOuterAlt(_localctx, 14);
				{
				setState(850);
				ifStmt();
				}
				break;
			case 15:
				enterOuterAlt(_localctx, 15);
				{
				setState(851);
				switchStmt();
				}
				break;
			case 16:
				enterOuterAlt(_localctx, 16);
				{
				setState(852);
				selectStmt();
				}
				break;
			case 17:
				enterOuterAlt(_localctx, 17);
				{
				setState(853);
				specForStmt();
				}
				break;
			case 18:
				enterOuterAlt(_localctx, 18);
				{
				setState(854);
				deferStmt();
				}
				break;
			}
		}
		catch (RecognitionException re) {
			_localctx.exception = re;
			_errHandler.reportError(this, re);
			_errHandler.recover(this, re);
		}
		finally {
			exitRule();
		}
		return _localctx;
	}

	public static class ApplyStmtContext extends ParserRuleContext {
		public TerminalNode APPLY() { return getToken(GobraParser.APPLY, 0); }
		public ExpressionContext expression() {
			return getRuleContext(ExpressionContext.class,0);
		}
		public ApplyStmtContext(ParserRuleContext parent, int invokingState) {
			super(parent, invokingState);
		}
		@Override public int getRuleIndex() { return RULE_applyStmt; }
		@Override
		public <T> T accept(ParseTreeVisitor<? extends T> visitor) {
			if ( visitor instanceof GobraParserVisitor ) return ((GobraParserVisitor<? extends T>)visitor).visitApplyStmt(this);
			else return visitor.visitChildren(this);
		}
	}

	public final ApplyStmtContext applyStmt() throws RecognitionException {
		ApplyStmtContext _localctx = new ApplyStmtContext(_ctx, getState());
		enterRule(_localctx, 114, RULE_applyStmt);
		try {
			enterOuterAlt(_localctx, 1);
			{
			setState(857);
			match(APPLY);
			setState(858);
			expression(0);
			}
		}
		catch (RecognitionException re) {
			_localctx.exception = re;
			_errHandler.reportError(this, re);
			_errHandler.recover(this, re);
		}
		finally {
			exitRule();
		}
		return _localctx;
	}

	public static class PackageStmtContext extends ParserRuleContext {
		public TerminalNode PACKAGE() { return getToken(GobraParser.PACKAGE, 0); }
		public ExpressionContext expression() {
			return getRuleContext(ExpressionContext.class,0);
		}
		public BlockContext block() {
			return getRuleContext(BlockContext.class,0);
		}
		public PackageStmtContext(ParserRuleContext parent, int invokingState) {
			super(parent, invokingState);
		}
		@Override public int getRuleIndex() { return RULE_packageStmt; }
		@Override
		public <T> T accept(ParseTreeVisitor<? extends T> visitor) {
			if ( visitor instanceof GobraParserVisitor ) return ((GobraParserVisitor<? extends T>)visitor).visitPackageStmt(this);
			else return visitor.visitChildren(this);
		}
	}

	public final PackageStmtContext packageStmt() throws RecognitionException {
		PackageStmtContext _localctx = new PackageStmtContext(_ctx, getState());
		enterRule(_localctx, 116, RULE_packageStmt);
		try {
			enterOuterAlt(_localctx, 1);
			{
			setState(860);
			match(PACKAGE);
			setState(861);
			expression(0);
			setState(863);
			_errHandler.sync(this);
			switch ( getInterpreter().adaptivePredict(_input,60,_ctx) ) {
			case 1:
				{
				setState(862);
				block();
				}
				break;
			}
			}
		}
		catch (RecognitionException re) {
			_localctx.exception = re;
			_errHandler.reportError(this, re);
			_errHandler.recover(this, re);
		}
		finally {
			exitRule();
		}
		return _localctx;
	}

	public static class SpecForStmtContext extends ParserRuleContext {
		public LoopSpecContext loopSpec() {
			return getRuleContext(LoopSpecContext.class,0);
		}
		public ForStmtContext forStmt() {
			return getRuleContext(ForStmtContext.class,0);
		}
		public SpecForStmtContext(ParserRuleContext parent, int invokingState) {
			super(parent, invokingState);
		}
		@Override public int getRuleIndex() { return RULE_specForStmt; }
		@Override
		public <T> T accept(ParseTreeVisitor<? extends T> visitor) {
			if ( visitor instanceof GobraParserVisitor ) return ((GobraParserVisitor<? extends T>)visitor).visitSpecForStmt(this);
			else return visitor.visitChildren(this);
		}
	}

	public final SpecForStmtContext specForStmt() throws RecognitionException {
		SpecForStmtContext _localctx = new SpecForStmtContext(_ctx, getState());
		enterRule(_localctx, 118, RULE_specForStmt);
		try {
			enterOuterAlt(_localctx, 1);
			{
			setState(865);
			loopSpec();
			setState(866);
			forStmt();
			}
		}
		catch (RecognitionException re) {
			_localctx.exception = re;
			_errHandler.reportError(this, re);
			_errHandler.recover(this, re);
		}
		finally {
			exitRule();
		}
		return _localctx;
	}

	public static class LoopSpecContext extends ParserRuleContext {
		public List<TerminalNode> INV() { return getTokens(GobraParser.INV); }
		public TerminalNode INV(int i) {
			return getToken(GobraParser.INV, i);
		}
		public List<ExpressionContext> expression() {
			return getRuleContexts(ExpressionContext.class);
		}
		public ExpressionContext expression(int i) {
			return getRuleContext(ExpressionContext.class,i);
		}
		public List<EosContext> eos() {
			return getRuleContexts(EosContext.class);
		}
		public EosContext eos(int i) {
			return getRuleContext(EosContext.class,i);
		}
		public TerminalNode DEC() { return getToken(GobraParser.DEC, 0); }
		public TerminationMeasureContext terminationMeasure() {
			return getRuleContext(TerminationMeasureContext.class,0);
		}
		public LoopSpecContext(ParserRuleContext parent, int invokingState) {
			super(parent, invokingState);
		}
		@Override public int getRuleIndex() { return RULE_loopSpec; }
		@Override
		public <T> T accept(ParseTreeVisitor<? extends T> visitor) {
			if ( visitor instanceof GobraParserVisitor ) return ((GobraParserVisitor<? extends T>)visitor).visitLoopSpec(this);
			else return visitor.visitChildren(this);
		}
	}

	public final LoopSpecContext loopSpec() throws RecognitionException {
		LoopSpecContext _localctx = new LoopSpecContext(_ctx, getState());
		enterRule(_localctx, 120, RULE_loopSpec);
		int _la;
		try {
			enterOuterAlt(_localctx, 1);
			{
			setState(874);
			_errHandler.sync(this);
			_la = _input.LA(1);
			while (_la==INV) {
				{
				{
				setState(868);
				match(INV);
				setState(869);
				expression(0);
				setState(870);
				eos();
				}
				}
				setState(876);
				_errHandler.sync(this);
				_la = _input.LA(1);
			}
			setState(881);
			_errHandler.sync(this);
			_la = _input.LA(1);
			if (_la==DEC) {
				{
				setState(877);
				match(DEC);
				setState(878);
				terminationMeasure();
				setState(879);
				eos();
				}
			}

			}
		}
		catch (RecognitionException re) {
			_localctx.exception = re;
			_errHandler.reportError(this, re);
			_errHandler.recover(this, re);
		}
		finally {
			exitRule();
		}
		return _localctx;
	}

	public static class BasicLitContext extends ParserRuleContext {
		public TerminalNode TRUE() { return getToken(GobraParser.TRUE, 0); }
		public TerminalNode FALSE() { return getToken(GobraParser.FALSE, 0); }
		public TerminalNode NIL_LIT() { return getToken(GobraParser.NIL_LIT, 0); }
		public IntegerContext integer() {
			return getRuleContext(IntegerContext.class,0);
		}
		public String_Context string_() {
			return getRuleContext(String_Context.class,0);
		}
		public TerminalNode FLOAT_LIT() { return getToken(GobraParser.FLOAT_LIT, 0); }
		public TerminalNode IMAGINARY_LIT() { return getToken(GobraParser.IMAGINARY_LIT, 0); }
		public TerminalNode RUNE_LIT() { return getToken(GobraParser.RUNE_LIT, 0); }
		public BasicLitContext(ParserRuleContext parent, int invokingState) {
			super(parent, invokingState);
		}
		@Override public int getRuleIndex() { return RULE_basicLit; }
		@Override
		public <T> T accept(ParseTreeVisitor<? extends T> visitor) {
			if ( visitor instanceof GobraParserVisitor ) return ((GobraParserVisitor<? extends T>)visitor).visitBasicLit(this);
			else return visitor.visitChildren(this);
		}
	}

	public final BasicLitContext basicLit() throws RecognitionException {
		BasicLitContext _localctx = new BasicLitContext(_ctx, getState());
		enterRule(_localctx, 122, RULE_basicLit);
		try {
			setState(891);
			_errHandler.sync(this);
			switch ( getInterpreter().adaptivePredict(_input,63,_ctx) ) {
			case 1:
				enterOuterAlt(_localctx, 1);
				{
				setState(883);
				match(TRUE);
				}
				break;
			case 2:
				enterOuterAlt(_localctx, 2);
				{
				setState(884);
				match(FALSE);
				}
				break;
			case 3:
				enterOuterAlt(_localctx, 3);
				{
				setState(885);
				match(NIL_LIT);
				}
				break;
			case 4:
				enterOuterAlt(_localctx, 4);
				{
				setState(886);
				integer();
				}
				break;
			case 5:
				enterOuterAlt(_localctx, 5);
				{
				setState(887);
				string_();
				}
				break;
			case 6:
				enterOuterAlt(_localctx, 6);
				{
				setState(888);
				match(FLOAT_LIT);
				}
				break;
			case 7:
				enterOuterAlt(_localctx, 7);
				{
				setState(889);
				match(IMAGINARY_LIT);
				}
				break;
			case 8:
				enterOuterAlt(_localctx, 8);
				{
				setState(890);
				match(RUNE_LIT);
				}
				break;
			}
		}
		catch (RecognitionException re) {
			_localctx.exception = re;
			_errHandler.reportError(this, re);
			_errHandler.recover(this, re);
		}
		finally {
			exitRule();
		}
		return _localctx;
	}

	public static class PrimaryExprContext extends ParserRuleContext {
		public OperandContext operand() {
			return getRuleContext(OperandContext.class,0);
		}
		public ConversionContext conversion() {
			return getRuleContext(ConversionContext.class,0);
		}
		public MethodExprContext methodExpr() {
			return getRuleContext(MethodExprContext.class,0);
		}
		public GhostPrimaryExprContext ghostPrimaryExpr() {
			return getRuleContext(GhostPrimaryExprContext.class,0);
		}
		public New_Context new_() {
			return getRuleContext(New_Context.class,0);
		}
		public PrimaryExprContext primaryExpr() {
			return getRuleContext(PrimaryExprContext.class,0);
		}
		public IndexContext index() {
			return getRuleContext(IndexContext.class,0);
		}
		public Slice_Context slice_() {
			return getRuleContext(Slice_Context.class,0);
		}
		public SeqUpdExpContext seqUpdExp() {
			return getRuleContext(SeqUpdExpContext.class,0);
		}
		public TypeAssertionContext typeAssertion() {
			return getRuleContext(TypeAssertionContext.class,0);
		}
		public ArgumentsContext arguments() {
			return getRuleContext(ArgumentsContext.class,0);
		}
		public PredConstructArgsContext predConstructArgs() {
			return getRuleContext(PredConstructArgsContext.class,0);
		}
		public TerminalNode DOT() { return getToken(GobraParser.DOT, 0); }
		public TerminalNode IDENTIFIER() { return getToken(GobraParser.IDENTIFIER, 0); }
		public PrimaryExprContext(ParserRuleContext parent, int invokingState) {
			super(parent, invokingState);
		}
		@Override public int getRuleIndex() { return RULE_primaryExpr; }
		@Override
		public <T> T accept(ParseTreeVisitor<? extends T> visitor) {
			if ( visitor instanceof GobraParserVisitor ) return ((GobraParserVisitor<? extends T>)visitor).visitPrimaryExpr(this);
			else return visitor.visitChildren(this);
		}
	}

	public final PrimaryExprContext primaryExpr() throws RecognitionException {
		return primaryExpr(0);
	}

	private PrimaryExprContext primaryExpr(int _p) throws RecognitionException {
		ParserRuleContext _parentctx = _ctx;
		int _parentState = getState();
		PrimaryExprContext _localctx = new PrimaryExprContext(_ctx, _parentState);
		PrimaryExprContext _prevctx = _localctx;
		int _startState = 124;
		enterRecursionRule(_localctx, 124, RULE_primaryExpr, _p);
		try {
			int _alt;
			enterOuterAlt(_localctx, 1);
			{
			setState(899);
			_errHandler.sync(this);
			switch ( getInterpreter().adaptivePredict(_input,64,_ctx) ) {
			case 1:
				{
				setState(894);
				operand();
				}
				break;
			case 2:
				{
				setState(895);
				conversion();
				}
				break;
			case 3:
				{
				setState(896);
				methodExpr();
				}
				break;
			case 4:
				{
				setState(897);
				ghostPrimaryExpr();
				}
				break;
			case 5:
				{
				setState(898);
				new_();
				}
				break;
			}
			_ctx.stop = _input.LT(-1);
			setState(915);
			_errHandler.sync(this);
			_alt = getInterpreter().adaptivePredict(_input,66,_ctx);
			while ( _alt!=2 && _alt!=org.antlr.v4.runtime.atn.ATN.INVALID_ALT_NUMBER ) {
				if ( _alt==1 ) {
					if ( _parseListeners!=null ) triggerExitRuleEvent();
					_prevctx = _localctx;
					{
					{
					_localctx = new PrimaryExprContext(_parentctx, _parentState);
					pushNewRecursionContext(_localctx, _startState, RULE_primaryExpr);
					setState(901);
					if (!(precpred(_ctx, 1))) throw new FailedPredicateException(this, "precpred(_ctx, 1)");
					setState(911);
					_errHandler.sync(this);
					switch ( getInterpreter().adaptivePredict(_input,65,_ctx) ) {
					case 1:
						{
						{
						setState(902);
						match(DOT);
						setState(903);
						match(IDENTIFIER);
						}
						}
						break;
					case 2:
						{
						setState(904);
						index();
						}
						break;
					case 3:
						{
						setState(905);
						slice_();
						}
						break;
					case 4:
						{
						setState(906);
						seqUpdExp();
						}
						break;
					case 5:
						{
						setState(907);
						typeAssertion();
						}
						break;
					case 6:
						{
						setState(908);
						if (!(noTerminatorBetween(1))) throw new FailedPredicateException(this, "noTerminatorBetween(1)");
						setState(909);
						arguments();
						}
						break;
					case 7:
						{
						setState(910);
						predConstructArgs();
						}
						break;
					}
					}
					} 
				}
				setState(917);
				_errHandler.sync(this);
				_alt = getInterpreter().adaptivePredict(_input,66,_ctx);
			}
			}
		}
		catch (RecognitionException re) {
			_localctx.exception = re;
			_errHandler.reportError(this, re);
			_errHandler.recover(this, re);
		}
		finally {
			unrollRecursionContexts(_parentctx);
		}
		return _localctx;
	}

	public static class PredConstructArgsContext extends ParserRuleContext {
		public TerminalNode L_PRED() { return getToken(GobraParser.L_PRED, 0); }
		public TerminalNode R_PRED() { return getToken(GobraParser.R_PRED, 0); }
		public ExpressionListContext expressionList() {
			return getRuleContext(ExpressionListContext.class,0);
		}
		public TerminalNode COMMA() { return getToken(GobraParser.COMMA, 0); }
		public PredConstructArgsContext(ParserRuleContext parent, int invokingState) {
			super(parent, invokingState);
		}
		@Override public int getRuleIndex() { return RULE_predConstructArgs; }
		@Override
		public <T> T accept(ParseTreeVisitor<? extends T> visitor) {
			if ( visitor instanceof GobraParserVisitor ) return ((GobraParserVisitor<? extends T>)visitor).visitPredConstructArgs(this);
			else return visitor.visitChildren(this);
		}
	}

	public final PredConstructArgsContext predConstructArgs() throws RecognitionException {
		PredConstructArgsContext _localctx = new PredConstructArgsContext(_ctx, getState());
		enterRule(_localctx, 126, RULE_predConstructArgs);
		int _la;
		try {
			enterOuterAlt(_localctx, 1);
			{
			setState(918);
			match(L_PRED);
			setState(920);
			_errHandler.sync(this);
			_la = _input.LA(1);
<<<<<<< HEAD
			if ((((_la) & ~0x3f) == 0 && ((1L << _la) & ((1L << TRUE) | (1L << FALSE) | (1L << OLD) | (1L << FORALL) | (1L << EXISTS) | (1L << ACCESS) | (1L << UNFOLDING) | (1L << GHOST) | (1L << RANGE) | (1L << SEQ) | (1L << SET) | (1L << MSET) | (1L << DICT) | (1L << OPT) | (1L << LEN) | (1L << NEW) | (1L << MAKE) | (1L << CAP) | (1L << SOME) | (1L << GET) | (1L << DOM) | (1L << NONE) | (1L << PRED) | (1L << TYPE_OF) | (1L << IS_COMPARABLE) | (1L << WRITEPERM) | (1L << NOPERM) | (1L << PERM))) != 0) || ((((_la - 64)) & ~0x3f) == 0 && ((1L << (_la - 64)) & ((1L << (FUNC - 64)) | (1L << (INTERFACE - 64)) | (1L << (MAP - 64)) | (1L << (STRUCT - 64)) | (1L << (CHAN - 64)) | (1L << (TYPE - 64)) | (1L << (NIL_LIT - 64)) | (1L << (IDENTIFIER - 64)) | (1L << (L_PAREN - 64)) | (1L << (L_BRACKET - 64)) | (1L << (EXCLAMATION - 64)) | (1L << (PLUS - 64)) | (1L << (MINUS - 64)) | (1L << (CARET - 64)) | (1L << (STAR - 64)) | (1L << (AMPERSAND - 64)) | (1L << (RECEIVE - 64)) | (1L << (DECIMAL_LIT - 64)) | (1L << (BINARY_LIT - 64)) | (1L << (OCTAL_LIT - 64)) | (1L << (HEX_LIT - 64)))) != 0) || ((((_la - 128)) & ~0x3f) == 0 && ((1L << (_la - 128)) & ((1L << (FLOAT_LIT - 128)) | (1L << (IMAGINARY_LIT - 128)) | (1L << (RUNE_LIT - 128)) | (1L << (RAW_STRING_LIT - 128)) | (1L << (INTERPRETED_STRING_LIT - 128)))) != 0)) {
=======
			if ((((_la) & ~0x3f) == 0 && ((1L << _la) & ((1L << FLOAT_LIT) | (1L << TRUE) | (1L << FALSE) | (1L << OLD) | (1L << FORALL) | (1L << EXISTS) | (1L << ACCESS) | (1L << UNFOLDING) | (1L << GHOST) | (1L << RANGE) | (1L << SEQ) | (1L << SET) | (1L << MSET) | (1L << DICT) | (1L << OPT) | (1L << LEN) | (1L << NEW) | (1L << MAKE) | (1L << CAP) | (1L << SOME) | (1L << GET) | (1L << DOM) | (1L << NONE) | (1L << PRED) | (1L << TYPE_OF) | (1L << IS_COMPARABLE) | (1L << WRITEPERM) | (1L << NOPERM))) != 0) || ((((_la - 64)) & ~0x3f) == 0 && ((1L << (_la - 64)) & ((1L << (BOOL - 64)) | (1L << (STRING - 64)) | (1L << (PERM - 64)) | (1L << (RUNE - 64)) | (1L << (INT - 64)) | (1L << (INT8 - 64)) | (1L << (INT16 - 64)) | (1L << (INT32 - 64)) | (1L << (INT64 - 64)) | (1L << (BYTE - 64)) | (1L << (UINT - 64)) | (1L << (UINT8 - 64)) | (1L << (UINT16 - 64)) | (1L << (UINT32 - 64)) | (1L << (UINT64 - 64)) | (1L << (UINTPTR - 64)) | (1L << (FLOAT32 - 64)) | (1L << (FLOAT64 - 64)) | (1L << (COMPLEX64 - 64)) | (1L << (COMPLEX128 - 64)) | (1L << (FUNC - 64)) | (1L << (INTERFACE - 64)) | (1L << (MAP - 64)) | (1L << (STRUCT - 64)) | (1L << (CHAN - 64)) | (1L << (TYPE - 64)) | (1L << (NIL_LIT - 64)) | (1L << (IDENTIFIER - 64)) | (1L << (L_PAREN - 64)) | (1L << (L_BRACKET - 64)))) != 0) || ((((_la - 139)) & ~0x3f) == 0 && ((1L << (_la - 139)) & ((1L << (EXCLAMATION - 139)) | (1L << (PLUS - 139)) | (1L << (MINUS - 139)) | (1L << (CARET - 139)) | (1L << (STAR - 139)) | (1L << (AMPERSAND - 139)) | (1L << (RECEIVE - 139)) | (1L << (DECIMAL_LIT - 139)) | (1L << (BINARY_LIT - 139)) | (1L << (OCTAL_LIT - 139)) | (1L << (HEX_LIT - 139)) | (1L << (IMAGINARY_LIT - 139)) | (1L << (RUNE_LIT - 139)) | (1L << (RAW_STRING_LIT - 139)) | (1L << (INTERPRETED_STRING_LIT - 139)))) != 0)) {
>>>>>>> e3648704
				{
				setState(919);
				expressionList();
				}
			}

			setState(923);
			_errHandler.sync(this);
			_la = _input.LA(1);
			if (_la==COMMA) {
				{
				setState(922);
				match(COMMA);
				}
			}

			setState(925);
			match(R_PRED);
			}
		}
		catch (RecognitionException re) {
			_localctx.exception = re;
			_errHandler.reportError(this, re);
			_errHandler.recover(this, re);
		}
		finally {
			exitRule();
		}
		return _localctx;
	}

	public static class InterfaceTypeContext extends ParserRuleContext {
		public TerminalNode INTERFACE() { return getToken(GobraParser.INTERFACE, 0); }
		public TerminalNode L_CURLY() { return getToken(GobraParser.L_CURLY, 0); }
		public TerminalNode R_CURLY() { return getToken(GobraParser.R_CURLY, 0); }
		public List<EosContext> eos() {
			return getRuleContexts(EosContext.class);
		}
		public EosContext eos(int i) {
			return getRuleContext(EosContext.class,i);
		}
		public List<MethodSpecContext> methodSpec() {
			return getRuleContexts(MethodSpecContext.class);
		}
		public MethodSpecContext methodSpec(int i) {
			return getRuleContext(MethodSpecContext.class,i);
		}
		public List<TypeNameContext> typeName() {
			return getRuleContexts(TypeNameContext.class);
		}
		public TypeNameContext typeName(int i) {
			return getRuleContext(TypeNameContext.class,i);
		}
		public List<PredicateSpecContext> predicateSpec() {
			return getRuleContexts(PredicateSpecContext.class);
		}
		public PredicateSpecContext predicateSpec(int i) {
			return getRuleContext(PredicateSpecContext.class,i);
		}
		public InterfaceTypeContext(ParserRuleContext parent, int invokingState) {
			super(parent, invokingState);
		}
		@Override public int getRuleIndex() { return RULE_interfaceType; }
		@Override
		public <T> T accept(ParseTreeVisitor<? extends T> visitor) {
			if ( visitor instanceof GobraParserVisitor ) return ((GobraParserVisitor<? extends T>)visitor).visitInterfaceType(this);
			else return visitor.visitChildren(this);
		}
	}

	public final InterfaceTypeContext interfaceType() throws RecognitionException {
		InterfaceTypeContext _localctx = new InterfaceTypeContext(_ctx, getState());
		enterRule(_localctx, 128, RULE_interfaceType);
		try {
			int _alt;
			enterOuterAlt(_localctx, 1);
			{
			setState(927);
			match(INTERFACE);
			setState(928);
			match(L_CURLY);
			setState(938);
			_errHandler.sync(this);
			_alt = getInterpreter().adaptivePredict(_input,70,_ctx);
			while ( _alt!=2 && _alt!=org.antlr.v4.runtime.atn.ATN.INVALID_ALT_NUMBER ) {
				if ( _alt==1 ) {
					{
					{
					setState(932);
					_errHandler.sync(this);
					switch ( getInterpreter().adaptivePredict(_input,69,_ctx) ) {
					case 1:
						{
						setState(929);
						methodSpec();
						}
						break;
					case 2:
						{
						setState(930);
						typeName();
						}
						break;
					case 3:
						{
						setState(931);
						predicateSpec();
						}
						break;
					}
					setState(934);
					eos();
					}
					} 
				}
				setState(940);
				_errHandler.sync(this);
				_alt = getInterpreter().adaptivePredict(_input,70,_ctx);
			}
			setState(941);
			match(R_CURLY);
			}
		}
		catch (RecognitionException re) {
			_localctx.exception = re;
			_errHandler.reportError(this, re);
			_errHandler.recover(this, re);
		}
		finally {
			exitRule();
		}
		return _localctx;
	}

	public static class PredicateSpecContext extends ParserRuleContext {
		public TerminalNode PRED() { return getToken(GobraParser.PRED, 0); }
		public TerminalNode IDENTIFIER() { return getToken(GobraParser.IDENTIFIER, 0); }
		public ParametersContext parameters() {
			return getRuleContext(ParametersContext.class,0);
		}
		public PredicateSpecContext(ParserRuleContext parent, int invokingState) {
			super(parent, invokingState);
		}
		@Override public int getRuleIndex() { return RULE_predicateSpec; }
		@Override
		public <T> T accept(ParseTreeVisitor<? extends T> visitor) {
			if ( visitor instanceof GobraParserVisitor ) return ((GobraParserVisitor<? extends T>)visitor).visitPredicateSpec(this);
			else return visitor.visitChildren(this);
		}
	}

	public final PredicateSpecContext predicateSpec() throws RecognitionException {
		PredicateSpecContext _localctx = new PredicateSpecContext(_ctx, getState());
		enterRule(_localctx, 130, RULE_predicateSpec);
		try {
			enterOuterAlt(_localctx, 1);
			{
			setState(943);
			match(PRED);
			setState(944);
			match(IDENTIFIER);
			setState(945);
			parameters();
			}
		}
		catch (RecognitionException re) {
			_localctx.exception = re;
			_errHandler.reportError(this, re);
			_errHandler.recover(this, re);
		}
		finally {
			exitRule();
		}
		return _localctx;
	}

	public static class MethodSpecContext extends ParserRuleContext {
		public SpecificationContext specification() {
			return getRuleContext(SpecificationContext.class,0);
		}
		public TerminalNode IDENTIFIER() { return getToken(GobraParser.IDENTIFIER, 0); }
		public ParametersContext parameters() {
			return getRuleContext(ParametersContext.class,0);
		}
		public ResultContext result() {
			return getRuleContext(ResultContext.class,0);
		}
		public TerminalNode GHOST() { return getToken(GobraParser.GHOST, 0); }
		public MethodSpecContext(ParserRuleContext parent, int invokingState) {
			super(parent, invokingState);
		}
		@Override public int getRuleIndex() { return RULE_methodSpec; }
		@Override
		public <T> T accept(ParseTreeVisitor<? extends T> visitor) {
			if ( visitor instanceof GobraParserVisitor ) return ((GobraParserVisitor<? extends T>)visitor).visitMethodSpec(this);
			else return visitor.visitChildren(this);
		}
	}

	public final MethodSpecContext methodSpec() throws RecognitionException {
		MethodSpecContext _localctx = new MethodSpecContext(_ctx, getState());
		enterRule(_localctx, 132, RULE_methodSpec);
		int _la;
		try {
			setState(963);
			_errHandler.sync(this);
			switch ( getInterpreter().adaptivePredict(_input,73,_ctx) ) {
			case 1:
				enterOuterAlt(_localctx, 1);
				{
				setState(947);
				if (!(noTerminatorAfterParams(2))) throw new FailedPredicateException(this, "noTerminatorAfterParams(2)");
				setState(949);
				_errHandler.sync(this);
				_la = _input.LA(1);
				if (_la==GHOST) {
					{
					setState(948);
					match(GHOST);
					}
				}

				setState(951);
				specification();
				setState(952);
				match(IDENTIFIER);
				setState(953);
				parameters();
				setState(954);
				result();
				}
				break;
			case 2:
				enterOuterAlt(_localctx, 2);
				{
				setState(957);
				_errHandler.sync(this);
				_la = _input.LA(1);
				if (_la==GHOST) {
					{
					setState(956);
					match(GHOST);
					}
				}

				setState(959);
				specification();
				setState(960);
				match(IDENTIFIER);
				setState(961);
				parameters();
				}
				break;
			}
		}
		catch (RecognitionException re) {
			_localctx.exception = re;
			_errHandler.reportError(this, re);
			_errHandler.recover(this, re);
		}
		finally {
			exitRule();
		}
		return _localctx;
	}

	public static class Type_Context extends ParserRuleContext {
		public TypeNameContext typeName() {
			return getRuleContext(TypeNameContext.class,0);
		}
		public TypeLitContext typeLit() {
			return getRuleContext(TypeLitContext.class,0);
		}
		public GhostTypeLitContext ghostTypeLit() {
			return getRuleContext(GhostTypeLitContext.class,0);
		}
		public TerminalNode L_PAREN() { return getToken(GobraParser.L_PAREN, 0); }
		public Type_Context type_() {
			return getRuleContext(Type_Context.class,0);
		}
		public TerminalNode R_PAREN() { return getToken(GobraParser.R_PAREN, 0); }
		public TerminalNode PERM() { return getToken(GobraParser.PERM, 0); }
		public Type_Context(ParserRuleContext parent, int invokingState) {
			super(parent, invokingState);
		}
		@Override public int getRuleIndex() { return RULE_type_; }
		@Override
		public <T> T accept(ParseTreeVisitor<? extends T> visitor) {
			if ( visitor instanceof GobraParserVisitor ) return ((GobraParserVisitor<? extends T>)visitor).visitType_(this);
			else return visitor.visitChildren(this);
		}
	}

	public final Type_Context type_() throws RecognitionException {
		Type_Context _localctx = new Type_Context(_ctx, getState());
		enterRule(_localctx, 134, RULE_type_);
		try {
			setState(973);
			_errHandler.sync(this);
			switch (_input.LA(1)) {
			case IDENTIFIER:
				enterOuterAlt(_localctx, 1);
				{
				setState(965);
				typeName();
				}
				break;
			case PRED:
			case FUNC:
			case INTERFACE:
			case MAP:
			case STRUCT:
			case CHAN:
			case L_BRACKET:
			case STAR:
			case RECEIVE:
				enterOuterAlt(_localctx, 2);
				{
				setState(966);
				typeLit();
				}
				break;
			case GHOST:
			case SEQ:
			case SET:
			case MSET:
			case DICT:
			case OPT:
			case DOM:
				enterOuterAlt(_localctx, 3);
				{
				setState(967);
				ghostTypeLit();
				}
				break;
			case L_PAREN:
				enterOuterAlt(_localctx, 4);
				{
				setState(968);
				match(L_PAREN);
				setState(969);
				type_();
				setState(970);
				match(R_PAREN);
				}
				break;
			case PERM:
				enterOuterAlt(_localctx, 5);
				{
<<<<<<< HEAD
				setState(971);
				match(PERM);
=======
				setState(972);
				((Type_Context)_localctx).predefined = _input.LT(1);
				_la = _input.LA(1);
				if ( !(((((_la - 64)) & ~0x3f) == 0 && ((1L << (_la - 64)) & ((1L << (BOOL - 64)) | (1L << (STRING - 64)) | (1L << (PERM - 64)) | (1L << (RUNE - 64)) | (1L << (INT - 64)) | (1L << (INT8 - 64)) | (1L << (INT16 - 64)) | (1L << (INT32 - 64)) | (1L << (INT64 - 64)) | (1L << (BYTE - 64)) | (1L << (UINT - 64)) | (1L << (UINT8 - 64)) | (1L << (UINT16 - 64)) | (1L << (UINT32 - 64)) | (1L << (UINT64 - 64)) | (1L << (UINTPTR - 64)) | (1L << (FLOAT32 - 64)) | (1L << (FLOAT64 - 64)) | (1L << (COMPLEX64 - 64)) | (1L << (COMPLEX128 - 64)))) != 0)) ) {
					((Type_Context)_localctx).predefined = (Token)_errHandler.recoverInline(this);
				}
				else {
					if ( _input.LA(1)==Token.EOF ) matchedEOF = true;
					_errHandler.reportMatch(this);
					consume();
				}
>>>>>>> e3648704
				}
				break;
			default:
				throw new NoViableAltException(this);
			}
		}
		catch (RecognitionException re) {
			_localctx.exception = re;
			_errHandler.reportError(this, re);
			_errHandler.recover(this, re);
		}
		finally {
			exitRule();
		}
		return _localctx;
	}

	public static class TypeLitContext extends ParserRuleContext {
		public ArrayTypeContext arrayType() {
			return getRuleContext(ArrayTypeContext.class,0);
		}
		public StructTypeContext structType() {
			return getRuleContext(StructTypeContext.class,0);
		}
		public PointerTypeContext pointerType() {
			return getRuleContext(PointerTypeContext.class,0);
		}
		public FunctionTypeContext functionType() {
			return getRuleContext(FunctionTypeContext.class,0);
		}
		public InterfaceTypeContext interfaceType() {
			return getRuleContext(InterfaceTypeContext.class,0);
		}
		public SliceTypeContext sliceType() {
			return getRuleContext(SliceTypeContext.class,0);
		}
		public MapTypeContext mapType() {
			return getRuleContext(MapTypeContext.class,0);
		}
		public ChannelTypeContext channelType() {
			return getRuleContext(ChannelTypeContext.class,0);
		}
		public PredTypeContext predType() {
			return getRuleContext(PredTypeContext.class,0);
		}
		public TypeLitContext(ParserRuleContext parent, int invokingState) {
			super(parent, invokingState);
		}
		@Override public int getRuleIndex() { return RULE_typeLit; }
		@Override
		public <T> T accept(ParseTreeVisitor<? extends T> visitor) {
			if ( visitor instanceof GobraParserVisitor ) return ((GobraParserVisitor<? extends T>)visitor).visitTypeLit(this);
			else return visitor.visitChildren(this);
		}
	}

	public final TypeLitContext typeLit() throws RecognitionException {
		TypeLitContext _localctx = new TypeLitContext(_ctx, getState());
		enterRule(_localctx, 136, RULE_typeLit);
		try {
			setState(984);
			_errHandler.sync(this);
			switch ( getInterpreter().adaptivePredict(_input,75,_ctx) ) {
			case 1:
				enterOuterAlt(_localctx, 1);
				{
				setState(975);
				arrayType();
				}
				break;
			case 2:
				enterOuterAlt(_localctx, 2);
				{
				setState(976);
				structType();
				}
				break;
			case 3:
				enterOuterAlt(_localctx, 3);
				{
				setState(977);
				pointerType();
				}
				break;
			case 4:
				enterOuterAlt(_localctx, 4);
				{
				setState(978);
				functionType();
				}
				break;
			case 5:
				enterOuterAlt(_localctx, 5);
				{
				setState(979);
				interfaceType();
				}
				break;
			case 6:
				enterOuterAlt(_localctx, 6);
				{
				setState(980);
				sliceType();
				}
				break;
			case 7:
				enterOuterAlt(_localctx, 7);
				{
				setState(981);
				mapType();
				}
				break;
			case 8:
				enterOuterAlt(_localctx, 8);
				{
				setState(982);
				channelType();
				}
				break;
			case 9:
				enterOuterAlt(_localctx, 9);
				{
				setState(983);
				predType();
				}
				break;
			}
		}
		catch (RecognitionException re) {
			_localctx.exception = re;
			_errHandler.reportError(this, re);
			_errHandler.recover(this, re);
		}
		finally {
			exitRule();
		}
		return _localctx;
	}

	public static class PredTypeContext extends ParserRuleContext {
		public TerminalNode PRED() { return getToken(GobraParser.PRED, 0); }
		public PredTypeParamsContext predTypeParams() {
			return getRuleContext(PredTypeParamsContext.class,0);
		}
		public PredTypeContext(ParserRuleContext parent, int invokingState) {
			super(parent, invokingState);
		}
		@Override public int getRuleIndex() { return RULE_predType; }
		@Override
		public <T> T accept(ParseTreeVisitor<? extends T> visitor) {
			if ( visitor instanceof GobraParserVisitor ) return ((GobraParserVisitor<? extends T>)visitor).visitPredType(this);
			else return visitor.visitChildren(this);
		}
	}

	public final PredTypeContext predType() throws RecognitionException {
		PredTypeContext _localctx = new PredTypeContext(_ctx, getState());
		enterRule(_localctx, 138, RULE_predType);
		try {
			enterOuterAlt(_localctx, 1);
			{
			setState(986);
			match(PRED);
			setState(987);
			predTypeParams();
			}
		}
		catch (RecognitionException re) {
			_localctx.exception = re;
			_errHandler.reportError(this, re);
			_errHandler.recover(this, re);
		}
		finally {
			exitRule();
		}
		return _localctx;
	}

	public static class PredTypeParamsContext extends ParserRuleContext {
		public TerminalNode L_PAREN() { return getToken(GobraParser.L_PAREN, 0); }
		public TerminalNode R_PAREN() { return getToken(GobraParser.R_PAREN, 0); }
		public List<Type_Context> type_() {
			return getRuleContexts(Type_Context.class);
		}
		public Type_Context type_(int i) {
			return getRuleContext(Type_Context.class,i);
		}
		public List<TerminalNode> COMMA() { return getTokens(GobraParser.COMMA); }
		public TerminalNode COMMA(int i) {
			return getToken(GobraParser.COMMA, i);
		}
		public PredTypeParamsContext(ParserRuleContext parent, int invokingState) {
			super(parent, invokingState);
		}
		@Override public int getRuleIndex() { return RULE_predTypeParams; }
		@Override
		public <T> T accept(ParseTreeVisitor<? extends T> visitor) {
			if ( visitor instanceof GobraParserVisitor ) return ((GobraParserVisitor<? extends T>)visitor).visitPredTypeParams(this);
			else return visitor.visitChildren(this);
		}
	}

	public final PredTypeParamsContext predTypeParams() throws RecognitionException {
		PredTypeParamsContext _localctx = new PredTypeParamsContext(_ctx, getState());
		enterRule(_localctx, 140, RULE_predTypeParams);
		int _la;
		try {
			int _alt;
			enterOuterAlt(_localctx, 1);
			{
			setState(989);
			match(L_PAREN);
			setState(1001);
			_errHandler.sync(this);
			_la = _input.LA(1);
<<<<<<< HEAD
			if ((((_la) & ~0x3f) == 0 && ((1L << _la) & ((1L << GHOST) | (1L << SEQ) | (1L << SET) | (1L << MSET) | (1L << DICT) | (1L << OPT) | (1L << DOM) | (1L << PRED) | (1L << PERM))) != 0) || ((((_la - 64)) & ~0x3f) == 0 && ((1L << (_la - 64)) & ((1L << (FUNC - 64)) | (1L << (INTERFACE - 64)) | (1L << (MAP - 64)) | (1L << (STRUCT - 64)) | (1L << (CHAN - 64)) | (1L << (IDENTIFIER - 64)) | (1L << (L_PAREN - 64)) | (1L << (L_BRACKET - 64)) | (1L << (STAR - 64)) | (1L << (RECEIVE - 64)))) != 0)) {
=======
			if (((((_la - 24)) & ~0x3f) == 0 && ((1L << (_la - 24)) & ((1L << (GHOST - 24)) | (1L << (SEQ - 24)) | (1L << (SET - 24)) | (1L << (MSET - 24)) | (1L << (DICT - 24)) | (1L << (OPT - 24)) | (1L << (DOM - 24)) | (1L << (PRED - 24)) | (1L << (BOOL - 24)) | (1L << (STRING - 24)) | (1L << (PERM - 24)) | (1L << (RUNE - 24)) | (1L << (INT - 24)) | (1L << (INT8 - 24)) | (1L << (INT16 - 24)) | (1L << (INT32 - 24)) | (1L << (INT64 - 24)) | (1L << (BYTE - 24)) | (1L << (UINT - 24)) | (1L << (UINT8 - 24)) | (1L << (UINT16 - 24)) | (1L << (UINT32 - 24)) | (1L << (UINT64 - 24)) | (1L << (UINTPTR - 24)) | (1L << (FLOAT32 - 24)) | (1L << (FLOAT64 - 24)) | (1L << (COMPLEX64 - 24)) | (1L << (COMPLEX128 - 24)) | (1L << (FUNC - 24)) | (1L << (INTERFACE - 24)))) != 0) || ((((_la - 92)) & ~0x3f) == 0 && ((1L << (_la - 92)) & ((1L << (MAP - 92)) | (1L << (STRUCT - 92)) | (1L << (CHAN - 92)) | (1L << (IDENTIFIER - 92)) | (1L << (L_PAREN - 92)) | (1L << (L_BRACKET - 92)) | (1L << (STAR - 92)) | (1L << (RECEIVE - 92)))) != 0)) {
>>>>>>> e3648704
				{
				setState(990);
				type_();
				setState(995);
				_errHandler.sync(this);
				_alt = getInterpreter().adaptivePredict(_input,76,_ctx);
				while ( _alt!=2 && _alt!=org.antlr.v4.runtime.atn.ATN.INVALID_ALT_NUMBER ) {
					if ( _alt==1 ) {
						{
						{
						setState(991);
						match(COMMA);
						setState(992);
						type_();
						}
						} 
					}
					setState(997);
					_errHandler.sync(this);
					_alt = getInterpreter().adaptivePredict(_input,76,_ctx);
				}
				setState(999);
				_errHandler.sync(this);
				_la = _input.LA(1);
				if (_la==COMMA) {
					{
					setState(998);
					match(COMMA);
					}
				}

				}
			}

			setState(1003);
			match(R_PAREN);
			}
		}
		catch (RecognitionException re) {
			_localctx.exception = re;
			_errHandler.reportError(this, re);
			_errHandler.recover(this, re);
		}
		finally {
			exitRule();
		}
		return _localctx;
	}

	public static class LiteralTypeContext extends ParserRuleContext {
		public StructTypeContext structType() {
			return getRuleContext(StructTypeContext.class,0);
		}
		public ArrayTypeContext arrayType() {
			return getRuleContext(ArrayTypeContext.class,0);
		}
		public TerminalNode L_BRACKET() { return getToken(GobraParser.L_BRACKET, 0); }
		public TerminalNode ELLIPSIS() { return getToken(GobraParser.ELLIPSIS, 0); }
		public TerminalNode R_BRACKET() { return getToken(GobraParser.R_BRACKET, 0); }
		public ElementTypeContext elementType() {
			return getRuleContext(ElementTypeContext.class,0);
		}
		public SliceTypeContext sliceType() {
			return getRuleContext(SliceTypeContext.class,0);
		}
		public MapTypeContext mapType() {
			return getRuleContext(MapTypeContext.class,0);
		}
		public GhostTypeLitContext ghostTypeLit() {
			return getRuleContext(GhostTypeLitContext.class,0);
		}
		public TypeNameContext typeName() {
			return getRuleContext(TypeNameContext.class,0);
		}
		public LiteralTypeContext(ParserRuleContext parent, int invokingState) {
			super(parent, invokingState);
		}
		@Override public int getRuleIndex() { return RULE_literalType; }
		@Override
		public <T> T accept(ParseTreeVisitor<? extends T> visitor) {
			if ( visitor instanceof GobraParserVisitor ) return ((GobraParserVisitor<? extends T>)visitor).visitLiteralType(this);
			else return visitor.visitChildren(this);
		}
	}

	public final LiteralTypeContext literalType() throws RecognitionException {
		LiteralTypeContext _localctx = new LiteralTypeContext(_ctx, getState());
		enterRule(_localctx, 142, RULE_literalType);
		try {
			setState(1015);
			_errHandler.sync(this);
			switch ( getInterpreter().adaptivePredict(_input,79,_ctx) ) {
			case 1:
				enterOuterAlt(_localctx, 1);
				{
				setState(1005);
				structType();
				}
				break;
			case 2:
				enterOuterAlt(_localctx, 2);
				{
				setState(1006);
				arrayType();
				}
				break;
			case 3:
				enterOuterAlt(_localctx, 3);
				{
				setState(1007);
				match(L_BRACKET);
				setState(1008);
				match(ELLIPSIS);
				setState(1009);
				match(R_BRACKET);
				setState(1010);
				elementType();
				}
				break;
			case 4:
				enterOuterAlt(_localctx, 4);
				{
				setState(1011);
				sliceType();
				}
				break;
			case 5:
				enterOuterAlt(_localctx, 5);
				{
				setState(1012);
				mapType();
				}
				break;
			case 6:
				enterOuterAlt(_localctx, 6);
				{
				setState(1013);
				ghostTypeLit();
				}
				break;
			case 7:
				enterOuterAlt(_localctx, 7);
				{
				setState(1014);
				typeName();
				}
				break;
			}
		}
		catch (RecognitionException re) {
			_localctx.exception = re;
			_errHandler.reportError(this, re);
			_errHandler.recover(this, re);
		}
		finally {
			exitRule();
		}
		return _localctx;
	}

	public static class Slice_Context extends ParserRuleContext {
		public TerminalNode L_BRACKET() { return getToken(GobraParser.L_BRACKET, 0); }
		public TerminalNode R_BRACKET() { return getToken(GobraParser.R_BRACKET, 0); }
		public List<TerminalNode> COLON() { return getTokens(GobraParser.COLON); }
		public TerminalNode COLON(int i) {
			return getToken(GobraParser.COLON, i);
		}
		public HighContext high() {
			return getRuleContext(HighContext.class,0);
		}
		public CapContext cap() {
			return getRuleContext(CapContext.class,0);
		}
		public LowContext low() {
			return getRuleContext(LowContext.class,0);
		}
		public Slice_Context(ParserRuleContext parent, int invokingState) {
			super(parent, invokingState);
		}
		@Override public int getRuleIndex() { return RULE_slice_; }
		@Override
		public <T> T accept(ParseTreeVisitor<? extends T> visitor) {
			if ( visitor instanceof GobraParserVisitor ) return ((GobraParserVisitor<? extends T>)visitor).visitSlice_(this);
<<<<<<< HEAD
			else return visitor.visitChildren(this);
		}
	}

	public final Slice_Context slice_() throws RecognitionException {
		Slice_Context _localctx = new Slice_Context(_ctx, getState());
		enterRule(_localctx, 144, RULE_slice_);
		int _la;
		try {
			enterOuterAlt(_localctx, 1);
			{
			setState(1016);
			match(L_BRACKET);
			setState(1032);
			_errHandler.sync(this);
			switch ( getInterpreter().adaptivePredict(_input,82,_ctx) ) {
			case 1:
				{
				setState(1018);
				_errHandler.sync(this);
				_la = _input.LA(1);
				if ((((_la) & ~0x3f) == 0 && ((1L << _la) & ((1L << TRUE) | (1L << FALSE) | (1L << OLD) | (1L << FORALL) | (1L << EXISTS) | (1L << ACCESS) | (1L << UNFOLDING) | (1L << GHOST) | (1L << RANGE) | (1L << SEQ) | (1L << SET) | (1L << MSET) | (1L << DICT) | (1L << OPT) | (1L << LEN) | (1L << NEW) | (1L << MAKE) | (1L << CAP) | (1L << SOME) | (1L << GET) | (1L << DOM) | (1L << NONE) | (1L << PRED) | (1L << TYPE_OF) | (1L << IS_COMPARABLE) | (1L << WRITEPERM) | (1L << NOPERM) | (1L << PERM))) != 0) || ((((_la - 64)) & ~0x3f) == 0 && ((1L << (_la - 64)) & ((1L << (FUNC - 64)) | (1L << (INTERFACE - 64)) | (1L << (MAP - 64)) | (1L << (STRUCT - 64)) | (1L << (CHAN - 64)) | (1L << (TYPE - 64)) | (1L << (NIL_LIT - 64)) | (1L << (IDENTIFIER - 64)) | (1L << (L_PAREN - 64)) | (1L << (L_BRACKET - 64)) | (1L << (EXCLAMATION - 64)) | (1L << (PLUS - 64)) | (1L << (MINUS - 64)) | (1L << (CARET - 64)) | (1L << (STAR - 64)) | (1L << (AMPERSAND - 64)) | (1L << (RECEIVE - 64)) | (1L << (DECIMAL_LIT - 64)) | (1L << (BINARY_LIT - 64)) | (1L << (OCTAL_LIT - 64)) | (1L << (HEX_LIT - 64)))) != 0) || ((((_la - 128)) & ~0x3f) == 0 && ((1L << (_la - 128)) & ((1L << (FLOAT_LIT - 128)) | (1L << (IMAGINARY_LIT - 128)) | (1L << (RUNE_LIT - 128)) | (1L << (RAW_STRING_LIT - 128)) | (1L << (INTERPRETED_STRING_LIT - 128)))) != 0)) {
					{
					setState(1017);
					low();
					}
				}

				setState(1020);
				match(COLON);
				setState(1022);
				_errHandler.sync(this);
				_la = _input.LA(1);
				if ((((_la) & ~0x3f) == 0 && ((1L << _la) & ((1L << TRUE) | (1L << FALSE) | (1L << OLD) | (1L << FORALL) | (1L << EXISTS) | (1L << ACCESS) | (1L << UNFOLDING) | (1L << GHOST) | (1L << RANGE) | (1L << SEQ) | (1L << SET) | (1L << MSET) | (1L << DICT) | (1L << OPT) | (1L << LEN) | (1L << NEW) | (1L << MAKE) | (1L << CAP) | (1L << SOME) | (1L << GET) | (1L << DOM) | (1L << NONE) | (1L << PRED) | (1L << TYPE_OF) | (1L << IS_COMPARABLE) | (1L << WRITEPERM) | (1L << NOPERM) | (1L << PERM))) != 0) || ((((_la - 64)) & ~0x3f) == 0 && ((1L << (_la - 64)) & ((1L << (FUNC - 64)) | (1L << (INTERFACE - 64)) | (1L << (MAP - 64)) | (1L << (STRUCT - 64)) | (1L << (CHAN - 64)) | (1L << (TYPE - 64)) | (1L << (NIL_LIT - 64)) | (1L << (IDENTIFIER - 64)) | (1L << (L_PAREN - 64)) | (1L << (L_BRACKET - 64)) | (1L << (EXCLAMATION - 64)) | (1L << (PLUS - 64)) | (1L << (MINUS - 64)) | (1L << (CARET - 64)) | (1L << (STAR - 64)) | (1L << (AMPERSAND - 64)) | (1L << (RECEIVE - 64)) | (1L << (DECIMAL_LIT - 64)) | (1L << (BINARY_LIT - 64)) | (1L << (OCTAL_LIT - 64)) | (1L << (HEX_LIT - 64)))) != 0) || ((((_la - 128)) & ~0x3f) == 0 && ((1L << (_la - 128)) & ((1L << (FLOAT_LIT - 128)) | (1L << (IMAGINARY_LIT - 128)) | (1L << (RUNE_LIT - 128)) | (1L << (RAW_STRING_LIT - 128)) | (1L << (INTERPRETED_STRING_LIT - 128)))) != 0)) {
					{
					setState(1021);
					high();
					}
				}

				}
				break;
			case 2:
				{
				setState(1025);
				_errHandler.sync(this);
				_la = _input.LA(1);
				if ((((_la) & ~0x3f) == 0 && ((1L << _la) & ((1L << TRUE) | (1L << FALSE) | (1L << OLD) | (1L << FORALL) | (1L << EXISTS) | (1L << ACCESS) | (1L << UNFOLDING) | (1L << GHOST) | (1L << RANGE) | (1L << SEQ) | (1L << SET) | (1L << MSET) | (1L << DICT) | (1L << OPT) | (1L << LEN) | (1L << NEW) | (1L << MAKE) | (1L << CAP) | (1L << SOME) | (1L << GET) | (1L << DOM) | (1L << NONE) | (1L << PRED) | (1L << TYPE_OF) | (1L << IS_COMPARABLE) | (1L << WRITEPERM) | (1L << NOPERM) | (1L << PERM))) != 0) || ((((_la - 64)) & ~0x3f) == 0 && ((1L << (_la - 64)) & ((1L << (FUNC - 64)) | (1L << (INTERFACE - 64)) | (1L << (MAP - 64)) | (1L << (STRUCT - 64)) | (1L << (CHAN - 64)) | (1L << (TYPE - 64)) | (1L << (NIL_LIT - 64)) | (1L << (IDENTIFIER - 64)) | (1L << (L_PAREN - 64)) | (1L << (L_BRACKET - 64)) | (1L << (EXCLAMATION - 64)) | (1L << (PLUS - 64)) | (1L << (MINUS - 64)) | (1L << (CARET - 64)) | (1L << (STAR - 64)) | (1L << (AMPERSAND - 64)) | (1L << (RECEIVE - 64)) | (1L << (DECIMAL_LIT - 64)) | (1L << (BINARY_LIT - 64)) | (1L << (OCTAL_LIT - 64)) | (1L << (HEX_LIT - 64)))) != 0) || ((((_la - 128)) & ~0x3f) == 0 && ((1L << (_la - 128)) & ((1L << (FLOAT_LIT - 128)) | (1L << (IMAGINARY_LIT - 128)) | (1L << (RUNE_LIT - 128)) | (1L << (RAW_STRING_LIT - 128)) | (1L << (INTERPRETED_STRING_LIT - 128)))) != 0)) {
					{
					setState(1024);
					low();
					}
				}

				setState(1027);
				match(COLON);
				setState(1028);
				high();
				setState(1029);
				match(COLON);
				setState(1030);
				cap();
				}
				break;
			}
			setState(1034);
			match(R_BRACKET);
			}
		}
		catch (RecognitionException re) {
			_localctx.exception = re;
			_errHandler.reportError(this, re);
			_errHandler.recover(this, re);
		}
		finally {
			exitRule();
		}
		return _localctx;
	}

	public static class LowContext extends ParserRuleContext {
		public ExpressionContext expression() {
			return getRuleContext(ExpressionContext.class,0);
		}
		public LowContext(ParserRuleContext parent, int invokingState) {
			super(parent, invokingState);
		}
		@Override public int getRuleIndex() { return RULE_low; }
		@Override
		public <T> T accept(ParseTreeVisitor<? extends T> visitor) {
			if ( visitor instanceof GobraParserVisitor ) return ((GobraParserVisitor<? extends T>)visitor).visitLow(this);
			else return visitor.visitChildren(this);
		}
	}

	public final LowContext low() throws RecognitionException {
		LowContext _localctx = new LowContext(_ctx, getState());
		enterRule(_localctx, 146, RULE_low);
		try {
			enterOuterAlt(_localctx, 1);
			{
			setState(1036);
			expression(0);
			}
		}
		catch (RecognitionException re) {
			_localctx.exception = re;
			_errHandler.reportError(this, re);
			_errHandler.recover(this, re);
		}
		finally {
			exitRule();
		}
		return _localctx;
	}

	public static class HighContext extends ParserRuleContext {
		public ExpressionContext expression() {
			return getRuleContext(ExpressionContext.class,0);
		}
		public HighContext(ParserRuleContext parent, int invokingState) {
			super(parent, invokingState);
		}
		@Override public int getRuleIndex() { return RULE_high; }
		@Override
		public <T> T accept(ParseTreeVisitor<? extends T> visitor) {
			if ( visitor instanceof GobraParserVisitor ) return ((GobraParserVisitor<? extends T>)visitor).visitHigh(this);
			else return visitor.visitChildren(this);
		}
	}

	public final HighContext high() throws RecognitionException {
		HighContext _localctx = new HighContext(_ctx, getState());
		enterRule(_localctx, 148, RULE_high);
		try {
			enterOuterAlt(_localctx, 1);
			{
			setState(1038);
			expression(0);
			}
		}
		catch (RecognitionException re) {
			_localctx.exception = re;
			_errHandler.reportError(this, re);
			_errHandler.recover(this, re);
		}
		finally {
			exitRule();
		}
		return _localctx;
	}

	public static class CapContext extends ParserRuleContext {
		public ExpressionContext expression() {
			return getRuleContext(ExpressionContext.class,0);
		}
		public CapContext(ParserRuleContext parent, int invokingState) {
			super(parent, invokingState);
		}
		@Override public int getRuleIndex() { return RULE_cap; }
		@Override
		public <T> T accept(ParseTreeVisitor<? extends T> visitor) {
			if ( visitor instanceof GobraParserVisitor ) return ((GobraParserVisitor<? extends T>)visitor).visitCap(this);
			else return visitor.visitChildren(this);
		}
	}

	public final CapContext cap() throws RecognitionException {
		CapContext _localctx = new CapContext(_ctx, getState());
		enterRule(_localctx, 150, RULE_cap);
		try {
			enterOuterAlt(_localctx, 1);
			{
			setState(1040);
			expression(0);
			}
		}
		catch (RecognitionException re) {
			_localctx.exception = re;
			_errHandler.reportError(this, re);
			_errHandler.recover(this, re);
		}
		finally {
			exitRule();
		}
		return _localctx;
	}

	public static class IfStmtContext extends ParserRuleContext {
		public TerminalNode IF() { return getToken(GobraParser.IF, 0); }
		public ExpressionContext expression() {
			return getRuleContext(ExpressionContext.class,0);
		}
		public List<BlockContext> block() {
			return getRuleContexts(BlockContext.class);
		}
		public BlockContext block(int i) {
			return getRuleContext(BlockContext.class,i);
		}
		public TerminalNode SEMI() { return getToken(GobraParser.SEMI, 0); }
		public TerminalNode ELSE() { return getToken(GobraParser.ELSE, 0); }
		public IfStmtContext ifStmt() {
			return getRuleContext(IfStmtContext.class,0);
		}
		public SimpleStmtContext simpleStmt() {
			return getRuleContext(SimpleStmtContext.class,0);
		}
		public IfStmtContext(ParserRuleContext parent, int invokingState) {
			super(parent, invokingState);
		}
		@Override public int getRuleIndex() { return RULE_ifStmt; }
		@Override
		public <T> T accept(ParseTreeVisitor<? extends T> visitor) {
			if ( visitor instanceof GobraParserVisitor ) return ((GobraParserVisitor<? extends T>)visitor).visitIfStmt(this);
=======
>>>>>>> e3648704
			else return visitor.visitChildren(this);
		}
	}

	public final Slice_Context slice_() throws RecognitionException {
		Slice_Context _localctx = new Slice_Context(_ctx, getState());
		enterRule(_localctx, 144, RULE_slice_);
		int _la;
		try {
			enterOuterAlt(_localctx, 1);
			{
			setState(1017);
			match(L_BRACKET);
			setState(1033);
			_errHandler.sync(this);
			switch ( getInterpreter().adaptivePredict(_input,83,_ctx) ) {
			case 1:
				{
				setState(1019);
				_errHandler.sync(this);
				_la = _input.LA(1);
				if ((((_la) & ~0x3f) == 0 && ((1L << _la) & ((1L << FLOAT_LIT) | (1L << TRUE) | (1L << FALSE) | (1L << OLD) | (1L << FORALL) | (1L << EXISTS) | (1L << ACCESS) | (1L << UNFOLDING) | (1L << GHOST) | (1L << RANGE) | (1L << SEQ) | (1L << SET) | (1L << MSET) | (1L << DICT) | (1L << OPT) | (1L << LEN) | (1L << NEW) | (1L << MAKE) | (1L << CAP) | (1L << SOME) | (1L << GET) | (1L << DOM) | (1L << NONE) | (1L << PRED) | (1L << TYPE_OF) | (1L << IS_COMPARABLE) | (1L << WRITEPERM) | (1L << NOPERM))) != 0) || ((((_la - 64)) & ~0x3f) == 0 && ((1L << (_la - 64)) & ((1L << (BOOL - 64)) | (1L << (STRING - 64)) | (1L << (PERM - 64)) | (1L << (RUNE - 64)) | (1L << (INT - 64)) | (1L << (INT8 - 64)) | (1L << (INT16 - 64)) | (1L << (INT32 - 64)) | (1L << (INT64 - 64)) | (1L << (BYTE - 64)) | (1L << (UINT - 64)) | (1L << (UINT8 - 64)) | (1L << (UINT16 - 64)) | (1L << (UINT32 - 64)) | (1L << (UINT64 - 64)) | (1L << (UINTPTR - 64)) | (1L << (FLOAT32 - 64)) | (1L << (FLOAT64 - 64)) | (1L << (COMPLEX64 - 64)) | (1L << (COMPLEX128 - 64)) | (1L << (FUNC - 64)) | (1L << (INTERFACE - 64)) | (1L << (MAP - 64)) | (1L << (STRUCT - 64)) | (1L << (CHAN - 64)) | (1L << (TYPE - 64)) | (1L << (NIL_LIT - 64)) | (1L << (IDENTIFIER - 64)) | (1L << (L_PAREN - 64)) | (1L << (L_BRACKET - 64)))) != 0) || ((((_la - 139)) & ~0x3f) == 0 && ((1L << (_la - 139)) & ((1L << (EXCLAMATION - 139)) | (1L << (PLUS - 139)) | (1L << (MINUS - 139)) | (1L << (CARET - 139)) | (1L << (STAR - 139)) | (1L << (AMPERSAND - 139)) | (1L << (RECEIVE - 139)) | (1L << (DECIMAL_LIT - 139)) | (1L << (BINARY_LIT - 139)) | (1L << (OCTAL_LIT - 139)) | (1L << (HEX_LIT - 139)) | (1L << (IMAGINARY_LIT - 139)) | (1L << (RUNE_LIT - 139)) | (1L << (RAW_STRING_LIT - 139)) | (1L << (INTERPRETED_STRING_LIT - 139)))) != 0)) {
					{
					setState(1018);
					low();
					}
				}

				setState(1021);
				match(COLON);
				setState(1023);
				_errHandler.sync(this);
				_la = _input.LA(1);
				if ((((_la) & ~0x3f) == 0 && ((1L << _la) & ((1L << FLOAT_LIT) | (1L << TRUE) | (1L << FALSE) | (1L << OLD) | (1L << FORALL) | (1L << EXISTS) | (1L << ACCESS) | (1L << UNFOLDING) | (1L << GHOST) | (1L << RANGE) | (1L << SEQ) | (1L << SET) | (1L << MSET) | (1L << DICT) | (1L << OPT) | (1L << LEN) | (1L << NEW) | (1L << MAKE) | (1L << CAP) | (1L << SOME) | (1L << GET) | (1L << DOM) | (1L << NONE) | (1L << PRED) | (1L << TYPE_OF) | (1L << IS_COMPARABLE) | (1L << WRITEPERM) | (1L << NOPERM))) != 0) || ((((_la - 64)) & ~0x3f) == 0 && ((1L << (_la - 64)) & ((1L << (BOOL - 64)) | (1L << (STRING - 64)) | (1L << (PERM - 64)) | (1L << (RUNE - 64)) | (1L << (INT - 64)) | (1L << (INT8 - 64)) | (1L << (INT16 - 64)) | (1L << (INT32 - 64)) | (1L << (INT64 - 64)) | (1L << (BYTE - 64)) | (1L << (UINT - 64)) | (1L << (UINT8 - 64)) | (1L << (UINT16 - 64)) | (1L << (UINT32 - 64)) | (1L << (UINT64 - 64)) | (1L << (UINTPTR - 64)) | (1L << (FLOAT32 - 64)) | (1L << (FLOAT64 - 64)) | (1L << (COMPLEX64 - 64)) | (1L << (COMPLEX128 - 64)) | (1L << (FUNC - 64)) | (1L << (INTERFACE - 64)) | (1L << (MAP - 64)) | (1L << (STRUCT - 64)) | (1L << (CHAN - 64)) | (1L << (TYPE - 64)) | (1L << (NIL_LIT - 64)) | (1L << (IDENTIFIER - 64)) | (1L << (L_PAREN - 64)) | (1L << (L_BRACKET - 64)))) != 0) || ((((_la - 139)) & ~0x3f) == 0 && ((1L << (_la - 139)) & ((1L << (EXCLAMATION - 139)) | (1L << (PLUS - 139)) | (1L << (MINUS - 139)) | (1L << (CARET - 139)) | (1L << (STAR - 139)) | (1L << (AMPERSAND - 139)) | (1L << (RECEIVE - 139)) | (1L << (DECIMAL_LIT - 139)) | (1L << (BINARY_LIT - 139)) | (1L << (OCTAL_LIT - 139)) | (1L << (HEX_LIT - 139)) | (1L << (IMAGINARY_LIT - 139)) | (1L << (RUNE_LIT - 139)) | (1L << (RAW_STRING_LIT - 139)) | (1L << (INTERPRETED_STRING_LIT - 139)))) != 0)) {
					{
					setState(1022);
					high();
					}
				}

				}
				break;
			case 2:
				{
				setState(1026);
				_errHandler.sync(this);
				_la = _input.LA(1);
				if ((((_la) & ~0x3f) == 0 && ((1L << _la) & ((1L << FLOAT_LIT) | (1L << TRUE) | (1L << FALSE) | (1L << OLD) | (1L << FORALL) | (1L << EXISTS) | (1L << ACCESS) | (1L << UNFOLDING) | (1L << GHOST) | (1L << RANGE) | (1L << SEQ) | (1L << SET) | (1L << MSET) | (1L << DICT) | (1L << OPT) | (1L << LEN) | (1L << NEW) | (1L << MAKE) | (1L << CAP) | (1L << SOME) | (1L << GET) | (1L << DOM) | (1L << NONE) | (1L << PRED) | (1L << TYPE_OF) | (1L << IS_COMPARABLE) | (1L << WRITEPERM) | (1L << NOPERM))) != 0) || ((((_la - 64)) & ~0x3f) == 0 && ((1L << (_la - 64)) & ((1L << (BOOL - 64)) | (1L << (STRING - 64)) | (1L << (PERM - 64)) | (1L << (RUNE - 64)) | (1L << (INT - 64)) | (1L << (INT8 - 64)) | (1L << (INT16 - 64)) | (1L << (INT32 - 64)) | (1L << (INT64 - 64)) | (1L << (BYTE - 64)) | (1L << (UINT - 64)) | (1L << (UINT8 - 64)) | (1L << (UINT16 - 64)) | (1L << (UINT32 - 64)) | (1L << (UINT64 - 64)) | (1L << (UINTPTR - 64)) | (1L << (FLOAT32 - 64)) | (1L << (FLOAT64 - 64)) | (1L << (COMPLEX64 - 64)) | (1L << (COMPLEX128 - 64)) | (1L << (FUNC - 64)) | (1L << (INTERFACE - 64)) | (1L << (MAP - 64)) | (1L << (STRUCT - 64)) | (1L << (CHAN - 64)) | (1L << (TYPE - 64)) | (1L << (NIL_LIT - 64)) | (1L << (IDENTIFIER - 64)) | (1L << (L_PAREN - 64)) | (1L << (L_BRACKET - 64)))) != 0) || ((((_la - 139)) & ~0x3f) == 0 && ((1L << (_la - 139)) & ((1L << (EXCLAMATION - 139)) | (1L << (PLUS - 139)) | (1L << (MINUS - 139)) | (1L << (CARET - 139)) | (1L << (STAR - 139)) | (1L << (AMPERSAND - 139)) | (1L << (RECEIVE - 139)) | (1L << (DECIMAL_LIT - 139)) | (1L << (BINARY_LIT - 139)) | (1L << (OCTAL_LIT - 139)) | (1L << (HEX_LIT - 139)) | (1L << (IMAGINARY_LIT - 139)) | (1L << (RUNE_LIT - 139)) | (1L << (RAW_STRING_LIT - 139)) | (1L << (INTERPRETED_STRING_LIT - 139)))) != 0)) {
					{
					setState(1025);
					low();
					}
				}

				setState(1028);
				match(COLON);
				setState(1029);
				high();
				setState(1030);
				match(COLON);
				setState(1031);
				cap();
				}
				break;
			}
			setState(1035);
			match(R_BRACKET);
			}
		}
		catch (RecognitionException re) {
			_localctx.exception = re;
			_errHandler.reportError(this, re);
			_errHandler.recover(this, re);
		}
		finally {
			exitRule();
		}
		return _localctx;
	}

	public static class LowContext extends ParserRuleContext {
		public ExpressionContext expression() {
			return getRuleContext(ExpressionContext.class,0);
		}
		public LowContext(ParserRuleContext parent, int invokingState) {
			super(parent, invokingState);
		}
		@Override public int getRuleIndex() { return RULE_low; }
		@Override
		public <T> T accept(ParseTreeVisitor<? extends T> visitor) {
			if ( visitor instanceof GobraParserVisitor ) return ((GobraParserVisitor<? extends T>)visitor).visitLow(this);
			else return visitor.visitChildren(this);
		}
	}

	public final LowContext low() throws RecognitionException {
		LowContext _localctx = new LowContext(_ctx, getState());
		enterRule(_localctx, 146, RULE_low);
		try {
			enterOuterAlt(_localctx, 1);
			{
<<<<<<< HEAD
			setState(1058);
			match(SWITCH);
			setState(1063);
			_errHandler.sync(this);
			switch ( getInterpreter().adaptivePredict(_input,88,_ctx) ) {
			case 1:
				{
				setState(1060);
				_errHandler.sync(this);
				switch ( getInterpreter().adaptivePredict(_input,87,_ctx) ) {
				case 1:
					{
					setState(1059);
					simpleStmt();
					}
					break;
				}
				setState(1062);
				match(SEMI);
				}
				break;
			}
			setState(1066);
			_errHandler.sync(this);
			_la = _input.LA(1);
			if ((((_la) & ~0x3f) == 0 && ((1L << _la) & ((1L << TRUE) | (1L << FALSE) | (1L << OLD) | (1L << FORALL) | (1L << EXISTS) | (1L << ACCESS) | (1L << UNFOLDING) | (1L << GHOST) | (1L << RANGE) | (1L << SEQ) | (1L << SET) | (1L << MSET) | (1L << DICT) | (1L << OPT) | (1L << LEN) | (1L << NEW) | (1L << MAKE) | (1L << CAP) | (1L << SOME) | (1L << GET) | (1L << DOM) | (1L << NONE) | (1L << PRED) | (1L << TYPE_OF) | (1L << IS_COMPARABLE) | (1L << WRITEPERM) | (1L << NOPERM) | (1L << PERM))) != 0) || ((((_la - 64)) & ~0x3f) == 0 && ((1L << (_la - 64)) & ((1L << (FUNC - 64)) | (1L << (INTERFACE - 64)) | (1L << (MAP - 64)) | (1L << (STRUCT - 64)) | (1L << (CHAN - 64)) | (1L << (TYPE - 64)) | (1L << (NIL_LIT - 64)) | (1L << (IDENTIFIER - 64)) | (1L << (L_PAREN - 64)) | (1L << (L_BRACKET - 64)) | (1L << (EXCLAMATION - 64)) | (1L << (PLUS - 64)) | (1L << (MINUS - 64)) | (1L << (CARET - 64)) | (1L << (STAR - 64)) | (1L << (AMPERSAND - 64)) | (1L << (RECEIVE - 64)) | (1L << (DECIMAL_LIT - 64)) | (1L << (BINARY_LIT - 64)) | (1L << (OCTAL_LIT - 64)) | (1L << (HEX_LIT - 64)))) != 0) || ((((_la - 128)) & ~0x3f) == 0 && ((1L << (_la - 128)) & ((1L << (FLOAT_LIT - 128)) | (1L << (IMAGINARY_LIT - 128)) | (1L << (RUNE_LIT - 128)) | (1L << (RAW_STRING_LIT - 128)) | (1L << (INTERPRETED_STRING_LIT - 128)))) != 0)) {
				{
				setState(1065);
				expression(0);
				}
			}

			setState(1068);
			match(L_CURLY);
			setState(1072);
			_errHandler.sync(this);
			_la = _input.LA(1);
			while (_la==DEFAULT || _la==CASE) {
				{
				{
				setState(1069);
				exprCaseClause();
				}
				}
				setState(1074);
				_errHandler.sync(this);
				_la = _input.LA(1);
			}
			setState(1075);
			match(R_CURLY);
=======
			setState(1037);
			expression(0);
>>>>>>> e3648704
			}
		}
		catch (RecognitionException re) {
			_localctx.exception = re;
			_errHandler.reportError(this, re);
			_errHandler.recover(this, re);
		}
		finally {
			exitRule();
		}
		return _localctx;
	}

	public static class HighContext extends ParserRuleContext {
		public ExpressionContext expression() {
			return getRuleContext(ExpressionContext.class,0);
		}
		public HighContext(ParserRuleContext parent, int invokingState) {
			super(parent, invokingState);
		}
		@Override public int getRuleIndex() { return RULE_high; }
		@Override
		public <T> T accept(ParseTreeVisitor<? extends T> visitor) {
			if ( visitor instanceof GobraParserVisitor ) return ((GobraParserVisitor<? extends T>)visitor).visitHigh(this);
			else return visitor.visitChildren(this);
		}
	}

	public final HighContext high() throws RecognitionException {
		HighContext _localctx = new HighContext(_ctx, getState());
		enterRule(_localctx, 148, RULE_high);
		try {
			enterOuterAlt(_localctx, 1);
			{
			setState(1039);
			expression(0);
			}
		}
		catch (RecognitionException re) {
			_localctx.exception = re;
			_errHandler.reportError(this, re);
			_errHandler.recover(this, re);
		}
		finally {
			exitRule();
		}
		return _localctx;
	}

	public static class CapContext extends ParserRuleContext {
		public ExpressionContext expression() {
			return getRuleContext(ExpressionContext.class,0);
		}
		public CapContext(ParserRuleContext parent, int invokingState) {
			super(parent, invokingState);
		}
		@Override public int getRuleIndex() { return RULE_cap; }
		@Override
		public <T> T accept(ParseTreeVisitor<? extends T> visitor) {
			if ( visitor instanceof GobraParserVisitor ) return ((GobraParserVisitor<? extends T>)visitor).visitCap(this);
			else return visitor.visitChildren(this);
		}
	}

	public final CapContext cap() throws RecognitionException {
		CapContext _localctx = new CapContext(_ctx, getState());
		enterRule(_localctx, 150, RULE_cap);
		try {
			enterOuterAlt(_localctx, 1);
			{
			setState(1041);
			expression(0);
			}
		}
		catch (RecognitionException re) {
			_localctx.exception = re;
			_errHandler.reportError(this, re);
			_errHandler.recover(this, re);
		}
		finally {
			exitRule();
		}
		return _localctx;
	}

	public static class Assign_opContext extends ParserRuleContext {
		public Token ass_op;
		public TerminalNode ASSIGN() { return getToken(GobraParser.ASSIGN, 0); }
		public TerminalNode PLUS() { return getToken(GobraParser.PLUS, 0); }
		public TerminalNode MINUS() { return getToken(GobraParser.MINUS, 0); }
		public TerminalNode OR() { return getToken(GobraParser.OR, 0); }
		public TerminalNode CARET() { return getToken(GobraParser.CARET, 0); }
		public TerminalNode STAR() { return getToken(GobraParser.STAR, 0); }
		public TerminalNode DIV() { return getToken(GobraParser.DIV, 0); }
		public TerminalNode MOD() { return getToken(GobraParser.MOD, 0); }
		public TerminalNode LSHIFT() { return getToken(GobraParser.LSHIFT, 0); }
		public TerminalNode RSHIFT() { return getToken(GobraParser.RSHIFT, 0); }
		public TerminalNode AMPERSAND() { return getToken(GobraParser.AMPERSAND, 0); }
		public TerminalNode BIT_CLEAR() { return getToken(GobraParser.BIT_CLEAR, 0); }
		public Assign_opContext(ParserRuleContext parent, int invokingState) {
			super(parent, invokingState);
		}
		@Override public int getRuleIndex() { return RULE_assign_op; }
		@Override
		public <T> T accept(ParseTreeVisitor<? extends T> visitor) {
			if ( visitor instanceof GobraParserVisitor ) return ((GobraParserVisitor<? extends T>)visitor).visitAssign_op(this);
			else return visitor.visitChildren(this);
		}
	}

	public final Assign_opContext assign_op() throws RecognitionException {
		Assign_opContext _localctx = new Assign_opContext(_ctx, getState());
		enterRule(_localctx, 152, RULE_assign_op);
		int _la;
		try {
			enterOuterAlt(_localctx, 1);
			{
			setState(1044);
			_errHandler.sync(this);
			_la = _input.LA(1);
<<<<<<< HEAD
			if (((((_la - 111)) & ~0x3f) == 0 && ((1L << (_la - 111)) & ((1L << (OR - 111)) | (1L << (DIV - 111)) | (1L << (MOD - 111)) | (1L << (LSHIFT - 111)) | (1L << (RSHIFT - 111)) | (1L << (BIT_CLEAR - 111)) | (1L << (PLUS - 111)) | (1L << (MINUS - 111)) | (1L << (CARET - 111)) | (1L << (STAR - 111)) | (1L << (AMPERSAND - 111)))) != 0)) {
=======
			if (((((_la - 133)) & ~0x3f) == 0 && ((1L << (_la - 133)) & ((1L << (OR - 133)) | (1L << (DIV - 133)) | (1L << (MOD - 133)) | (1L << (LSHIFT - 133)) | (1L << (RSHIFT - 133)) | (1L << (BIT_CLEAR - 133)) | (1L << (PLUS - 133)) | (1L << (MINUS - 133)) | (1L << (CARET - 133)) | (1L << (STAR - 133)) | (1L << (AMPERSAND - 133)))) != 0)) {
>>>>>>> e3648704
				{
				setState(1043);
				((Assign_opContext)_localctx).ass_op = _input.LT(1);
				_la = _input.LA(1);
<<<<<<< HEAD
				if ( !(((((_la - 111)) & ~0x3f) == 0 && ((1L << (_la - 111)) & ((1L << (OR - 111)) | (1L << (DIV - 111)) | (1L << (MOD - 111)) | (1L << (LSHIFT - 111)) | (1L << (RSHIFT - 111)) | (1L << (BIT_CLEAR - 111)) | (1L << (PLUS - 111)) | (1L << (MINUS - 111)) | (1L << (CARET - 111)) | (1L << (STAR - 111)) | (1L << (AMPERSAND - 111)))) != 0)) ) {
=======
				if ( !(((((_la - 133)) & ~0x3f) == 0 && ((1L << (_la - 133)) & ((1L << (OR - 133)) | (1L << (DIV - 133)) | (1L << (MOD - 133)) | (1L << (LSHIFT - 133)) | (1L << (RSHIFT - 133)) | (1L << (BIT_CLEAR - 133)) | (1L << (PLUS - 133)) | (1L << (MINUS - 133)) | (1L << (CARET - 133)) | (1L << (STAR - 133)) | (1L << (AMPERSAND - 133)))) != 0)) ) {
>>>>>>> e3648704
					((Assign_opContext)_localctx).ass_op = (Token)_errHandler.recoverInline(this);
				}
				else {
					if ( _input.LA(1)==Token.EOF ) matchedEOF = true;
					_errHandler.reportMatch(this);
					consume();
				}
				}
			}

			setState(1046);
			match(ASSIGN);
			}
		}
		catch (RecognitionException re) {
			_localctx.exception = re;
			_errHandler.reportError(this, re);
			_errHandler.recover(this, re);
		}
		finally {
			exitRule();
		}
		return _localctx;
	}

	public static class EosContext extends ParserRuleContext {
		public TerminalNode SEMI() { return getToken(GobraParser.SEMI, 0); }
		public TerminalNode EOF() { return getToken(GobraParser.EOF, 0); }
		public EosContext(ParserRuleContext parent, int invokingState) {
			super(parent, invokingState);
		}
		@Override public int getRuleIndex() { return RULE_eos; }
		@Override
		public <T> T accept(ParseTreeVisitor<? extends T> visitor) {
			if ( visitor instanceof GobraParserVisitor ) return ((GobraParserVisitor<? extends T>)visitor).visitEos(this);
			else return visitor.visitChildren(this);
		}
	}

	public final EosContext eos() throws RecognitionException {
		EosContext _localctx = new EosContext(_ctx, getState());
		enterRule(_localctx, 154, RULE_eos);
		try {
			setState(1053);
			_errHandler.sync(this);
			switch ( getInterpreter().adaptivePredict(_input,85,_ctx) ) {
			case 1:
				enterOuterAlt(_localctx, 1);
				{
				setState(1048);
				match(SEMI);
				}
				break;
			case 2:
				enterOuterAlt(_localctx, 2);
				{
				setState(1049);
				match(EOF);
				}
				break;
			case 3:
				enterOuterAlt(_localctx, 3);
				{
				setState(1050);
				if (!(lineTerminatorAhead())) throw new FailedPredicateException(this, "lineTerminatorAhead()");
				}
				break;
			case 4:
				enterOuterAlt(_localctx, 4);
				{
				setState(1051);
				if (!(checkPreviousTokenText("}"))) throw new FailedPredicateException(this, "checkPreviousTokenText(\"}\")");
				}
				break;
			case 5:
				enterOuterAlt(_localctx, 5);
				{
				setState(1052);
				if (!(checkPreviousTokenText(")"))) throw new FailedPredicateException(this, "checkPreviousTokenText(\")\")");
				}
				break;
			}
		}
		catch (RecognitionException re) {
			_localctx.exception = re;
			_errHandler.reportError(this, re);
			_errHandler.recover(this, re);
		}
		finally {
			exitRule();
		}
		return _localctx;
	}

	public static class PackageClauseContext extends ParserRuleContext {
		public Token packageName;
		public TerminalNode PACKAGE() { return getToken(GobraParser.PACKAGE, 0); }
		public TerminalNode IDENTIFIER() { return getToken(GobraParser.IDENTIFIER, 0); }
		public PackageClauseContext(ParserRuleContext parent, int invokingState) {
			super(parent, invokingState);
		}
		@Override public int getRuleIndex() { return RULE_packageClause; }
		@Override
		public <T> T accept(ParseTreeVisitor<? extends T> visitor) {
			if ( visitor instanceof GobraParserVisitor ) return ((GobraParserVisitor<? extends T>)visitor).visitPackageClause(this);
			else return visitor.visitChildren(this);
		}
	}

	public final PackageClauseContext packageClause() throws RecognitionException {
		PackageClauseContext _localctx = new PackageClauseContext(_ctx, getState());
		enterRule(_localctx, 156, RULE_packageClause);
		try {
			enterOuterAlt(_localctx, 1);
			{
			setState(1055);
			match(PACKAGE);
			setState(1056);
			((PackageClauseContext)_localctx).packageName = match(IDENTIFIER);
			}
		}
		catch (RecognitionException re) {
			_localctx.exception = re;
			_errHandler.reportError(this, re);
			_errHandler.recover(this, re);
		}
		finally {
			exitRule();
		}
		return _localctx;
	}

	public static class ImportDeclContext extends ParserRuleContext {
		public TerminalNode IMPORT() { return getToken(GobraParser.IMPORT, 0); }
		public List<ImportSpecContext> importSpec() {
			return getRuleContexts(ImportSpecContext.class);
		}
		public ImportSpecContext importSpec(int i) {
			return getRuleContext(ImportSpecContext.class,i);
		}
		public TerminalNode L_PAREN() { return getToken(GobraParser.L_PAREN, 0); }
		public TerminalNode R_PAREN() { return getToken(GobraParser.R_PAREN, 0); }
		public List<EosContext> eos() {
			return getRuleContexts(EosContext.class);
		}
		public EosContext eos(int i) {
			return getRuleContext(EosContext.class,i);
		}
		public ImportDeclContext(ParserRuleContext parent, int invokingState) {
			super(parent, invokingState);
		}
		@Override public int getRuleIndex() { return RULE_importDecl; }
		@Override
		public <T> T accept(ParseTreeVisitor<? extends T> visitor) {
			if ( visitor instanceof GobraParserVisitor ) return ((GobraParserVisitor<? extends T>)visitor).visitImportDecl(this);
			else return visitor.visitChildren(this);
		}
	}

	public final ImportDeclContext importDecl() throws RecognitionException {
		ImportDeclContext _localctx = new ImportDeclContext(_ctx, getState());
		enterRule(_localctx, 158, RULE_importDecl);
		int _la;
		try {
			enterOuterAlt(_localctx, 1);
			{
			setState(1058);
			match(IMPORT);
			setState(1070);
			_errHandler.sync(this);
			switch (_input.LA(1)) {
			case IDENTIFIER:
			case DOT:
			case RAW_STRING_LIT:
			case INTERPRETED_STRING_LIT:
				{
				setState(1059);
				importSpec();
				}
				break;
			case L_PAREN:
				{
				setState(1060);
				match(L_PAREN);
				setState(1066);
				_errHandler.sync(this);
				_la = _input.LA(1);
<<<<<<< HEAD
				while (((((_la - 87)) & ~0x3f) == 0 && ((1L << (_la - 87)) & ((1L << (IDENTIFIER - 87)) | (1L << (DOT - 87)) | (1L << (RAW_STRING_LIT - 87)) | (1L << (INTERPRETED_STRING_LIT - 87)))) != 0)) {
=======
				while (((((_la - 109)) & ~0x3f) == 0 && ((1L << (_la - 109)) & ((1L << (IDENTIFIER - 109)) | (1L << (DOT - 109)) | (1L << (RAW_STRING_LIT - 109)) | (1L << (INTERPRETED_STRING_LIT - 109)))) != 0)) {
>>>>>>> e3648704
					{
					{
					setState(1061);
					importSpec();
					setState(1062);
					eos();
					}
					}
					setState(1068);
					_errHandler.sync(this);
					_la = _input.LA(1);
				}
				setState(1069);
				match(R_PAREN);
				}
				break;
			default:
				throw new NoViableAltException(this);
			}
			}
		}
		catch (RecognitionException re) {
			_localctx.exception = re;
			_errHandler.reportError(this, re);
			_errHandler.recover(this, re);
		}
		finally {
			exitRule();
		}
		return _localctx;
	}

	public static class ImportSpecContext extends ParserRuleContext {
		public Token alias;
		public ImportPathContext importPath() {
			return getRuleContext(ImportPathContext.class,0);
		}
		public TerminalNode DOT() { return getToken(GobraParser.DOT, 0); }
		public TerminalNode IDENTIFIER() { return getToken(GobraParser.IDENTIFIER, 0); }
		public ImportSpecContext(ParserRuleContext parent, int invokingState) {
			super(parent, invokingState);
		}
		@Override public int getRuleIndex() { return RULE_importSpec; }
		@Override
		public <T> T accept(ParseTreeVisitor<? extends T> visitor) {
			if ( visitor instanceof GobraParserVisitor ) return ((GobraParserVisitor<? extends T>)visitor).visitImportSpec(this);
			else return visitor.visitChildren(this);
		}
	}

	public final ImportSpecContext importSpec() throws RecognitionException {
		ImportSpecContext _localctx = new ImportSpecContext(_ctx, getState());
		enterRule(_localctx, 160, RULE_importSpec);
		int _la;
		try {
			enterOuterAlt(_localctx, 1);
			{
			setState(1073);
			_errHandler.sync(this);
			_la = _input.LA(1);
			if (_la==IDENTIFIER || _la==DOT) {
				{
				setState(1072);
				((ImportSpecContext)_localctx).alias = _input.LT(1);
				_la = _input.LA(1);
				if ( !(_la==IDENTIFIER || _la==DOT) ) {
					((ImportSpecContext)_localctx).alias = (Token)_errHandler.recoverInline(this);
				}
				else {
					if ( _input.LA(1)==Token.EOF ) matchedEOF = true;
					_errHandler.reportMatch(this);
					consume();
				}
				}
			}

			setState(1075);
			importPath();
			}
		}
		catch (RecognitionException re) {
			_localctx.exception = re;
			_errHandler.reportError(this, re);
			_errHandler.recover(this, re);
		}
		finally {
			exitRule();
		}
		return _localctx;
	}

	public static class ImportPathContext extends ParserRuleContext {
		public String_Context string_() {
			return getRuleContext(String_Context.class,0);
		}
		public ImportPathContext(ParserRuleContext parent, int invokingState) {
			super(parent, invokingState);
		}
		@Override public int getRuleIndex() { return RULE_importPath; }
		@Override
		public <T> T accept(ParseTreeVisitor<? extends T> visitor) {
			if ( visitor instanceof GobraParserVisitor ) return ((GobraParserVisitor<? extends T>)visitor).visitImportPath(this);
			else return visitor.visitChildren(this);
		}
	}

	public final ImportPathContext importPath() throws RecognitionException {
		ImportPathContext _localctx = new ImportPathContext(_ctx, getState());
		enterRule(_localctx, 162, RULE_importPath);
		try {
			enterOuterAlt(_localctx, 1);
			{
			setState(1077);
			string_();
			}
		}
		catch (RecognitionException re) {
			_localctx.exception = re;
			_errHandler.reportError(this, re);
			_errHandler.recover(this, re);
		}
		finally {
			exitRule();
		}
		return _localctx;
	}

	public static class DeclarationContext extends ParserRuleContext {
		public ConstDeclContext constDecl() {
			return getRuleContext(ConstDeclContext.class,0);
		}
		public TypeDeclContext typeDecl() {
			return getRuleContext(TypeDeclContext.class,0);
		}
		public VarDeclContext varDecl() {
			return getRuleContext(VarDeclContext.class,0);
		}
		public DeclarationContext(ParserRuleContext parent, int invokingState) {
			super(parent, invokingState);
		}
		@Override public int getRuleIndex() { return RULE_declaration; }
		@Override
		public <T> T accept(ParseTreeVisitor<? extends T> visitor) {
			if ( visitor instanceof GobraParserVisitor ) return ((GobraParserVisitor<? extends T>)visitor).visitDeclaration(this);
			else return visitor.visitChildren(this);
		}
	}

	public final DeclarationContext declaration() throws RecognitionException {
		DeclarationContext _localctx = new DeclarationContext(_ctx, getState());
		enterRule(_localctx, 164, RULE_declaration);
		try {
			setState(1082);
			_errHandler.sync(this);
			switch (_input.LA(1)) {
			case CONST:
				enterOuterAlt(_localctx, 1);
				{
				setState(1079);
				constDecl();
				}
				break;
			case TYPE:
				enterOuterAlt(_localctx, 2);
				{
				setState(1080);
				typeDecl();
				}
				break;
			case VAR:
				enterOuterAlt(_localctx, 3);
				{
				setState(1081);
				varDecl();
				}
				break;
			default:
				throw new NoViableAltException(this);
			}
		}
		catch (RecognitionException re) {
			_localctx.exception = re;
			_errHandler.reportError(this, re);
			_errHandler.recover(this, re);
		}
		finally {
			exitRule();
		}
		return _localctx;
	}

	public static class ConstDeclContext extends ParserRuleContext {
		public TerminalNode CONST() { return getToken(GobraParser.CONST, 0); }
		public List<ConstSpecContext> constSpec() {
			return getRuleContexts(ConstSpecContext.class);
		}
		public ConstSpecContext constSpec(int i) {
			return getRuleContext(ConstSpecContext.class,i);
		}
		public TerminalNode L_PAREN() { return getToken(GobraParser.L_PAREN, 0); }
		public TerminalNode R_PAREN() { return getToken(GobraParser.R_PAREN, 0); }
		public List<EosContext> eos() {
			return getRuleContexts(EosContext.class);
		}
		public EosContext eos(int i) {
			return getRuleContext(EosContext.class,i);
		}
		public ConstDeclContext(ParserRuleContext parent, int invokingState) {
			super(parent, invokingState);
		}
		@Override public int getRuleIndex() { return RULE_constDecl; }
		@Override
		public <T> T accept(ParseTreeVisitor<? extends T> visitor) {
			if ( visitor instanceof GobraParserVisitor ) return ((GobraParserVisitor<? extends T>)visitor).visitConstDecl(this);
			else return visitor.visitChildren(this);
		}
	}

	public final ConstDeclContext constDecl() throws RecognitionException {
		ConstDeclContext _localctx = new ConstDeclContext(_ctx, getState());
		enterRule(_localctx, 166, RULE_constDecl);
		int _la;
		try {
			enterOuterAlt(_localctx, 1);
			{
			setState(1084);
			match(CONST);
			setState(1096);
			_errHandler.sync(this);
			switch (_input.LA(1)) {
			case IDENTIFIER:
				{
				setState(1085);
				constSpec();
				}
				break;
			case L_PAREN:
				{
				setState(1086);
				match(L_PAREN);
				setState(1092);
				_errHandler.sync(this);
				_la = _input.LA(1);
				while (_la==IDENTIFIER) {
					{
					{
					setState(1087);
					constSpec();
					setState(1088);
					eos();
					}
					}
					setState(1094);
					_errHandler.sync(this);
					_la = _input.LA(1);
				}
				setState(1095);
				match(R_PAREN);
				}
				break;
			default:
				throw new NoViableAltException(this);
			}
			}
		}
		catch (RecognitionException re) {
			_localctx.exception = re;
			_errHandler.reportError(this, re);
			_errHandler.recover(this, re);
		}
		finally {
			exitRule();
		}
		return _localctx;
	}

	public static class ConstSpecContext extends ParserRuleContext {
		public IdentifierListContext identifierList() {
			return getRuleContext(IdentifierListContext.class,0);
		}
		public TerminalNode ASSIGN() { return getToken(GobraParser.ASSIGN, 0); }
		public ExpressionListContext expressionList() {
			return getRuleContext(ExpressionListContext.class,0);
		}
		public Type_Context type_() {
			return getRuleContext(Type_Context.class,0);
		}
		public ConstSpecContext(ParserRuleContext parent, int invokingState) {
			super(parent, invokingState);
		}
		@Override public int getRuleIndex() { return RULE_constSpec; }
		@Override
		public <T> T accept(ParseTreeVisitor<? extends T> visitor) {
			if ( visitor instanceof GobraParserVisitor ) return ((GobraParserVisitor<? extends T>)visitor).visitConstSpec(this);
			else return visitor.visitChildren(this);
		}
	}

	public final ConstSpecContext constSpec() throws RecognitionException {
		ConstSpecContext _localctx = new ConstSpecContext(_ctx, getState());
		enterRule(_localctx, 168, RULE_constSpec);
		int _la;
		try {
			enterOuterAlt(_localctx, 1);
			{
			setState(1098);
			identifierList();
			setState(1104);
			_errHandler.sync(this);
			switch ( getInterpreter().adaptivePredict(_input,93,_ctx) ) {
			case 1:
				{
				setState(1100);
				_errHandler.sync(this);
				_la = _input.LA(1);
<<<<<<< HEAD
				if ((((_la) & ~0x3f) == 0 && ((1L << _la) & ((1L << GHOST) | (1L << SEQ) | (1L << SET) | (1L << MSET) | (1L << DICT) | (1L << OPT) | (1L << DOM) | (1L << PRED) | (1L << PERM))) != 0) || ((((_la - 64)) & ~0x3f) == 0 && ((1L << (_la - 64)) & ((1L << (FUNC - 64)) | (1L << (INTERFACE - 64)) | (1L << (MAP - 64)) | (1L << (STRUCT - 64)) | (1L << (CHAN - 64)) | (1L << (IDENTIFIER - 64)) | (1L << (L_PAREN - 64)) | (1L << (L_BRACKET - 64)) | (1L << (STAR - 64)) | (1L << (RECEIVE - 64)))) != 0)) {
=======
				if (((((_la - 24)) & ~0x3f) == 0 && ((1L << (_la - 24)) & ((1L << (GHOST - 24)) | (1L << (SEQ - 24)) | (1L << (SET - 24)) | (1L << (MSET - 24)) | (1L << (DICT - 24)) | (1L << (OPT - 24)) | (1L << (DOM - 24)) | (1L << (PRED - 24)) | (1L << (BOOL - 24)) | (1L << (STRING - 24)) | (1L << (PERM - 24)) | (1L << (RUNE - 24)) | (1L << (INT - 24)) | (1L << (INT8 - 24)) | (1L << (INT16 - 24)) | (1L << (INT32 - 24)) | (1L << (INT64 - 24)) | (1L << (BYTE - 24)) | (1L << (UINT - 24)) | (1L << (UINT8 - 24)) | (1L << (UINT16 - 24)) | (1L << (UINT32 - 24)) | (1L << (UINT64 - 24)) | (1L << (UINTPTR - 24)) | (1L << (FLOAT32 - 24)) | (1L << (FLOAT64 - 24)) | (1L << (COMPLEX64 - 24)) | (1L << (COMPLEX128 - 24)) | (1L << (FUNC - 24)) | (1L << (INTERFACE - 24)))) != 0) || ((((_la - 92)) & ~0x3f) == 0 && ((1L << (_la - 92)) & ((1L << (MAP - 92)) | (1L << (STRUCT - 92)) | (1L << (CHAN - 92)) | (1L << (IDENTIFIER - 92)) | (1L << (L_PAREN - 92)) | (1L << (L_BRACKET - 92)) | (1L << (STAR - 92)) | (1L << (RECEIVE - 92)))) != 0)) {
>>>>>>> e3648704
					{
					setState(1099);
					type_();
					}
				}

				setState(1102);
				match(ASSIGN);
				setState(1103);
				expressionList();
				}
				break;
			}
			}
		}
		catch (RecognitionException re) {
			_localctx.exception = re;
			_errHandler.reportError(this, re);
			_errHandler.recover(this, re);
		}
		finally {
			exitRule();
		}
		return _localctx;
	}

	public static class IdentifierListContext extends ParserRuleContext {
		public List<TerminalNode> IDENTIFIER() { return getTokens(GobraParser.IDENTIFIER); }
		public TerminalNode IDENTIFIER(int i) {
			return getToken(GobraParser.IDENTIFIER, i);
		}
		public List<TerminalNode> COMMA() { return getTokens(GobraParser.COMMA); }
		public TerminalNode COMMA(int i) {
			return getToken(GobraParser.COMMA, i);
		}
		public IdentifierListContext(ParserRuleContext parent, int invokingState) {
			super(parent, invokingState);
		}
		@Override public int getRuleIndex() { return RULE_identifierList; }
		@Override
		public <T> T accept(ParseTreeVisitor<? extends T> visitor) {
			if ( visitor instanceof GobraParserVisitor ) return ((GobraParserVisitor<? extends T>)visitor).visitIdentifierList(this);
			else return visitor.visitChildren(this);
		}
	}

	public final IdentifierListContext identifierList() throws RecognitionException {
		IdentifierListContext _localctx = new IdentifierListContext(_ctx, getState());
		enterRule(_localctx, 170, RULE_identifierList);
		try {
			int _alt;
			enterOuterAlt(_localctx, 1);
			{
			setState(1106);
			match(IDENTIFIER);
			setState(1111);
			_errHandler.sync(this);
			_alt = getInterpreter().adaptivePredict(_input,94,_ctx);
			while ( _alt!=2 && _alt!=org.antlr.v4.runtime.atn.ATN.INVALID_ALT_NUMBER ) {
				if ( _alt==1 ) {
					{
					{
					setState(1107);
					match(COMMA);
					setState(1108);
					match(IDENTIFIER);
					}
					} 
				}
				setState(1113);
				_errHandler.sync(this);
				_alt = getInterpreter().adaptivePredict(_input,94,_ctx);
			}
			}
		}
		catch (RecognitionException re) {
			_localctx.exception = re;
			_errHandler.reportError(this, re);
			_errHandler.recover(this, re);
		}
		finally {
			exitRule();
		}
		return _localctx;
	}

	public static class ExpressionListContext extends ParserRuleContext {
		public List<ExpressionContext> expression() {
			return getRuleContexts(ExpressionContext.class);
		}
		public ExpressionContext expression(int i) {
			return getRuleContext(ExpressionContext.class,i);
		}
		public List<TerminalNode> COMMA() { return getTokens(GobraParser.COMMA); }
		public TerminalNode COMMA(int i) {
			return getToken(GobraParser.COMMA, i);
		}
		public ExpressionListContext(ParserRuleContext parent, int invokingState) {
			super(parent, invokingState);
		}
		@Override public int getRuleIndex() { return RULE_expressionList; }
		@Override
		public <T> T accept(ParseTreeVisitor<? extends T> visitor) {
			if ( visitor instanceof GobraParserVisitor ) return ((GobraParserVisitor<? extends T>)visitor).visitExpressionList(this);
			else return visitor.visitChildren(this);
		}
	}

	public final ExpressionListContext expressionList() throws RecognitionException {
		ExpressionListContext _localctx = new ExpressionListContext(_ctx, getState());
		enterRule(_localctx, 172, RULE_expressionList);
		try {
			int _alt;
			enterOuterAlt(_localctx, 1);
			{
			setState(1114);
			expression(0);
			setState(1119);
			_errHandler.sync(this);
			_alt = getInterpreter().adaptivePredict(_input,95,_ctx);
			while ( _alt!=2 && _alt!=org.antlr.v4.runtime.atn.ATN.INVALID_ALT_NUMBER ) {
				if ( _alt==1 ) {
					{
					{
					setState(1115);
					match(COMMA);
					setState(1116);
					expression(0);
					}
					} 
				}
				setState(1121);
				_errHandler.sync(this);
				_alt = getInterpreter().adaptivePredict(_input,95,_ctx);
			}
			}
		}
		catch (RecognitionException re) {
			_localctx.exception = re;
			_errHandler.reportError(this, re);
			_errHandler.recover(this, re);
		}
		finally {
			exitRule();
		}
		return _localctx;
	}

	public static class TypeDeclContext extends ParserRuleContext {
		public TerminalNode TYPE() { return getToken(GobraParser.TYPE, 0); }
		public List<TypeSpecContext> typeSpec() {
			return getRuleContexts(TypeSpecContext.class);
		}
		public TypeSpecContext typeSpec(int i) {
			return getRuleContext(TypeSpecContext.class,i);
		}
		public TerminalNode L_PAREN() { return getToken(GobraParser.L_PAREN, 0); }
		public TerminalNode R_PAREN() { return getToken(GobraParser.R_PAREN, 0); }
		public List<EosContext> eos() {
			return getRuleContexts(EosContext.class);
		}
		public EosContext eos(int i) {
			return getRuleContext(EosContext.class,i);
		}
		public TypeDeclContext(ParserRuleContext parent, int invokingState) {
			super(parent, invokingState);
		}
		@Override public int getRuleIndex() { return RULE_typeDecl; }
		@Override
		public <T> T accept(ParseTreeVisitor<? extends T> visitor) {
			if ( visitor instanceof GobraParserVisitor ) return ((GobraParserVisitor<? extends T>)visitor).visitTypeDecl(this);
			else return visitor.visitChildren(this);
		}
	}

	public final TypeDeclContext typeDecl() throws RecognitionException {
		TypeDeclContext _localctx = new TypeDeclContext(_ctx, getState());
		enterRule(_localctx, 174, RULE_typeDecl);
		int _la;
		try {
			enterOuterAlt(_localctx, 1);
			{
			setState(1122);
			match(TYPE);
			setState(1134);
			_errHandler.sync(this);
			switch (_input.LA(1)) {
			case IDENTIFIER:
				{
				setState(1123);
				typeSpec();
				}
				break;
			case L_PAREN:
				{
				setState(1124);
				match(L_PAREN);
				setState(1130);
				_errHandler.sync(this);
				_la = _input.LA(1);
				while (_la==IDENTIFIER) {
					{
					{
					setState(1125);
					typeSpec();
					setState(1126);
					eos();
					}
					}
					setState(1132);
					_errHandler.sync(this);
					_la = _input.LA(1);
				}
				setState(1133);
				match(R_PAREN);
				}
				break;
			default:
				throw new NoViableAltException(this);
			}
			}
		}
		catch (RecognitionException re) {
			_localctx.exception = re;
			_errHandler.reportError(this, re);
			_errHandler.recover(this, re);
		}
		finally {
			exitRule();
		}
		return _localctx;
	}

	public static class TypeSpecContext extends ParserRuleContext {
		public TerminalNode IDENTIFIER() { return getToken(GobraParser.IDENTIFIER, 0); }
		public Type_Context type_() {
			return getRuleContext(Type_Context.class,0);
		}
		public TerminalNode ASSIGN() { return getToken(GobraParser.ASSIGN, 0); }
		public TypeSpecContext(ParserRuleContext parent, int invokingState) {
			super(parent, invokingState);
		}
		@Override public int getRuleIndex() { return RULE_typeSpec; }
		@Override
		public <T> T accept(ParseTreeVisitor<? extends T> visitor) {
			if ( visitor instanceof GobraParserVisitor ) return ((GobraParserVisitor<? extends T>)visitor).visitTypeSpec(this);
			else return visitor.visitChildren(this);
		}
	}

	public final TypeSpecContext typeSpec() throws RecognitionException {
		TypeSpecContext _localctx = new TypeSpecContext(_ctx, getState());
		enterRule(_localctx, 176, RULE_typeSpec);
		int _la;
		try {
			enterOuterAlt(_localctx, 1);
			{
			setState(1136);
			match(IDENTIFIER);
			setState(1138);
			_errHandler.sync(this);
			_la = _input.LA(1);
			if (_la==ASSIGN) {
				{
				setState(1137);
				match(ASSIGN);
				}
			}

			setState(1140);
			type_();
			}
		}
		catch (RecognitionException re) {
			_localctx.exception = re;
			_errHandler.reportError(this, re);
			_errHandler.recover(this, re);
		}
		finally {
			exitRule();
		}
		return _localctx;
	}

	public static class VarDeclContext extends ParserRuleContext {
		public TerminalNode VAR() { return getToken(GobraParser.VAR, 0); }
		public List<VarSpecContext> varSpec() {
			return getRuleContexts(VarSpecContext.class);
		}
		public VarSpecContext varSpec(int i) {
			return getRuleContext(VarSpecContext.class,i);
		}
		public TerminalNode L_PAREN() { return getToken(GobraParser.L_PAREN, 0); }
		public TerminalNode R_PAREN() { return getToken(GobraParser.R_PAREN, 0); }
		public List<EosContext> eos() {
			return getRuleContexts(EosContext.class);
		}
		public EosContext eos(int i) {
			return getRuleContext(EosContext.class,i);
		}
		public VarDeclContext(ParserRuleContext parent, int invokingState) {
			super(parent, invokingState);
		}
		@Override public int getRuleIndex() { return RULE_varDecl; }
		@Override
		public <T> T accept(ParseTreeVisitor<? extends T> visitor) {
			if ( visitor instanceof GobraParserVisitor ) return ((GobraParserVisitor<? extends T>)visitor).visitVarDecl(this);
			else return visitor.visitChildren(this);
		}
	}

	public final VarDeclContext varDecl() throws RecognitionException {
		VarDeclContext _localctx = new VarDeclContext(_ctx, getState());
		enterRule(_localctx, 178, RULE_varDecl);
		int _la;
		try {
			enterOuterAlt(_localctx, 1);
			{
			setState(1142);
			match(VAR);
			setState(1154);
			_errHandler.sync(this);
			switch (_input.LA(1)) {
			case IDENTIFIER:
				{
				setState(1143);
				varSpec();
				}
				break;
			case L_PAREN:
				{
				setState(1144);
				match(L_PAREN);
				setState(1150);
				_errHandler.sync(this);
				_la = _input.LA(1);
				while (_la==IDENTIFIER) {
					{
					{
					setState(1145);
					varSpec();
					setState(1146);
					eos();
					}
					}
					setState(1152);
					_errHandler.sync(this);
					_la = _input.LA(1);
				}
				setState(1153);
				match(R_PAREN);
				}
				break;
			default:
				throw new NoViableAltException(this);
			}
			}
		}
		catch (RecognitionException re) {
			_localctx.exception = re;
			_errHandler.reportError(this, re);
			_errHandler.recover(this, re);
		}
		finally {
			exitRule();
		}
		return _localctx;
	}

	public static class BlockContext extends ParserRuleContext {
		public TerminalNode L_CURLY() { return getToken(GobraParser.L_CURLY, 0); }
		public TerminalNode R_CURLY() { return getToken(GobraParser.R_CURLY, 0); }
		public StatementListContext statementList() {
			return getRuleContext(StatementListContext.class,0);
		}
		public BlockContext(ParserRuleContext parent, int invokingState) {
			super(parent, invokingState);
		}
		@Override public int getRuleIndex() { return RULE_block; }
		@Override
		public <T> T accept(ParseTreeVisitor<? extends T> visitor) {
			if ( visitor instanceof GobraParserVisitor ) return ((GobraParserVisitor<? extends T>)visitor).visitBlock(this);
			else return visitor.visitChildren(this);
		}
	}

	public final BlockContext block() throws RecognitionException {
		BlockContext _localctx = new BlockContext(_ctx, getState());
		enterRule(_localctx, 180, RULE_block);
		int _la;
		try {
			enterOuterAlt(_localctx, 1);
			{
			setState(1156);
			match(L_CURLY);
			setState(1158);
			_errHandler.sync(this);
			_la = _input.LA(1);
<<<<<<< HEAD
			if ((((_la) & ~0x3f) == 0 && ((1L << _la) & ((1L << TRUE) | (1L << FALSE) | (1L << ASSERT) | (1L << ASSUME) | (1L << INHALE) | (1L << EXHALE) | (1L << INV) | (1L << DEC) | (1L << OLD) | (1L << FORALL) | (1L << EXISTS) | (1L << ACCESS) | (1L << FOLD) | (1L << UNFOLD) | (1L << UNFOLDING) | (1L << GHOST) | (1L << APPLY) | (1L << RANGE) | (1L << SEQ) | (1L << SET) | (1L << MSET) | (1L << DICT) | (1L << OPT) | (1L << LEN) | (1L << NEW) | (1L << MAKE) | (1L << CAP) | (1L << SOME) | (1L << GET) | (1L << DOM) | (1L << NONE) | (1L << PRED) | (1L << TYPE_OF) | (1L << IS_COMPARABLE) | (1L << WRITEPERM) | (1L << NOPERM) | (1L << PERM) | (1L << BREAK))) != 0) || ((((_la - 64)) & ~0x3f) == 0 && ((1L << (_la - 64)) & ((1L << (FUNC - 64)) | (1L << (INTERFACE - 64)) | (1L << (SELECT - 64)) | (1L << (DEFER - 64)) | (1L << (GO - 64)) | (1L << (MAP - 64)) | (1L << (STRUCT - 64)) | (1L << (CHAN - 64)) | (1L << (GOTO - 64)) | (1L << (PACKAGE - 64)) | (1L << (SWITCH - 64)) | (1L << (CONST - 64)) | (1L << (FALLTHROUGH - 64)) | (1L << (IF - 64)) | (1L << (TYPE - 64)) | (1L << (CONTINUE - 64)) | (1L << (FOR - 64)) | (1L << (RETURN - 64)) | (1L << (VAR - 64)) | (1L << (NIL_LIT - 64)) | (1L << (IDENTIFIER - 64)) | (1L << (L_PAREN - 64)) | (1L << (L_CURLY - 64)) | (1L << (L_BRACKET - 64)) | (1L << (SEMI - 64)) | (1L << (EXCLAMATION - 64)) | (1L << (PLUS - 64)) | (1L << (MINUS - 64)) | (1L << (CARET - 64)) | (1L << (STAR - 64)) | (1L << (AMPERSAND - 64)) | (1L << (RECEIVE - 64)) | (1L << (DECIMAL_LIT - 64)) | (1L << (BINARY_LIT - 64)) | (1L << (OCTAL_LIT - 64)) | (1L << (HEX_LIT - 64)))) != 0) || ((((_la - 128)) & ~0x3f) == 0 && ((1L << (_la - 128)) & ((1L << (FLOAT_LIT - 128)) | (1L << (IMAGINARY_LIT - 128)) | (1L << (RUNE_LIT - 128)) | (1L << (RAW_STRING_LIT - 128)) | (1L << (INTERPRETED_STRING_LIT - 128)))) != 0)) {
=======
			if ((((_la) & ~0x3f) == 0 && ((1L << _la) & ((1L << FLOAT_LIT) | (1L << TRUE) | (1L << FALSE) | (1L << ASSERT) | (1L << ASSUME) | (1L << INHALE) | (1L << EXHALE) | (1L << INV) | (1L << DEC) | (1L << OLD) | (1L << FORALL) | (1L << EXISTS) | (1L << ACCESS) | (1L << FOLD) | (1L << UNFOLD) | (1L << UNFOLDING) | (1L << GHOST) | (1L << APPLY) | (1L << RANGE) | (1L << SEQ) | (1L << SET) | (1L << MSET) | (1L << DICT) | (1L << OPT) | (1L << LEN) | (1L << NEW) | (1L << MAKE) | (1L << CAP) | (1L << SOME) | (1L << GET) | (1L << DOM) | (1L << NONE) | (1L << PRED) | (1L << TYPE_OF) | (1L << IS_COMPARABLE) | (1L << WRITEPERM) | (1L << NOPERM))) != 0) || ((((_la - 64)) & ~0x3f) == 0 && ((1L << (_la - 64)) & ((1L << (BOOL - 64)) | (1L << (STRING - 64)) | (1L << (PERM - 64)) | (1L << (RUNE - 64)) | (1L << (INT - 64)) | (1L << (INT8 - 64)) | (1L << (INT16 - 64)) | (1L << (INT32 - 64)) | (1L << (INT64 - 64)) | (1L << (BYTE - 64)) | (1L << (UINT - 64)) | (1L << (UINT8 - 64)) | (1L << (UINT16 - 64)) | (1L << (UINT32 - 64)) | (1L << (UINT64 - 64)) | (1L << (UINTPTR - 64)) | (1L << (FLOAT32 - 64)) | (1L << (FLOAT64 - 64)) | (1L << (COMPLEX64 - 64)) | (1L << (COMPLEX128 - 64)) | (1L << (BREAK - 64)) | (1L << (FUNC - 64)) | (1L << (INTERFACE - 64)) | (1L << (SELECT - 64)) | (1L << (DEFER - 64)) | (1L << (GO - 64)) | (1L << (MAP - 64)) | (1L << (STRUCT - 64)) | (1L << (CHAN - 64)) | (1L << (GOTO - 64)) | (1L << (PACKAGE - 64)) | (1L << (SWITCH - 64)) | (1L << (CONST - 64)) | (1L << (FALLTHROUGH - 64)) | (1L << (IF - 64)) | (1L << (TYPE - 64)) | (1L << (CONTINUE - 64)) | (1L << (FOR - 64)) | (1L << (RETURN - 64)) | (1L << (VAR - 64)) | (1L << (NIL_LIT - 64)) | (1L << (IDENTIFIER - 64)) | (1L << (L_PAREN - 64)) | (1L << (L_CURLY - 64)) | (1L << (L_BRACKET - 64)) | (1L << (SEMI - 64)))) != 0) || ((((_la - 139)) & ~0x3f) == 0 && ((1L << (_la - 139)) & ((1L << (EXCLAMATION - 139)) | (1L << (PLUS - 139)) | (1L << (MINUS - 139)) | (1L << (CARET - 139)) | (1L << (STAR - 139)) | (1L << (AMPERSAND - 139)) | (1L << (RECEIVE - 139)) | (1L << (DECIMAL_LIT - 139)) | (1L << (BINARY_LIT - 139)) | (1L << (OCTAL_LIT - 139)) | (1L << (HEX_LIT - 139)) | (1L << (IMAGINARY_LIT - 139)) | (1L << (RUNE_LIT - 139)) | (1L << (RAW_STRING_LIT - 139)) | (1L << (INTERPRETED_STRING_LIT - 139)))) != 0)) {
>>>>>>> e3648704
				{
				setState(1157);
				statementList();
				}
			}

			setState(1160);
			match(R_CURLY);
			}
		}
		catch (RecognitionException re) {
			_localctx.exception = re;
			_errHandler.reportError(this, re);
			_errHandler.recover(this, re);
		}
		finally {
			exitRule();
		}
		return _localctx;
	}

	public static class StatementListContext extends ParserRuleContext {
		public List<StatementContext> statement() {
			return getRuleContexts(StatementContext.class);
		}
		public StatementContext statement(int i) {
			return getRuleContext(StatementContext.class,i);
		}
		public List<EosContext> eos() {
			return getRuleContexts(EosContext.class);
		}
		public EosContext eos(int i) {
			return getRuleContext(EosContext.class,i);
		}
		public StatementListContext(ParserRuleContext parent, int invokingState) {
			super(parent, invokingState);
		}
		@Override public int getRuleIndex() { return RULE_statementList; }
		@Override
		public <T> T accept(ParseTreeVisitor<? extends T> visitor) {
			if ( visitor instanceof GobraParserVisitor ) return ((GobraParserVisitor<? extends T>)visitor).visitStatementList(this);
			else return visitor.visitChildren(this);
		}
	}

	public final StatementListContext statementList() throws RecognitionException {
		StatementListContext _localctx = new StatementListContext(_ctx, getState());
		enterRule(_localctx, 182, RULE_statementList);
		int _la;
		try {
			enterOuterAlt(_localctx, 1);
			{
			setState(1165); 
			_errHandler.sync(this);
			_la = _input.LA(1);
			do {
				{
				{
				setState(1162);
				statement();
				setState(1163);
				eos();
				}
				}
				setState(1167); 
				_errHandler.sync(this);
				_la = _input.LA(1);
<<<<<<< HEAD
			} while ( (((_la) & ~0x3f) == 0 && ((1L << _la) & ((1L << TRUE) | (1L << FALSE) | (1L << ASSERT) | (1L << ASSUME) | (1L << INHALE) | (1L << EXHALE) | (1L << INV) | (1L << DEC) | (1L << OLD) | (1L << FORALL) | (1L << EXISTS) | (1L << ACCESS) | (1L << FOLD) | (1L << UNFOLD) | (1L << UNFOLDING) | (1L << GHOST) | (1L << APPLY) | (1L << RANGE) | (1L << SEQ) | (1L << SET) | (1L << MSET) | (1L << DICT) | (1L << OPT) | (1L << LEN) | (1L << NEW) | (1L << MAKE) | (1L << CAP) | (1L << SOME) | (1L << GET) | (1L << DOM) | (1L << NONE) | (1L << PRED) | (1L << TYPE_OF) | (1L << IS_COMPARABLE) | (1L << WRITEPERM) | (1L << NOPERM) | (1L << PERM) | (1L << BREAK))) != 0) || ((((_la - 64)) & ~0x3f) == 0 && ((1L << (_la - 64)) & ((1L << (FUNC - 64)) | (1L << (INTERFACE - 64)) | (1L << (SELECT - 64)) | (1L << (DEFER - 64)) | (1L << (GO - 64)) | (1L << (MAP - 64)) | (1L << (STRUCT - 64)) | (1L << (CHAN - 64)) | (1L << (GOTO - 64)) | (1L << (PACKAGE - 64)) | (1L << (SWITCH - 64)) | (1L << (CONST - 64)) | (1L << (FALLTHROUGH - 64)) | (1L << (IF - 64)) | (1L << (TYPE - 64)) | (1L << (CONTINUE - 64)) | (1L << (FOR - 64)) | (1L << (RETURN - 64)) | (1L << (VAR - 64)) | (1L << (NIL_LIT - 64)) | (1L << (IDENTIFIER - 64)) | (1L << (L_PAREN - 64)) | (1L << (L_CURLY - 64)) | (1L << (L_BRACKET - 64)) | (1L << (SEMI - 64)) | (1L << (EXCLAMATION - 64)) | (1L << (PLUS - 64)) | (1L << (MINUS - 64)) | (1L << (CARET - 64)) | (1L << (STAR - 64)) | (1L << (AMPERSAND - 64)) | (1L << (RECEIVE - 64)) | (1L << (DECIMAL_LIT - 64)) | (1L << (BINARY_LIT - 64)) | (1L << (OCTAL_LIT - 64)) | (1L << (HEX_LIT - 64)))) != 0) || ((((_la - 128)) & ~0x3f) == 0 && ((1L << (_la - 128)) & ((1L << (FLOAT_LIT - 128)) | (1L << (IMAGINARY_LIT - 128)) | (1L << (RUNE_LIT - 128)) | (1L << (RAW_STRING_LIT - 128)) | (1L << (INTERPRETED_STRING_LIT - 128)))) != 0) );
=======
			} while ( (((_la) & ~0x3f) == 0 && ((1L << _la) & ((1L << FLOAT_LIT) | (1L << TRUE) | (1L << FALSE) | (1L << ASSERT) | (1L << ASSUME) | (1L << INHALE) | (1L << EXHALE) | (1L << INV) | (1L << DEC) | (1L << OLD) | (1L << FORALL) | (1L << EXISTS) | (1L << ACCESS) | (1L << FOLD) | (1L << UNFOLD) | (1L << UNFOLDING) | (1L << GHOST) | (1L << APPLY) | (1L << RANGE) | (1L << SEQ) | (1L << SET) | (1L << MSET) | (1L << DICT) | (1L << OPT) | (1L << LEN) | (1L << NEW) | (1L << MAKE) | (1L << CAP) | (1L << SOME) | (1L << GET) | (1L << DOM) | (1L << NONE) | (1L << PRED) | (1L << TYPE_OF) | (1L << IS_COMPARABLE) | (1L << WRITEPERM) | (1L << NOPERM))) != 0) || ((((_la - 64)) & ~0x3f) == 0 && ((1L << (_la - 64)) & ((1L << (BOOL - 64)) | (1L << (STRING - 64)) | (1L << (PERM - 64)) | (1L << (RUNE - 64)) | (1L << (INT - 64)) | (1L << (INT8 - 64)) | (1L << (INT16 - 64)) | (1L << (INT32 - 64)) | (1L << (INT64 - 64)) | (1L << (BYTE - 64)) | (1L << (UINT - 64)) | (1L << (UINT8 - 64)) | (1L << (UINT16 - 64)) | (1L << (UINT32 - 64)) | (1L << (UINT64 - 64)) | (1L << (UINTPTR - 64)) | (1L << (FLOAT32 - 64)) | (1L << (FLOAT64 - 64)) | (1L << (COMPLEX64 - 64)) | (1L << (COMPLEX128 - 64)) | (1L << (BREAK - 64)) | (1L << (FUNC - 64)) | (1L << (INTERFACE - 64)) | (1L << (SELECT - 64)) | (1L << (DEFER - 64)) | (1L << (GO - 64)) | (1L << (MAP - 64)) | (1L << (STRUCT - 64)) | (1L << (CHAN - 64)) | (1L << (GOTO - 64)) | (1L << (PACKAGE - 64)) | (1L << (SWITCH - 64)) | (1L << (CONST - 64)) | (1L << (FALLTHROUGH - 64)) | (1L << (IF - 64)) | (1L << (TYPE - 64)) | (1L << (CONTINUE - 64)) | (1L << (FOR - 64)) | (1L << (RETURN - 64)) | (1L << (VAR - 64)) | (1L << (NIL_LIT - 64)) | (1L << (IDENTIFIER - 64)) | (1L << (L_PAREN - 64)) | (1L << (L_CURLY - 64)) | (1L << (L_BRACKET - 64)) | (1L << (SEMI - 64)))) != 0) || ((((_la - 139)) & ~0x3f) == 0 && ((1L << (_la - 139)) & ((1L << (EXCLAMATION - 139)) | (1L << (PLUS - 139)) | (1L << (MINUS - 139)) | (1L << (CARET - 139)) | (1L << (STAR - 139)) | (1L << (AMPERSAND - 139)) | (1L << (RECEIVE - 139)) | (1L << (DECIMAL_LIT - 139)) | (1L << (BINARY_LIT - 139)) | (1L << (OCTAL_LIT - 139)) | (1L << (HEX_LIT - 139)) | (1L << (IMAGINARY_LIT - 139)) | (1L << (RUNE_LIT - 139)) | (1L << (RAW_STRING_LIT - 139)) | (1L << (INTERPRETED_STRING_LIT - 139)))) != 0) );
>>>>>>> e3648704
			}
		}
		catch (RecognitionException re) {
			_localctx.exception = re;
			_errHandler.reportError(this, re);
			_errHandler.recover(this, re);
		}
		finally {
			exitRule();
		}
		return _localctx;
	}

	public static class SimpleStmtContext extends ParserRuleContext {
		public SendStmtContext sendStmt() {
			return getRuleContext(SendStmtContext.class,0);
		}
		public IncDecStmtContext incDecStmt() {
			return getRuleContext(IncDecStmtContext.class,0);
		}
		public AssignmentContext assignment() {
			return getRuleContext(AssignmentContext.class,0);
		}
		public ExpressionStmtContext expressionStmt() {
			return getRuleContext(ExpressionStmtContext.class,0);
		}
		public ShortVarDeclContext shortVarDecl() {
			return getRuleContext(ShortVarDeclContext.class,0);
		}
		public EmptyStmtContext emptyStmt() {
			return getRuleContext(EmptyStmtContext.class,0);
		}
		public SimpleStmtContext(ParserRuleContext parent, int invokingState) {
			super(parent, invokingState);
		}
		@Override public int getRuleIndex() { return RULE_simpleStmt; }
		@Override
		public <T> T accept(ParseTreeVisitor<? extends T> visitor) {
			if ( visitor instanceof GobraParserVisitor ) return ((GobraParserVisitor<? extends T>)visitor).visitSimpleStmt(this);
			else return visitor.visitChildren(this);
		}
	}

	public final SimpleStmtContext simpleStmt() throws RecognitionException {
		SimpleStmtContext _localctx = new SimpleStmtContext(_ctx, getState());
		enterRule(_localctx, 184, RULE_simpleStmt);
		try {
			setState(1175);
			_errHandler.sync(this);
			switch ( getInterpreter().adaptivePredict(_input,103,_ctx) ) {
			case 1:
				enterOuterAlt(_localctx, 1);
				{
				setState(1169);
				sendStmt();
				}
				break;
			case 2:
				enterOuterAlt(_localctx, 2);
				{
				setState(1170);
				incDecStmt();
				}
				break;
			case 3:
				enterOuterAlt(_localctx, 3);
				{
				setState(1171);
				assignment();
				}
				break;
			case 4:
				enterOuterAlt(_localctx, 4);
				{
				setState(1172);
				expressionStmt();
				}
				break;
			case 5:
				enterOuterAlt(_localctx, 5);
				{
				setState(1173);
				shortVarDecl();
				}
				break;
			case 6:
				enterOuterAlt(_localctx, 6);
				{
				setState(1174);
				emptyStmt();
				}
				break;
			}
		}
		catch (RecognitionException re) {
			_localctx.exception = re;
			_errHandler.reportError(this, re);
			_errHandler.recover(this, re);
		}
		finally {
			exitRule();
		}
		return _localctx;
	}

	public static class TerminatedSimpleStmtContext extends ParserRuleContext {
		public SendStmtContext sendStmt() {
			return getRuleContext(SendStmtContext.class,0);
		}
		public TerminalNode SEMI() { return getToken(GobraParser.SEMI, 0); }
		public IncDecStmtContext incDecStmt() {
			return getRuleContext(IncDecStmtContext.class,0);
		}
		public AssignmentContext assignment() {
			return getRuleContext(AssignmentContext.class,0);
		}
		public ExpressionStmtContext expressionStmt() {
			return getRuleContext(ExpressionStmtContext.class,0);
		}
		public ShortVarDeclContext shortVarDecl() {
			return getRuleContext(ShortVarDeclContext.class,0);
		}
		public EmptyStmtContext emptyStmt() {
			return getRuleContext(EmptyStmtContext.class,0);
		}
		public TerminatedSimpleStmtContext(ParserRuleContext parent, int invokingState) {
			super(parent, invokingState);
		}
		@Override public int getRuleIndex() { return RULE_terminatedSimpleStmt; }
		@Override
		public <T> T accept(ParseTreeVisitor<? extends T> visitor) {
			if ( visitor instanceof GobraParserVisitor ) return ((GobraParserVisitor<? extends T>)visitor).visitTerminatedSimpleStmt(this);
			else return visitor.visitChildren(this);
		}
	}

	public final TerminatedSimpleStmtContext terminatedSimpleStmt() throws RecognitionException {
		TerminatedSimpleStmtContext _localctx = new TerminatedSimpleStmtContext(_ctx, getState());
		enterRule(_localctx, 186, RULE_terminatedSimpleStmt);
		try {
			setState(1193);
			_errHandler.sync(this);
			switch ( getInterpreter().adaptivePredict(_input,104,_ctx) ) {
			case 1:
				enterOuterAlt(_localctx, 1);
				{
				setState(1177);
				sendStmt();
				setState(1178);
				match(SEMI);
				}
				break;
			case 2:
				enterOuterAlt(_localctx, 2);
				{
				setState(1180);
				incDecStmt();
				setState(1181);
				match(SEMI);
				}
				break;
			case 3:
				enterOuterAlt(_localctx, 3);
				{
				setState(1183);
				assignment();
				setState(1184);
				match(SEMI);
				}
				break;
			case 4:
				enterOuterAlt(_localctx, 4);
				{
				setState(1186);
				expressionStmt();
				setState(1187);
				match(SEMI);
				}
				break;
			case 5:
				enterOuterAlt(_localctx, 5);
				{
				setState(1189);
				shortVarDecl();
				setState(1190);
				match(SEMI);
				}
				break;
			case 6:
				enterOuterAlt(_localctx, 6);
				{
				setState(1192);
				emptyStmt();
				}
				break;
			}
		}
		catch (RecognitionException re) {
			_localctx.exception = re;
			_errHandler.reportError(this, re);
			_errHandler.recover(this, re);
		}
		finally {
			exitRule();
		}
		return _localctx;
	}

	public static class ExpressionStmtContext extends ParserRuleContext {
		public ExpressionContext expression() {
			return getRuleContext(ExpressionContext.class,0);
		}
		public ExpressionStmtContext(ParserRuleContext parent, int invokingState) {
			super(parent, invokingState);
		}
		@Override public int getRuleIndex() { return RULE_expressionStmt; }
		@Override
		public <T> T accept(ParseTreeVisitor<? extends T> visitor) {
			if ( visitor instanceof GobraParserVisitor ) return ((GobraParserVisitor<? extends T>)visitor).visitExpressionStmt(this);
			else return visitor.visitChildren(this);
		}
	}

	public final ExpressionStmtContext expressionStmt() throws RecognitionException {
		ExpressionStmtContext _localctx = new ExpressionStmtContext(_ctx, getState());
		enterRule(_localctx, 188, RULE_expressionStmt);
		try {
			enterOuterAlt(_localctx, 1);
			{
			setState(1195);
			expression(0);
			}
		}
		catch (RecognitionException re) {
			_localctx.exception = re;
			_errHandler.reportError(this, re);
			_errHandler.recover(this, re);
		}
		finally {
			exitRule();
		}
		return _localctx;
	}

	public static class SendStmtContext extends ParserRuleContext {
		public ExpressionContext channel;
		public TerminalNode RECEIVE() { return getToken(GobraParser.RECEIVE, 0); }
		public List<ExpressionContext> expression() {
			return getRuleContexts(ExpressionContext.class);
		}
		public ExpressionContext expression(int i) {
			return getRuleContext(ExpressionContext.class,i);
		}
		public SendStmtContext(ParserRuleContext parent, int invokingState) {
			super(parent, invokingState);
		}
		@Override public int getRuleIndex() { return RULE_sendStmt; }
		@Override
		public <T> T accept(ParseTreeVisitor<? extends T> visitor) {
			if ( visitor instanceof GobraParserVisitor ) return ((GobraParserVisitor<? extends T>)visitor).visitSendStmt(this);
			else return visitor.visitChildren(this);
		}
	}

	public final SendStmtContext sendStmt() throws RecognitionException {
		SendStmtContext _localctx = new SendStmtContext(_ctx, getState());
		enterRule(_localctx, 190, RULE_sendStmt);
		try {
			enterOuterAlt(_localctx, 1);
			{
			setState(1197);
			((SendStmtContext)_localctx).channel = expression(0);
			setState(1198);
			match(RECEIVE);
			setState(1199);
			expression(0);
			}
		}
		catch (RecognitionException re) {
			_localctx.exception = re;
			_errHandler.reportError(this, re);
			_errHandler.recover(this, re);
		}
		finally {
			exitRule();
		}
		return _localctx;
	}

	public static class IncDecStmtContext extends ParserRuleContext {
		public ExpressionContext expression() {
			return getRuleContext(ExpressionContext.class,0);
		}
		public TerminalNode PLUS_PLUS() { return getToken(GobraParser.PLUS_PLUS, 0); }
		public TerminalNode MINUS_MINUS() { return getToken(GobraParser.MINUS_MINUS, 0); }
		public IncDecStmtContext(ParserRuleContext parent, int invokingState) {
			super(parent, invokingState);
		}
		@Override public int getRuleIndex() { return RULE_incDecStmt; }
		@Override
		public <T> T accept(ParseTreeVisitor<? extends T> visitor) {
			if ( visitor instanceof GobraParserVisitor ) return ((GobraParserVisitor<? extends T>)visitor).visitIncDecStmt(this);
			else return visitor.visitChildren(this);
		}
	}

	public final IncDecStmtContext incDecStmt() throws RecognitionException {
		IncDecStmtContext _localctx = new IncDecStmtContext(_ctx, getState());
		enterRule(_localctx, 192, RULE_incDecStmt);
		int _la;
		try {
			enterOuterAlt(_localctx, 1);
			{
			setState(1201);
			expression(0);
			setState(1202);
			_la = _input.LA(1);
			if ( !(_la==PLUS_PLUS || _la==MINUS_MINUS) ) {
			_errHandler.recoverInline(this);
			}
			else {
				if ( _input.LA(1)==Token.EOF ) matchedEOF = true;
				_errHandler.reportMatch(this);
				consume();
			}
			}
		}
		catch (RecognitionException re) {
			_localctx.exception = re;
			_errHandler.reportError(this, re);
			_errHandler.recover(this, re);
		}
		finally {
			exitRule();
		}
		return _localctx;
	}

	public static class AssignmentContext extends ParserRuleContext {
		public List<ExpressionListContext> expressionList() {
			return getRuleContexts(ExpressionListContext.class);
		}
		public ExpressionListContext expressionList(int i) {
			return getRuleContext(ExpressionListContext.class,i);
		}
		public Assign_opContext assign_op() {
			return getRuleContext(Assign_opContext.class,0);
		}
		public AssignmentContext(ParserRuleContext parent, int invokingState) {
			super(parent, invokingState);
		}
		@Override public int getRuleIndex() { return RULE_assignment; }
		@Override
		public <T> T accept(ParseTreeVisitor<? extends T> visitor) {
			if ( visitor instanceof GobraParserVisitor ) return ((GobraParserVisitor<? extends T>)visitor).visitAssignment(this);
			else return visitor.visitChildren(this);
		}
	}

	public final AssignmentContext assignment() throws RecognitionException {
		AssignmentContext _localctx = new AssignmentContext(_ctx, getState());
		enterRule(_localctx, 194, RULE_assignment);
		try {
			enterOuterAlt(_localctx, 1);
			{
			setState(1204);
			expressionList();
			setState(1205);
			assign_op();
			setState(1206);
			expressionList();
			}
		}
		catch (RecognitionException re) {
			_localctx.exception = re;
			_errHandler.reportError(this, re);
			_errHandler.recover(this, re);
		}
		finally {
			exitRule();
		}
		return _localctx;
	}

	public static class EmptyStmtContext extends ParserRuleContext {
		public TerminalNode SEMI() { return getToken(GobraParser.SEMI, 0); }
		public EmptyStmtContext(ParserRuleContext parent, int invokingState) {
			super(parent, invokingState);
		}
		@Override public int getRuleIndex() { return RULE_emptyStmt; }
		@Override
		public <T> T accept(ParseTreeVisitor<? extends T> visitor) {
			if ( visitor instanceof GobraParserVisitor ) return ((GobraParserVisitor<? extends T>)visitor).visitEmptyStmt(this);
			else return visitor.visitChildren(this);
		}
	}

	public final EmptyStmtContext emptyStmt() throws RecognitionException {
		EmptyStmtContext _localctx = new EmptyStmtContext(_ctx, getState());
		enterRule(_localctx, 196, RULE_emptyStmt);
		try {
			enterOuterAlt(_localctx, 1);
			{
			setState(1208);
			match(SEMI);
			}
		}
		catch (RecognitionException re) {
			_localctx.exception = re;
			_errHandler.reportError(this, re);
			_errHandler.recover(this, re);
		}
		finally {
			exitRule();
		}
		return _localctx;
	}

	public static class LabeledStmtContext extends ParserRuleContext {
		public TerminalNode IDENTIFIER() { return getToken(GobraParser.IDENTIFIER, 0); }
		public TerminalNode COLON() { return getToken(GobraParser.COLON, 0); }
		public StatementContext statement() {
			return getRuleContext(StatementContext.class,0);
		}
		public LabeledStmtContext(ParserRuleContext parent, int invokingState) {
			super(parent, invokingState);
		}
		@Override public int getRuleIndex() { return RULE_labeledStmt; }
		@Override
		public <T> T accept(ParseTreeVisitor<? extends T> visitor) {
			if ( visitor instanceof GobraParserVisitor ) return ((GobraParserVisitor<? extends T>)visitor).visitLabeledStmt(this);
			else return visitor.visitChildren(this);
		}
	}

	public final LabeledStmtContext labeledStmt() throws RecognitionException {
		LabeledStmtContext _localctx = new LabeledStmtContext(_ctx, getState());
		enterRule(_localctx, 198, RULE_labeledStmt);
		try {
			enterOuterAlt(_localctx, 1);
			{
			setState(1210);
			match(IDENTIFIER);
			setState(1211);
			match(COLON);
			setState(1213);
			_errHandler.sync(this);
			switch ( getInterpreter().adaptivePredict(_input,105,_ctx) ) {
			case 1:
				{
				setState(1212);
				statement();
				}
				break;
			}
			}
		}
		catch (RecognitionException re) {
			_localctx.exception = re;
			_errHandler.reportError(this, re);
			_errHandler.recover(this, re);
		}
		finally {
			exitRule();
		}
		return _localctx;
	}

	public static class ReturnStmtContext extends ParserRuleContext {
		public TerminalNode RETURN() { return getToken(GobraParser.RETURN, 0); }
		public ExpressionListContext expressionList() {
			return getRuleContext(ExpressionListContext.class,0);
		}
		public ReturnStmtContext(ParserRuleContext parent, int invokingState) {
			super(parent, invokingState);
		}
		@Override public int getRuleIndex() { return RULE_returnStmt; }
		@Override
		public <T> T accept(ParseTreeVisitor<? extends T> visitor) {
			if ( visitor instanceof GobraParserVisitor ) return ((GobraParserVisitor<? extends T>)visitor).visitReturnStmt(this);
			else return visitor.visitChildren(this);
		}
	}

	public final ReturnStmtContext returnStmt() throws RecognitionException {
		ReturnStmtContext _localctx = new ReturnStmtContext(_ctx, getState());
		enterRule(_localctx, 200, RULE_returnStmt);
		try {
			enterOuterAlt(_localctx, 1);
			{
			setState(1215);
			match(RETURN);
			setState(1217);
			_errHandler.sync(this);
			switch ( getInterpreter().adaptivePredict(_input,106,_ctx) ) {
			case 1:
				{
				setState(1216);
				expressionList();
				}
				break;
			}
			}
		}
		catch (RecognitionException re) {
			_localctx.exception = re;
			_errHandler.reportError(this, re);
			_errHandler.recover(this, re);
		}
		finally {
			exitRule();
		}
		return _localctx;
	}

	public static class BreakStmtContext extends ParserRuleContext {
		public TerminalNode BREAK() { return getToken(GobraParser.BREAK, 0); }
		public TerminalNode IDENTIFIER() { return getToken(GobraParser.IDENTIFIER, 0); }
		public BreakStmtContext(ParserRuleContext parent, int invokingState) {
			super(parent, invokingState);
		}
		@Override public int getRuleIndex() { return RULE_breakStmt; }
		@Override
		public <T> T accept(ParseTreeVisitor<? extends T> visitor) {
			if ( visitor instanceof GobraParserVisitor ) return ((GobraParserVisitor<? extends T>)visitor).visitBreakStmt(this);
			else return visitor.visitChildren(this);
		}
	}

	public final BreakStmtContext breakStmt() throws RecognitionException {
		BreakStmtContext _localctx = new BreakStmtContext(_ctx, getState());
		enterRule(_localctx, 202, RULE_breakStmt);
		try {
			enterOuterAlt(_localctx, 1);
			{
			setState(1219);
			match(BREAK);
			setState(1221);
			_errHandler.sync(this);
			switch ( getInterpreter().adaptivePredict(_input,107,_ctx) ) {
			case 1:
				{
				setState(1220);
				match(IDENTIFIER);
				}
				break;
			}
			}
		}
		catch (RecognitionException re) {
			_localctx.exception = re;
			_errHandler.reportError(this, re);
			_errHandler.recover(this, re);
		}
		finally {
			exitRule();
		}
		return _localctx;
	}

	public static class ContinueStmtContext extends ParserRuleContext {
		public TerminalNode CONTINUE() { return getToken(GobraParser.CONTINUE, 0); }
		public TerminalNode IDENTIFIER() { return getToken(GobraParser.IDENTIFIER, 0); }
		public ContinueStmtContext(ParserRuleContext parent, int invokingState) {
			super(parent, invokingState);
		}
		@Override public int getRuleIndex() { return RULE_continueStmt; }
		@Override
		public <T> T accept(ParseTreeVisitor<? extends T> visitor) {
			if ( visitor instanceof GobraParserVisitor ) return ((GobraParserVisitor<? extends T>)visitor).visitContinueStmt(this);
			else return visitor.visitChildren(this);
		}
	}

	public final ContinueStmtContext continueStmt() throws RecognitionException {
		ContinueStmtContext _localctx = new ContinueStmtContext(_ctx, getState());
		enterRule(_localctx, 204, RULE_continueStmt);
		try {
			enterOuterAlt(_localctx, 1);
			{
			setState(1223);
			match(CONTINUE);
			setState(1225);
			_errHandler.sync(this);
			switch ( getInterpreter().adaptivePredict(_input,108,_ctx) ) {
			case 1:
				{
				setState(1224);
				match(IDENTIFIER);
				}
				break;
			}
			}
		}
		catch (RecognitionException re) {
			_localctx.exception = re;
			_errHandler.reportError(this, re);
			_errHandler.recover(this, re);
		}
		finally {
			exitRule();
		}
		return _localctx;
	}

	public static class GotoStmtContext extends ParserRuleContext {
		public TerminalNode GOTO() { return getToken(GobraParser.GOTO, 0); }
		public TerminalNode IDENTIFIER() { return getToken(GobraParser.IDENTIFIER, 0); }
		public GotoStmtContext(ParserRuleContext parent, int invokingState) {
			super(parent, invokingState);
		}
		@Override public int getRuleIndex() { return RULE_gotoStmt; }
		@Override
		public <T> T accept(ParseTreeVisitor<? extends T> visitor) {
			if ( visitor instanceof GobraParserVisitor ) return ((GobraParserVisitor<? extends T>)visitor).visitGotoStmt(this);
			else return visitor.visitChildren(this);
		}
	}

	public final GotoStmtContext gotoStmt() throws RecognitionException {
		GotoStmtContext _localctx = new GotoStmtContext(_ctx, getState());
		enterRule(_localctx, 206, RULE_gotoStmt);
		try {
			enterOuterAlt(_localctx, 1);
			{
			setState(1227);
			match(GOTO);
			setState(1228);
			match(IDENTIFIER);
			}
		}
		catch (RecognitionException re) {
			_localctx.exception = re;
			_errHandler.reportError(this, re);
			_errHandler.recover(this, re);
		}
		finally {
			exitRule();
		}
		return _localctx;
	}

	public static class FallthroughStmtContext extends ParserRuleContext {
		public TerminalNode FALLTHROUGH() { return getToken(GobraParser.FALLTHROUGH, 0); }
		public FallthroughStmtContext(ParserRuleContext parent, int invokingState) {
			super(parent, invokingState);
		}
		@Override public int getRuleIndex() { return RULE_fallthroughStmt; }
		@Override
		public <T> T accept(ParseTreeVisitor<? extends T> visitor) {
			if ( visitor instanceof GobraParserVisitor ) return ((GobraParserVisitor<? extends T>)visitor).visitFallthroughStmt(this);
			else return visitor.visitChildren(this);
		}
	}

	public final FallthroughStmtContext fallthroughStmt() throws RecognitionException {
		FallthroughStmtContext _localctx = new FallthroughStmtContext(_ctx, getState());
		enterRule(_localctx, 208, RULE_fallthroughStmt);
		try {
			enterOuterAlt(_localctx, 1);
			{
			setState(1230);
			match(FALLTHROUGH);
			}
		}
		catch (RecognitionException re) {
			_localctx.exception = re;
			_errHandler.reportError(this, re);
			_errHandler.recover(this, re);
		}
		finally {
			exitRule();
		}
		return _localctx;
	}

	public static class DeferStmtContext extends ParserRuleContext {
		public TerminalNode DEFER() { return getToken(GobraParser.DEFER, 0); }
		public ExpressionContext expression() {
			return getRuleContext(ExpressionContext.class,0);
		}
		public DeferStmtContext(ParserRuleContext parent, int invokingState) {
			super(parent, invokingState);
		}
		@Override public int getRuleIndex() { return RULE_deferStmt; }
		@Override
		public <T> T accept(ParseTreeVisitor<? extends T> visitor) {
			if ( visitor instanceof GobraParserVisitor ) return ((GobraParserVisitor<? extends T>)visitor).visitDeferStmt(this);
			else return visitor.visitChildren(this);
		}
	}

	public final DeferStmtContext deferStmt() throws RecognitionException {
		DeferStmtContext _localctx = new DeferStmtContext(_ctx, getState());
		enterRule(_localctx, 210, RULE_deferStmt);
		try {
			enterOuterAlt(_localctx, 1);
			{
			setState(1232);
			match(DEFER);
			setState(1233);
			expression(0);
			}
		}
		catch (RecognitionException re) {
			_localctx.exception = re;
			_errHandler.reportError(this, re);
			_errHandler.recover(this, re);
		}
		finally {
			exitRule();
		}
		return _localctx;
	}

	public static class IfStmtContext extends ParserRuleContext {
		public TerminalNode IF() { return getToken(GobraParser.IF, 0); }
		public ExpressionContext expression() {
			return getRuleContext(ExpressionContext.class,0);
		}
		public List<BlockContext> block() {
			return getRuleContexts(BlockContext.class);
		}
		public BlockContext block(int i) {
			return getRuleContext(BlockContext.class,i);
		}
		public TerminatedSimpleStmtContext terminatedSimpleStmt() {
			return getRuleContext(TerminatedSimpleStmtContext.class,0);
		}
		public TerminalNode ELSE() { return getToken(GobraParser.ELSE, 0); }
		public IfStmtContext ifStmt() {
			return getRuleContext(IfStmtContext.class,0);
		}
		public IfStmtContext(ParserRuleContext parent, int invokingState) {
			super(parent, invokingState);
		}
		@Override public int getRuleIndex() { return RULE_ifStmt; }
		@Override
		public <T> T accept(ParseTreeVisitor<? extends T> visitor) {
			if ( visitor instanceof GobraParserVisitor ) return ((GobraParserVisitor<? extends T>)visitor).visitIfStmt(this);
			else return visitor.visitChildren(this);
		}
	}

	public final IfStmtContext ifStmt() throws RecognitionException {
		IfStmtContext _localctx = new IfStmtContext(_ctx, getState());
		enterRule(_localctx, 212, RULE_ifStmt);
		try {
			enterOuterAlt(_localctx, 1);
			{
			setState(1235);
			match(IF);
			setState(1237);
			_errHandler.sync(this);
			switch ( getInterpreter().adaptivePredict(_input,109,_ctx) ) {
			case 1:
				{
				setState(1236);
				terminatedSimpleStmt();
				}
				break;
			}
			setState(1239);
			expression(0);
			setState(1240);
			block();
			setState(1246);
			_errHandler.sync(this);
			switch ( getInterpreter().adaptivePredict(_input,111,_ctx) ) {
			case 1:
				{
				setState(1241);
				match(ELSE);
				setState(1244);
				_errHandler.sync(this);
				switch (_input.LA(1)) {
				case IF:
					{
					setState(1242);
					ifStmt();
					}
					break;
				case L_CURLY:
					{
					setState(1243);
					block();
					}
					break;
				default:
					throw new NoViableAltException(this);
				}
				}
				break;
			}
			}
		}
		catch (RecognitionException re) {
			_localctx.exception = re;
			_errHandler.reportError(this, re);
			_errHandler.recover(this, re);
		}
		finally {
			exitRule();
		}
		return _localctx;
	}

	public static class SwitchStmtContext extends ParserRuleContext {
		public ExprSwitchStmtContext exprSwitchStmt() {
			return getRuleContext(ExprSwitchStmtContext.class,0);
		}
		public TypeSwitchStmtContext typeSwitchStmt() {
			return getRuleContext(TypeSwitchStmtContext.class,0);
		}
		public SwitchStmtContext(ParserRuleContext parent, int invokingState) {
			super(parent, invokingState);
		}
		@Override public int getRuleIndex() { return RULE_switchStmt; }
		@Override
		public <T> T accept(ParseTreeVisitor<? extends T> visitor) {
			if ( visitor instanceof GobraParserVisitor ) return ((GobraParserVisitor<? extends T>)visitor).visitSwitchStmt(this);
			else return visitor.visitChildren(this);
		}
	}

	public final SwitchStmtContext switchStmt() throws RecognitionException {
		SwitchStmtContext _localctx = new SwitchStmtContext(_ctx, getState());
		enterRule(_localctx, 214, RULE_switchStmt);
		try {
			setState(1250);
			_errHandler.sync(this);
			switch ( getInterpreter().adaptivePredict(_input,112,_ctx) ) {
			case 1:
				enterOuterAlt(_localctx, 1);
				{
				setState(1248);
				exprSwitchStmt();
				}
				break;
			case 2:
				enterOuterAlt(_localctx, 2);
				{
				setState(1249);
				typeSwitchStmt();
				}
				break;
			}
		}
		catch (RecognitionException re) {
			_localctx.exception = re;
			_errHandler.reportError(this, re);
			_errHandler.recover(this, re);
		}
		finally {
			exitRule();
		}
		return _localctx;
	}

	public static class ExprSwitchStmtContext extends ParserRuleContext {
		public TerminalNode SWITCH() { return getToken(GobraParser.SWITCH, 0); }
		public TerminalNode L_CURLY() { return getToken(GobraParser.L_CURLY, 0); }
		public TerminalNode R_CURLY() { return getToken(GobraParser.R_CURLY, 0); }
		public TerminatedSimpleStmtContext terminatedSimpleStmt() {
			return getRuleContext(TerminatedSimpleStmtContext.class,0);
		}
		public ExpressionContext expression() {
			return getRuleContext(ExpressionContext.class,0);
		}
		public List<ExprCaseClauseContext> exprCaseClause() {
			return getRuleContexts(ExprCaseClauseContext.class);
		}
		public ExprCaseClauseContext exprCaseClause(int i) {
			return getRuleContext(ExprCaseClauseContext.class,i);
		}
		public ExprSwitchStmtContext(ParserRuleContext parent, int invokingState) {
			super(parent, invokingState);
		}
		@Override public int getRuleIndex() { return RULE_exprSwitchStmt; }
		@Override
		public <T> T accept(ParseTreeVisitor<? extends T> visitor) {
			if ( visitor instanceof GobraParserVisitor ) return ((GobraParserVisitor<? extends T>)visitor).visitExprSwitchStmt(this);
			else return visitor.visitChildren(this);
		}
	}

	public final ExprSwitchStmtContext exprSwitchStmt() throws RecognitionException {
		ExprSwitchStmtContext _localctx = new ExprSwitchStmtContext(_ctx, getState());
		enterRule(_localctx, 216, RULE_exprSwitchStmt);
		int _la;
		try {
			enterOuterAlt(_localctx, 1);
			{
			setState(1252);
			match(SWITCH);
			setState(1254);
			_errHandler.sync(this);
			switch ( getInterpreter().adaptivePredict(_input,113,_ctx) ) {
			case 1:
				{
				setState(1253);
				terminatedSimpleStmt();
				}
				break;
			}
			setState(1257);
			_errHandler.sync(this);
			_la = _input.LA(1);
			if ((((_la) & ~0x3f) == 0 && ((1L << _la) & ((1L << FLOAT_LIT) | (1L << TRUE) | (1L << FALSE) | (1L << OLD) | (1L << FORALL) | (1L << EXISTS) | (1L << ACCESS) | (1L << UNFOLDING) | (1L << GHOST) | (1L << RANGE) | (1L << SEQ) | (1L << SET) | (1L << MSET) | (1L << DICT) | (1L << OPT) | (1L << LEN) | (1L << NEW) | (1L << MAKE) | (1L << CAP) | (1L << SOME) | (1L << GET) | (1L << DOM) | (1L << NONE) | (1L << PRED) | (1L << TYPE_OF) | (1L << IS_COMPARABLE) | (1L << WRITEPERM) | (1L << NOPERM))) != 0) || ((((_la - 64)) & ~0x3f) == 0 && ((1L << (_la - 64)) & ((1L << (BOOL - 64)) | (1L << (STRING - 64)) | (1L << (PERM - 64)) | (1L << (RUNE - 64)) | (1L << (INT - 64)) | (1L << (INT8 - 64)) | (1L << (INT16 - 64)) | (1L << (INT32 - 64)) | (1L << (INT64 - 64)) | (1L << (BYTE - 64)) | (1L << (UINT - 64)) | (1L << (UINT8 - 64)) | (1L << (UINT16 - 64)) | (1L << (UINT32 - 64)) | (1L << (UINT64 - 64)) | (1L << (UINTPTR - 64)) | (1L << (FLOAT32 - 64)) | (1L << (FLOAT64 - 64)) | (1L << (COMPLEX64 - 64)) | (1L << (COMPLEX128 - 64)) | (1L << (FUNC - 64)) | (1L << (INTERFACE - 64)) | (1L << (MAP - 64)) | (1L << (STRUCT - 64)) | (1L << (CHAN - 64)) | (1L << (TYPE - 64)) | (1L << (NIL_LIT - 64)) | (1L << (IDENTIFIER - 64)) | (1L << (L_PAREN - 64)) | (1L << (L_BRACKET - 64)))) != 0) || ((((_la - 139)) & ~0x3f) == 0 && ((1L << (_la - 139)) & ((1L << (EXCLAMATION - 139)) | (1L << (PLUS - 139)) | (1L << (MINUS - 139)) | (1L << (CARET - 139)) | (1L << (STAR - 139)) | (1L << (AMPERSAND - 139)) | (1L << (RECEIVE - 139)) | (1L << (DECIMAL_LIT - 139)) | (1L << (BINARY_LIT - 139)) | (1L << (OCTAL_LIT - 139)) | (1L << (HEX_LIT - 139)) | (1L << (IMAGINARY_LIT - 139)) | (1L << (RUNE_LIT - 139)) | (1L << (RAW_STRING_LIT - 139)) | (1L << (INTERPRETED_STRING_LIT - 139)))) != 0)) {
				{
				setState(1256);
				expression(0);
				}
			}

			setState(1259);
			match(L_CURLY);
			setState(1263);
			_errHandler.sync(this);
			_la = _input.LA(1);
			while (_la==DEFAULT || _la==CASE) {
				{
				{
				setState(1260);
				exprCaseClause();
				}
				}
				setState(1265);
				_errHandler.sync(this);
				_la = _input.LA(1);
			}
			setState(1266);
			match(R_CURLY);
			}
		}
		catch (RecognitionException re) {
			_localctx.exception = re;
			_errHandler.reportError(this, re);
			_errHandler.recover(this, re);
		}
		finally {
			exitRule();
		}
		return _localctx;
	}

	public static class ExprCaseClauseContext extends ParserRuleContext {
		public ExprSwitchCaseContext exprSwitchCase() {
			return getRuleContext(ExprSwitchCaseContext.class,0);
		}
		public TerminalNode COLON() { return getToken(GobraParser.COLON, 0); }
		public StatementListContext statementList() {
			return getRuleContext(StatementListContext.class,0);
		}
		public ExprCaseClauseContext(ParserRuleContext parent, int invokingState) {
			super(parent, invokingState);
		}
		@Override public int getRuleIndex() { return RULE_exprCaseClause; }
		@Override
		public <T> T accept(ParseTreeVisitor<? extends T> visitor) {
			if ( visitor instanceof GobraParserVisitor ) return ((GobraParserVisitor<? extends T>)visitor).visitExprCaseClause(this);
			else return visitor.visitChildren(this);
		}
	}

	public final ExprCaseClauseContext exprCaseClause() throws RecognitionException {
		ExprCaseClauseContext _localctx = new ExprCaseClauseContext(_ctx, getState());
		enterRule(_localctx, 218, RULE_exprCaseClause);
		int _la;
		try {
			enterOuterAlt(_localctx, 1);
			{
			setState(1268);
			exprSwitchCase();
			setState(1269);
			match(COLON);
			setState(1271);
			_errHandler.sync(this);
			_la = _input.LA(1);
<<<<<<< HEAD
			if ((((_la) & ~0x3f) == 0 && ((1L << _la) & ((1L << TRUE) | (1L << FALSE) | (1L << ASSERT) | (1L << ASSUME) | (1L << INHALE) | (1L << EXHALE) | (1L << INV) | (1L << DEC) | (1L << OLD) | (1L << FORALL) | (1L << EXISTS) | (1L << ACCESS) | (1L << FOLD) | (1L << UNFOLD) | (1L << UNFOLDING) | (1L << GHOST) | (1L << APPLY) | (1L << RANGE) | (1L << SEQ) | (1L << SET) | (1L << MSET) | (1L << DICT) | (1L << OPT) | (1L << LEN) | (1L << NEW) | (1L << MAKE) | (1L << CAP) | (1L << SOME) | (1L << GET) | (1L << DOM) | (1L << NONE) | (1L << PRED) | (1L << TYPE_OF) | (1L << IS_COMPARABLE) | (1L << WRITEPERM) | (1L << NOPERM) | (1L << PERM) | (1L << BREAK))) != 0) || ((((_la - 64)) & ~0x3f) == 0 && ((1L << (_la - 64)) & ((1L << (FUNC - 64)) | (1L << (INTERFACE - 64)) | (1L << (SELECT - 64)) | (1L << (DEFER - 64)) | (1L << (GO - 64)) | (1L << (MAP - 64)) | (1L << (STRUCT - 64)) | (1L << (CHAN - 64)) | (1L << (GOTO - 64)) | (1L << (PACKAGE - 64)) | (1L << (SWITCH - 64)) | (1L << (CONST - 64)) | (1L << (FALLTHROUGH - 64)) | (1L << (IF - 64)) | (1L << (TYPE - 64)) | (1L << (CONTINUE - 64)) | (1L << (FOR - 64)) | (1L << (RETURN - 64)) | (1L << (VAR - 64)) | (1L << (NIL_LIT - 64)) | (1L << (IDENTIFIER - 64)) | (1L << (L_PAREN - 64)) | (1L << (L_CURLY - 64)) | (1L << (L_BRACKET - 64)) | (1L << (SEMI - 64)) | (1L << (EXCLAMATION - 64)) | (1L << (PLUS - 64)) | (1L << (MINUS - 64)) | (1L << (CARET - 64)) | (1L << (STAR - 64)) | (1L << (AMPERSAND - 64)) | (1L << (RECEIVE - 64)) | (1L << (DECIMAL_LIT - 64)) | (1L << (BINARY_LIT - 64)) | (1L << (OCTAL_LIT - 64)) | (1L << (HEX_LIT - 64)))) != 0) || ((((_la - 128)) & ~0x3f) == 0 && ((1L << (_la - 128)) & ((1L << (FLOAT_LIT - 128)) | (1L << (IMAGINARY_LIT - 128)) | (1L << (RUNE_LIT - 128)) | (1L << (RAW_STRING_LIT - 128)) | (1L << (INTERPRETED_STRING_LIT - 128)))) != 0)) {
=======
			if ((((_la) & ~0x3f) == 0 && ((1L << _la) & ((1L << FLOAT_LIT) | (1L << TRUE) | (1L << FALSE) | (1L << ASSERT) | (1L << ASSUME) | (1L << INHALE) | (1L << EXHALE) | (1L << INV) | (1L << DEC) | (1L << OLD) | (1L << FORALL) | (1L << EXISTS) | (1L << ACCESS) | (1L << FOLD) | (1L << UNFOLD) | (1L << UNFOLDING) | (1L << GHOST) | (1L << APPLY) | (1L << RANGE) | (1L << SEQ) | (1L << SET) | (1L << MSET) | (1L << DICT) | (1L << OPT) | (1L << LEN) | (1L << NEW) | (1L << MAKE) | (1L << CAP) | (1L << SOME) | (1L << GET) | (1L << DOM) | (1L << NONE) | (1L << PRED) | (1L << TYPE_OF) | (1L << IS_COMPARABLE) | (1L << WRITEPERM) | (1L << NOPERM))) != 0) || ((((_la - 64)) & ~0x3f) == 0 && ((1L << (_la - 64)) & ((1L << (BOOL - 64)) | (1L << (STRING - 64)) | (1L << (PERM - 64)) | (1L << (RUNE - 64)) | (1L << (INT - 64)) | (1L << (INT8 - 64)) | (1L << (INT16 - 64)) | (1L << (INT32 - 64)) | (1L << (INT64 - 64)) | (1L << (BYTE - 64)) | (1L << (UINT - 64)) | (1L << (UINT8 - 64)) | (1L << (UINT16 - 64)) | (1L << (UINT32 - 64)) | (1L << (UINT64 - 64)) | (1L << (UINTPTR - 64)) | (1L << (FLOAT32 - 64)) | (1L << (FLOAT64 - 64)) | (1L << (COMPLEX64 - 64)) | (1L << (COMPLEX128 - 64)) | (1L << (BREAK - 64)) | (1L << (FUNC - 64)) | (1L << (INTERFACE - 64)) | (1L << (SELECT - 64)) | (1L << (DEFER - 64)) | (1L << (GO - 64)) | (1L << (MAP - 64)) | (1L << (STRUCT - 64)) | (1L << (CHAN - 64)) | (1L << (GOTO - 64)) | (1L << (PACKAGE - 64)) | (1L << (SWITCH - 64)) | (1L << (CONST - 64)) | (1L << (FALLTHROUGH - 64)) | (1L << (IF - 64)) | (1L << (TYPE - 64)) | (1L << (CONTINUE - 64)) | (1L << (FOR - 64)) | (1L << (RETURN - 64)) | (1L << (VAR - 64)) | (1L << (NIL_LIT - 64)) | (1L << (IDENTIFIER - 64)) | (1L << (L_PAREN - 64)) | (1L << (L_CURLY - 64)) | (1L << (L_BRACKET - 64)) | (1L << (SEMI - 64)))) != 0) || ((((_la - 139)) & ~0x3f) == 0 && ((1L << (_la - 139)) & ((1L << (EXCLAMATION - 139)) | (1L << (PLUS - 139)) | (1L << (MINUS - 139)) | (1L << (CARET - 139)) | (1L << (STAR - 139)) | (1L << (AMPERSAND - 139)) | (1L << (RECEIVE - 139)) | (1L << (DECIMAL_LIT - 139)) | (1L << (BINARY_LIT - 139)) | (1L << (OCTAL_LIT - 139)) | (1L << (HEX_LIT - 139)) | (1L << (IMAGINARY_LIT - 139)) | (1L << (RUNE_LIT - 139)) | (1L << (RAW_STRING_LIT - 139)) | (1L << (INTERPRETED_STRING_LIT - 139)))) != 0)) {
>>>>>>> e3648704
				{
				setState(1270);
				statementList();
				}
			}

			}
		}
		catch (RecognitionException re) {
			_localctx.exception = re;
			_errHandler.reportError(this, re);
			_errHandler.recover(this, re);
		}
		finally {
			exitRule();
		}
		return _localctx;
	}

	public static class ExprSwitchCaseContext extends ParserRuleContext {
		public TerminalNode CASE() { return getToken(GobraParser.CASE, 0); }
		public ExpressionListContext expressionList() {
			return getRuleContext(ExpressionListContext.class,0);
		}
		public TerminalNode DEFAULT() { return getToken(GobraParser.DEFAULT, 0); }
		public ExprSwitchCaseContext(ParserRuleContext parent, int invokingState) {
			super(parent, invokingState);
		}
		@Override public int getRuleIndex() { return RULE_exprSwitchCase; }
		@Override
		public <T> T accept(ParseTreeVisitor<? extends T> visitor) {
			if ( visitor instanceof GobraParserVisitor ) return ((GobraParserVisitor<? extends T>)visitor).visitExprSwitchCase(this);
			else return visitor.visitChildren(this);
		}
	}

	public final ExprSwitchCaseContext exprSwitchCase() throws RecognitionException {
		ExprSwitchCaseContext _localctx = new ExprSwitchCaseContext(_ctx, getState());
		enterRule(_localctx, 220, RULE_exprSwitchCase);
		try {
			setState(1276);
			_errHandler.sync(this);
			switch (_input.LA(1)) {
			case CASE:
				enterOuterAlt(_localctx, 1);
				{
				setState(1273);
				match(CASE);
				setState(1274);
				expressionList();
				}
				break;
			case DEFAULT:
				enterOuterAlt(_localctx, 2);
				{
				setState(1275);
				match(DEFAULT);
				}
				break;
			default:
				throw new NoViableAltException(this);
			}
		}
		catch (RecognitionException re) {
			_localctx.exception = re;
			_errHandler.reportError(this, re);
			_errHandler.recover(this, re);
		}
		finally {
			exitRule();
		}
		return _localctx;
	}

	public static class TypeSwitchStmtContext extends ParserRuleContext {
		public TerminalNode SWITCH() { return getToken(GobraParser.SWITCH, 0); }
		public TypeSwitchGuardContext typeSwitchGuard() {
			return getRuleContext(TypeSwitchGuardContext.class,0);
		}
		public TerminalNode L_CURLY() { return getToken(GobraParser.L_CURLY, 0); }
		public TerminalNode R_CURLY() { return getToken(GobraParser.R_CURLY, 0); }
		public TerminatedSimpleStmtContext terminatedSimpleStmt() {
			return getRuleContext(TerminatedSimpleStmtContext.class,0);
		}
		public List<TypeCaseClauseContext> typeCaseClause() {
			return getRuleContexts(TypeCaseClauseContext.class);
		}
		public TypeCaseClauseContext typeCaseClause(int i) {
			return getRuleContext(TypeCaseClauseContext.class,i);
		}
		public TypeSwitchStmtContext(ParserRuleContext parent, int invokingState) {
			super(parent, invokingState);
		}
		@Override public int getRuleIndex() { return RULE_typeSwitchStmt; }
		@Override
		public <T> T accept(ParseTreeVisitor<? extends T> visitor) {
			if ( visitor instanceof GobraParserVisitor ) return ((GobraParserVisitor<? extends T>)visitor).visitTypeSwitchStmt(this);
			else return visitor.visitChildren(this);
		}
	}

	public final TypeSwitchStmtContext typeSwitchStmt() throws RecognitionException {
		TypeSwitchStmtContext _localctx = new TypeSwitchStmtContext(_ctx, getState());
		enterRule(_localctx, 222, RULE_typeSwitchStmt);
		int _la;
		try {
			enterOuterAlt(_localctx, 1);
			{
			setState(1278);
			match(SWITCH);
			setState(1280);
			_errHandler.sync(this);
			switch ( getInterpreter().adaptivePredict(_input,118,_ctx) ) {
			case 1:
				{
				setState(1279);
				terminatedSimpleStmt();
				}
				break;
			}
			setState(1282);
			typeSwitchGuard();
			setState(1283);
			match(L_CURLY);
			setState(1287);
			_errHandler.sync(this);
			_la = _input.LA(1);
			while (_la==DEFAULT || _la==CASE) {
				{
				{
				setState(1284);
				typeCaseClause();
				}
				}
				setState(1289);
				_errHandler.sync(this);
				_la = _input.LA(1);
			}
			setState(1290);
			match(R_CURLY);
			}
		}
		catch (RecognitionException re) {
			_localctx.exception = re;
			_errHandler.reportError(this, re);
			_errHandler.recover(this, re);
		}
		finally {
			exitRule();
		}
		return _localctx;
	}

	public static class TypeSwitchGuardContext extends ParserRuleContext {
		public PrimaryExprContext primaryExpr() {
			return getRuleContext(PrimaryExprContext.class,0);
		}
		public TerminalNode DOT() { return getToken(GobraParser.DOT, 0); }
		public TerminalNode L_PAREN() { return getToken(GobraParser.L_PAREN, 0); }
		public TerminalNode TYPE() { return getToken(GobraParser.TYPE, 0); }
		public TerminalNode R_PAREN() { return getToken(GobraParser.R_PAREN, 0); }
		public TerminalNode IDENTIFIER() { return getToken(GobraParser.IDENTIFIER, 0); }
		public TerminalNode DECLARE_ASSIGN() { return getToken(GobraParser.DECLARE_ASSIGN, 0); }
		public TypeSwitchGuardContext(ParserRuleContext parent, int invokingState) {
			super(parent, invokingState);
		}
		@Override public int getRuleIndex() { return RULE_typeSwitchGuard; }
		@Override
		public <T> T accept(ParseTreeVisitor<? extends T> visitor) {
			if ( visitor instanceof GobraParserVisitor ) return ((GobraParserVisitor<? extends T>)visitor).visitTypeSwitchGuard(this);
			else return visitor.visitChildren(this);
		}
	}

	public final TypeSwitchGuardContext typeSwitchGuard() throws RecognitionException {
		TypeSwitchGuardContext _localctx = new TypeSwitchGuardContext(_ctx, getState());
		enterRule(_localctx, 224, RULE_typeSwitchGuard);
		try {
			enterOuterAlt(_localctx, 1);
			{
			setState(1294);
			_errHandler.sync(this);
			switch ( getInterpreter().adaptivePredict(_input,120,_ctx) ) {
			case 1:
				{
				setState(1292);
				match(IDENTIFIER);
				setState(1293);
				match(DECLARE_ASSIGN);
				}
				break;
			}
			setState(1296);
			primaryExpr(0);
			setState(1297);
			match(DOT);
			setState(1298);
			match(L_PAREN);
			setState(1299);
			match(TYPE);
			setState(1300);
			match(R_PAREN);
			}
		}
		catch (RecognitionException re) {
			_localctx.exception = re;
			_errHandler.reportError(this, re);
			_errHandler.recover(this, re);
		}
		finally {
			exitRule();
		}
		return _localctx;
	}

	public static class TypeCaseClauseContext extends ParserRuleContext {
		public TypeSwitchCaseContext typeSwitchCase() {
			return getRuleContext(TypeSwitchCaseContext.class,0);
		}
		public TerminalNode COLON() { return getToken(GobraParser.COLON, 0); }
		public StatementListContext statementList() {
			return getRuleContext(StatementListContext.class,0);
		}
		public TypeCaseClauseContext(ParserRuleContext parent, int invokingState) {
			super(parent, invokingState);
		}
		@Override public int getRuleIndex() { return RULE_typeCaseClause; }
		@Override
		public <T> T accept(ParseTreeVisitor<? extends T> visitor) {
			if ( visitor instanceof GobraParserVisitor ) return ((GobraParserVisitor<? extends T>)visitor).visitTypeCaseClause(this);
			else return visitor.visitChildren(this);
		}
	}

	public final TypeCaseClauseContext typeCaseClause() throws RecognitionException {
		TypeCaseClauseContext _localctx = new TypeCaseClauseContext(_ctx, getState());
		enterRule(_localctx, 226, RULE_typeCaseClause);
		int _la;
		try {
			enterOuterAlt(_localctx, 1);
			{
			setState(1302);
			typeSwitchCase();
			setState(1303);
			match(COLON);
			setState(1305);
			_errHandler.sync(this);
			_la = _input.LA(1);
<<<<<<< HEAD
			if ((((_la) & ~0x3f) == 0 && ((1L << _la) & ((1L << TRUE) | (1L << FALSE) | (1L << ASSERT) | (1L << ASSUME) | (1L << INHALE) | (1L << EXHALE) | (1L << INV) | (1L << DEC) | (1L << OLD) | (1L << FORALL) | (1L << EXISTS) | (1L << ACCESS) | (1L << FOLD) | (1L << UNFOLD) | (1L << UNFOLDING) | (1L << GHOST) | (1L << APPLY) | (1L << RANGE) | (1L << SEQ) | (1L << SET) | (1L << MSET) | (1L << DICT) | (1L << OPT) | (1L << LEN) | (1L << NEW) | (1L << MAKE) | (1L << CAP) | (1L << SOME) | (1L << GET) | (1L << DOM) | (1L << NONE) | (1L << PRED) | (1L << TYPE_OF) | (1L << IS_COMPARABLE) | (1L << WRITEPERM) | (1L << NOPERM) | (1L << PERM) | (1L << BREAK))) != 0) || ((((_la - 64)) & ~0x3f) == 0 && ((1L << (_la - 64)) & ((1L << (FUNC - 64)) | (1L << (INTERFACE - 64)) | (1L << (SELECT - 64)) | (1L << (DEFER - 64)) | (1L << (GO - 64)) | (1L << (MAP - 64)) | (1L << (STRUCT - 64)) | (1L << (CHAN - 64)) | (1L << (GOTO - 64)) | (1L << (PACKAGE - 64)) | (1L << (SWITCH - 64)) | (1L << (CONST - 64)) | (1L << (FALLTHROUGH - 64)) | (1L << (IF - 64)) | (1L << (TYPE - 64)) | (1L << (CONTINUE - 64)) | (1L << (FOR - 64)) | (1L << (RETURN - 64)) | (1L << (VAR - 64)) | (1L << (NIL_LIT - 64)) | (1L << (IDENTIFIER - 64)) | (1L << (L_PAREN - 64)) | (1L << (L_CURLY - 64)) | (1L << (L_BRACKET - 64)) | (1L << (SEMI - 64)) | (1L << (EXCLAMATION - 64)) | (1L << (PLUS - 64)) | (1L << (MINUS - 64)) | (1L << (CARET - 64)) | (1L << (STAR - 64)) | (1L << (AMPERSAND - 64)) | (1L << (RECEIVE - 64)) | (1L << (DECIMAL_LIT - 64)) | (1L << (BINARY_LIT - 64)) | (1L << (OCTAL_LIT - 64)) | (1L << (HEX_LIT - 64)))) != 0) || ((((_la - 128)) & ~0x3f) == 0 && ((1L << (_la - 128)) & ((1L << (FLOAT_LIT - 128)) | (1L << (IMAGINARY_LIT - 128)) | (1L << (RUNE_LIT - 128)) | (1L << (RAW_STRING_LIT - 128)) | (1L << (INTERPRETED_STRING_LIT - 128)))) != 0)) {
=======
			if ((((_la) & ~0x3f) == 0 && ((1L << _la) & ((1L << FLOAT_LIT) | (1L << TRUE) | (1L << FALSE) | (1L << ASSERT) | (1L << ASSUME) | (1L << INHALE) | (1L << EXHALE) | (1L << INV) | (1L << DEC) | (1L << OLD) | (1L << FORALL) | (1L << EXISTS) | (1L << ACCESS) | (1L << FOLD) | (1L << UNFOLD) | (1L << UNFOLDING) | (1L << GHOST) | (1L << APPLY) | (1L << RANGE) | (1L << SEQ) | (1L << SET) | (1L << MSET) | (1L << DICT) | (1L << OPT) | (1L << LEN) | (1L << NEW) | (1L << MAKE) | (1L << CAP) | (1L << SOME) | (1L << GET) | (1L << DOM) | (1L << NONE) | (1L << PRED) | (1L << TYPE_OF) | (1L << IS_COMPARABLE) | (1L << WRITEPERM) | (1L << NOPERM))) != 0) || ((((_la - 64)) & ~0x3f) == 0 && ((1L << (_la - 64)) & ((1L << (BOOL - 64)) | (1L << (STRING - 64)) | (1L << (PERM - 64)) | (1L << (RUNE - 64)) | (1L << (INT - 64)) | (1L << (INT8 - 64)) | (1L << (INT16 - 64)) | (1L << (INT32 - 64)) | (1L << (INT64 - 64)) | (1L << (BYTE - 64)) | (1L << (UINT - 64)) | (1L << (UINT8 - 64)) | (1L << (UINT16 - 64)) | (1L << (UINT32 - 64)) | (1L << (UINT64 - 64)) | (1L << (UINTPTR - 64)) | (1L << (FLOAT32 - 64)) | (1L << (FLOAT64 - 64)) | (1L << (COMPLEX64 - 64)) | (1L << (COMPLEX128 - 64)) | (1L << (BREAK - 64)) | (1L << (FUNC - 64)) | (1L << (INTERFACE - 64)) | (1L << (SELECT - 64)) | (1L << (DEFER - 64)) | (1L << (GO - 64)) | (1L << (MAP - 64)) | (1L << (STRUCT - 64)) | (1L << (CHAN - 64)) | (1L << (GOTO - 64)) | (1L << (PACKAGE - 64)) | (1L << (SWITCH - 64)) | (1L << (CONST - 64)) | (1L << (FALLTHROUGH - 64)) | (1L << (IF - 64)) | (1L << (TYPE - 64)) | (1L << (CONTINUE - 64)) | (1L << (FOR - 64)) | (1L << (RETURN - 64)) | (1L << (VAR - 64)) | (1L << (NIL_LIT - 64)) | (1L << (IDENTIFIER - 64)) | (1L << (L_PAREN - 64)) | (1L << (L_CURLY - 64)) | (1L << (L_BRACKET - 64)) | (1L << (SEMI - 64)))) != 0) || ((((_la - 139)) & ~0x3f) == 0 && ((1L << (_la - 139)) & ((1L << (EXCLAMATION - 139)) | (1L << (PLUS - 139)) | (1L << (MINUS - 139)) | (1L << (CARET - 139)) | (1L << (STAR - 139)) | (1L << (AMPERSAND - 139)) | (1L << (RECEIVE - 139)) | (1L << (DECIMAL_LIT - 139)) | (1L << (BINARY_LIT - 139)) | (1L << (OCTAL_LIT - 139)) | (1L << (HEX_LIT - 139)) | (1L << (IMAGINARY_LIT - 139)) | (1L << (RUNE_LIT - 139)) | (1L << (RAW_STRING_LIT - 139)) | (1L << (INTERPRETED_STRING_LIT - 139)))) != 0)) {
>>>>>>> e3648704
				{
				setState(1304);
				statementList();
				}
			}

			}
		}
		catch (RecognitionException re) {
			_localctx.exception = re;
			_errHandler.reportError(this, re);
			_errHandler.recover(this, re);
		}
		finally {
			exitRule();
		}
		return _localctx;
	}

	public static class TypeSwitchCaseContext extends ParserRuleContext {
		public TerminalNode CASE() { return getToken(GobraParser.CASE, 0); }
		public TypeListContext typeList() {
			return getRuleContext(TypeListContext.class,0);
		}
		public TerminalNode DEFAULT() { return getToken(GobraParser.DEFAULT, 0); }
		public TypeSwitchCaseContext(ParserRuleContext parent, int invokingState) {
			super(parent, invokingState);
		}
		@Override public int getRuleIndex() { return RULE_typeSwitchCase; }
		@Override
		public <T> T accept(ParseTreeVisitor<? extends T> visitor) {
			if ( visitor instanceof GobraParserVisitor ) return ((GobraParserVisitor<? extends T>)visitor).visitTypeSwitchCase(this);
			else return visitor.visitChildren(this);
		}
	}

	public final TypeSwitchCaseContext typeSwitchCase() throws RecognitionException {
		TypeSwitchCaseContext _localctx = new TypeSwitchCaseContext(_ctx, getState());
		enterRule(_localctx, 228, RULE_typeSwitchCase);
		try {
			setState(1310);
			_errHandler.sync(this);
			switch (_input.LA(1)) {
			case CASE:
				enterOuterAlt(_localctx, 1);
				{
				setState(1307);
				match(CASE);
				setState(1308);
				typeList();
				}
				break;
			case DEFAULT:
				enterOuterAlt(_localctx, 2);
				{
				setState(1309);
				match(DEFAULT);
				}
				break;
			default:
				throw new NoViableAltException(this);
			}
		}
		catch (RecognitionException re) {
			_localctx.exception = re;
			_errHandler.reportError(this, re);
			_errHandler.recover(this, re);
		}
		finally {
			exitRule();
		}
		return _localctx;
	}

	public static class TypeListContext extends ParserRuleContext {
		public List<Type_Context> type_() {
			return getRuleContexts(Type_Context.class);
		}
		public Type_Context type_(int i) {
			return getRuleContext(Type_Context.class,i);
		}
		public List<TerminalNode> NIL_LIT() { return getTokens(GobraParser.NIL_LIT); }
		public TerminalNode NIL_LIT(int i) {
			return getToken(GobraParser.NIL_LIT, i);
		}
		public List<TerminalNode> COMMA() { return getTokens(GobraParser.COMMA); }
		public TerminalNode COMMA(int i) {
			return getToken(GobraParser.COMMA, i);
		}
		public TypeListContext(ParserRuleContext parent, int invokingState) {
			super(parent, invokingState);
		}
		@Override public int getRuleIndex() { return RULE_typeList; }
		@Override
		public <T> T accept(ParseTreeVisitor<? extends T> visitor) {
			if ( visitor instanceof GobraParserVisitor ) return ((GobraParserVisitor<? extends T>)visitor).visitTypeList(this);
			else return visitor.visitChildren(this);
		}
	}

	public final TypeListContext typeList() throws RecognitionException {
		TypeListContext _localctx = new TypeListContext(_ctx, getState());
		enterRule(_localctx, 230, RULE_typeList);
		int _la;
		try {
			enterOuterAlt(_localctx, 1);
			{
			setState(1314);
			_errHandler.sync(this);
			switch (_input.LA(1)) {
			case GHOST:
			case SEQ:
			case SET:
			case MSET:
			case DICT:
			case OPT:
			case DOM:
			case PRED:
			case PERM:
			case FUNC:
			case INTERFACE:
			case MAP:
			case STRUCT:
			case CHAN:
			case IDENTIFIER:
			case L_PAREN:
			case L_BRACKET:
			case STAR:
			case RECEIVE:
				{
				setState(1312);
				type_();
				}
				break;
			case NIL_LIT:
				{
				setState(1313);
				match(NIL_LIT);
				}
				break;
			default:
				throw new NoViableAltException(this);
			}
			setState(1323);
			_errHandler.sync(this);
			_la = _input.LA(1);
			while (_la==COMMA) {
				{
				{
				setState(1316);
				match(COMMA);
				setState(1319);
				_errHandler.sync(this);
				switch (_input.LA(1)) {
				case GHOST:
				case SEQ:
				case SET:
				case MSET:
				case DICT:
				case OPT:
				case DOM:
				case PRED:
				case PERM:
				case FUNC:
				case INTERFACE:
				case MAP:
				case STRUCT:
				case CHAN:
				case IDENTIFIER:
				case L_PAREN:
				case L_BRACKET:
				case STAR:
				case RECEIVE:
					{
					setState(1317);
					type_();
					}
					break;
				case NIL_LIT:
					{
					setState(1318);
					match(NIL_LIT);
					}
					break;
				default:
					throw new NoViableAltException(this);
				}
				}
				}
				setState(1325);
				_errHandler.sync(this);
				_la = _input.LA(1);
			}
			}
		}
		catch (RecognitionException re) {
			_localctx.exception = re;
			_errHandler.reportError(this, re);
			_errHandler.recover(this, re);
		}
		finally {
			exitRule();
		}
		return _localctx;
	}

	public static class SelectStmtContext extends ParserRuleContext {
		public TerminalNode SELECT() { return getToken(GobraParser.SELECT, 0); }
		public TerminalNode L_CURLY() { return getToken(GobraParser.L_CURLY, 0); }
		public TerminalNode R_CURLY() { return getToken(GobraParser.R_CURLY, 0); }
		public List<CommClauseContext> commClause() {
			return getRuleContexts(CommClauseContext.class);
		}
		public CommClauseContext commClause(int i) {
			return getRuleContext(CommClauseContext.class,i);
		}
		public SelectStmtContext(ParserRuleContext parent, int invokingState) {
			super(parent, invokingState);
		}
		@Override public int getRuleIndex() { return RULE_selectStmt; }
		@Override
		public <T> T accept(ParseTreeVisitor<? extends T> visitor) {
			if ( visitor instanceof GobraParserVisitor ) return ((GobraParserVisitor<? extends T>)visitor).visitSelectStmt(this);
			else return visitor.visitChildren(this);
		}
	}

	public final SelectStmtContext selectStmt() throws RecognitionException {
		SelectStmtContext _localctx = new SelectStmtContext(_ctx, getState());
		enterRule(_localctx, 232, RULE_selectStmt);
		int _la;
		try {
			enterOuterAlt(_localctx, 1);
			{
			setState(1326);
			match(SELECT);
			setState(1327);
			match(L_CURLY);
			setState(1331);
			_errHandler.sync(this);
			_la = _input.LA(1);
			while (_la==DEFAULT || _la==CASE) {
				{
				{
				setState(1328);
				commClause();
				}
				}
				setState(1333);
				_errHandler.sync(this);
				_la = _input.LA(1);
			}
			setState(1334);
			match(R_CURLY);
			}
		}
		catch (RecognitionException re) {
			_localctx.exception = re;
			_errHandler.reportError(this, re);
			_errHandler.recover(this, re);
		}
		finally {
			exitRule();
		}
		return _localctx;
	}

	public static class CommClauseContext extends ParserRuleContext {
		public CommCaseContext commCase() {
			return getRuleContext(CommCaseContext.class,0);
		}
		public TerminalNode COLON() { return getToken(GobraParser.COLON, 0); }
		public StatementListContext statementList() {
			return getRuleContext(StatementListContext.class,0);
		}
		public CommClauseContext(ParserRuleContext parent, int invokingState) {
			super(parent, invokingState);
		}
		@Override public int getRuleIndex() { return RULE_commClause; }
		@Override
		public <T> T accept(ParseTreeVisitor<? extends T> visitor) {
			if ( visitor instanceof GobraParserVisitor ) return ((GobraParserVisitor<? extends T>)visitor).visitCommClause(this);
			else return visitor.visitChildren(this);
		}
	}

	public final CommClauseContext commClause() throws RecognitionException {
		CommClauseContext _localctx = new CommClauseContext(_ctx, getState());
		enterRule(_localctx, 234, RULE_commClause);
		int _la;
		try {
			enterOuterAlt(_localctx, 1);
			{
			setState(1336);
			commCase();
			setState(1337);
			match(COLON);
			setState(1339);
			_errHandler.sync(this);
			_la = _input.LA(1);
<<<<<<< HEAD
			if ((((_la) & ~0x3f) == 0 && ((1L << _la) & ((1L << TRUE) | (1L << FALSE) | (1L << ASSERT) | (1L << ASSUME) | (1L << INHALE) | (1L << EXHALE) | (1L << INV) | (1L << DEC) | (1L << OLD) | (1L << FORALL) | (1L << EXISTS) | (1L << ACCESS) | (1L << FOLD) | (1L << UNFOLD) | (1L << UNFOLDING) | (1L << GHOST) | (1L << APPLY) | (1L << RANGE) | (1L << SEQ) | (1L << SET) | (1L << MSET) | (1L << DICT) | (1L << OPT) | (1L << LEN) | (1L << NEW) | (1L << MAKE) | (1L << CAP) | (1L << SOME) | (1L << GET) | (1L << DOM) | (1L << NONE) | (1L << PRED) | (1L << TYPE_OF) | (1L << IS_COMPARABLE) | (1L << WRITEPERM) | (1L << NOPERM) | (1L << PERM) | (1L << BREAK))) != 0) || ((((_la - 64)) & ~0x3f) == 0 && ((1L << (_la - 64)) & ((1L << (FUNC - 64)) | (1L << (INTERFACE - 64)) | (1L << (SELECT - 64)) | (1L << (DEFER - 64)) | (1L << (GO - 64)) | (1L << (MAP - 64)) | (1L << (STRUCT - 64)) | (1L << (CHAN - 64)) | (1L << (GOTO - 64)) | (1L << (PACKAGE - 64)) | (1L << (SWITCH - 64)) | (1L << (CONST - 64)) | (1L << (FALLTHROUGH - 64)) | (1L << (IF - 64)) | (1L << (TYPE - 64)) | (1L << (CONTINUE - 64)) | (1L << (FOR - 64)) | (1L << (RETURN - 64)) | (1L << (VAR - 64)) | (1L << (NIL_LIT - 64)) | (1L << (IDENTIFIER - 64)) | (1L << (L_PAREN - 64)) | (1L << (L_CURLY - 64)) | (1L << (L_BRACKET - 64)) | (1L << (SEMI - 64)) | (1L << (EXCLAMATION - 64)) | (1L << (PLUS - 64)) | (1L << (MINUS - 64)) | (1L << (CARET - 64)) | (1L << (STAR - 64)) | (1L << (AMPERSAND - 64)) | (1L << (RECEIVE - 64)) | (1L << (DECIMAL_LIT - 64)) | (1L << (BINARY_LIT - 64)) | (1L << (OCTAL_LIT - 64)) | (1L << (HEX_LIT - 64)))) != 0) || ((((_la - 128)) & ~0x3f) == 0 && ((1L << (_la - 128)) & ((1L << (FLOAT_LIT - 128)) | (1L << (IMAGINARY_LIT - 128)) | (1L << (RUNE_LIT - 128)) | (1L << (RAW_STRING_LIT - 128)) | (1L << (INTERPRETED_STRING_LIT - 128)))) != 0)) {
=======
			if ((((_la) & ~0x3f) == 0 && ((1L << _la) & ((1L << FLOAT_LIT) | (1L << TRUE) | (1L << FALSE) | (1L << ASSERT) | (1L << ASSUME) | (1L << INHALE) | (1L << EXHALE) | (1L << INV) | (1L << DEC) | (1L << OLD) | (1L << FORALL) | (1L << EXISTS) | (1L << ACCESS) | (1L << FOLD) | (1L << UNFOLD) | (1L << UNFOLDING) | (1L << GHOST) | (1L << APPLY) | (1L << RANGE) | (1L << SEQ) | (1L << SET) | (1L << MSET) | (1L << DICT) | (1L << OPT) | (1L << LEN) | (1L << NEW) | (1L << MAKE) | (1L << CAP) | (1L << SOME) | (1L << GET) | (1L << DOM) | (1L << NONE) | (1L << PRED) | (1L << TYPE_OF) | (1L << IS_COMPARABLE) | (1L << WRITEPERM) | (1L << NOPERM))) != 0) || ((((_la - 64)) & ~0x3f) == 0 && ((1L << (_la - 64)) & ((1L << (BOOL - 64)) | (1L << (STRING - 64)) | (1L << (PERM - 64)) | (1L << (RUNE - 64)) | (1L << (INT - 64)) | (1L << (INT8 - 64)) | (1L << (INT16 - 64)) | (1L << (INT32 - 64)) | (1L << (INT64 - 64)) | (1L << (BYTE - 64)) | (1L << (UINT - 64)) | (1L << (UINT8 - 64)) | (1L << (UINT16 - 64)) | (1L << (UINT32 - 64)) | (1L << (UINT64 - 64)) | (1L << (UINTPTR - 64)) | (1L << (FLOAT32 - 64)) | (1L << (FLOAT64 - 64)) | (1L << (COMPLEX64 - 64)) | (1L << (COMPLEX128 - 64)) | (1L << (BREAK - 64)) | (1L << (FUNC - 64)) | (1L << (INTERFACE - 64)) | (1L << (SELECT - 64)) | (1L << (DEFER - 64)) | (1L << (GO - 64)) | (1L << (MAP - 64)) | (1L << (STRUCT - 64)) | (1L << (CHAN - 64)) | (1L << (GOTO - 64)) | (1L << (PACKAGE - 64)) | (1L << (SWITCH - 64)) | (1L << (CONST - 64)) | (1L << (FALLTHROUGH - 64)) | (1L << (IF - 64)) | (1L << (TYPE - 64)) | (1L << (CONTINUE - 64)) | (1L << (FOR - 64)) | (1L << (RETURN - 64)) | (1L << (VAR - 64)) | (1L << (NIL_LIT - 64)) | (1L << (IDENTIFIER - 64)) | (1L << (L_PAREN - 64)) | (1L << (L_CURLY - 64)) | (1L << (L_BRACKET - 64)) | (1L << (SEMI - 64)))) != 0) || ((((_la - 139)) & ~0x3f) == 0 && ((1L << (_la - 139)) & ((1L << (EXCLAMATION - 139)) | (1L << (PLUS - 139)) | (1L << (MINUS - 139)) | (1L << (CARET - 139)) | (1L << (STAR - 139)) | (1L << (AMPERSAND - 139)) | (1L << (RECEIVE - 139)) | (1L << (DECIMAL_LIT - 139)) | (1L << (BINARY_LIT - 139)) | (1L << (OCTAL_LIT - 139)) | (1L << (HEX_LIT - 139)) | (1L << (IMAGINARY_LIT - 139)) | (1L << (RUNE_LIT - 139)) | (1L << (RAW_STRING_LIT - 139)) | (1L << (INTERPRETED_STRING_LIT - 139)))) != 0)) {
>>>>>>> e3648704
				{
				setState(1338);
				statementList();
				}
			}

			}
		}
		catch (RecognitionException re) {
			_localctx.exception = re;
			_errHandler.reportError(this, re);
			_errHandler.recover(this, re);
		}
		finally {
			exitRule();
		}
		return _localctx;
	}

	public static class CommCaseContext extends ParserRuleContext {
		public TerminalNode CASE() { return getToken(GobraParser.CASE, 0); }
		public SendStmtContext sendStmt() {
			return getRuleContext(SendStmtContext.class,0);
		}
		public RecvStmtContext recvStmt() {
			return getRuleContext(RecvStmtContext.class,0);
		}
		public TerminalNode DEFAULT() { return getToken(GobraParser.DEFAULT, 0); }
		public CommCaseContext(ParserRuleContext parent, int invokingState) {
			super(parent, invokingState);
		}
		@Override public int getRuleIndex() { return RULE_commCase; }
		@Override
		public <T> T accept(ParseTreeVisitor<? extends T> visitor) {
			if ( visitor instanceof GobraParserVisitor ) return ((GobraParserVisitor<? extends T>)visitor).visitCommCase(this);
			else return visitor.visitChildren(this);
		}
	}

	public final CommCaseContext commCase() throws RecognitionException {
		CommCaseContext _localctx = new CommCaseContext(_ctx, getState());
		enterRule(_localctx, 236, RULE_commCase);
		try {
			setState(1347);
			_errHandler.sync(this);
			switch (_input.LA(1)) {
			case CASE:
				enterOuterAlt(_localctx, 1);
				{
				setState(1341);
				match(CASE);
				setState(1344);
				_errHandler.sync(this);
				switch ( getInterpreter().adaptivePredict(_input,128,_ctx) ) {
				case 1:
					{
					setState(1342);
					sendStmt();
					}
					break;
				case 2:
					{
					setState(1343);
					recvStmt();
					}
					break;
				}
				}
				break;
			case DEFAULT:
				enterOuterAlt(_localctx, 2);
				{
				setState(1346);
				match(DEFAULT);
				}
				break;
			default:
				throw new NoViableAltException(this);
			}
		}
		catch (RecognitionException re) {
			_localctx.exception = re;
			_errHandler.reportError(this, re);
			_errHandler.recover(this, re);
		}
		finally {
			exitRule();
		}
		return _localctx;
	}

	public static class RecvStmtContext extends ParserRuleContext {
		public ExpressionContext recvExpr;
		public ExpressionContext expression() {
			return getRuleContext(ExpressionContext.class,0);
		}
		public ExpressionListContext expressionList() {
			return getRuleContext(ExpressionListContext.class,0);
		}
		public TerminalNode ASSIGN() { return getToken(GobraParser.ASSIGN, 0); }
		public IdentifierListContext identifierList() {
			return getRuleContext(IdentifierListContext.class,0);
		}
		public TerminalNode DECLARE_ASSIGN() { return getToken(GobraParser.DECLARE_ASSIGN, 0); }
		public RecvStmtContext(ParserRuleContext parent, int invokingState) {
			super(parent, invokingState);
		}
		@Override public int getRuleIndex() { return RULE_recvStmt; }
		@Override
		public <T> T accept(ParseTreeVisitor<? extends T> visitor) {
			if ( visitor instanceof GobraParserVisitor ) return ((GobraParserVisitor<? extends T>)visitor).visitRecvStmt(this);
			else return visitor.visitChildren(this);
		}
	}

	public final RecvStmtContext recvStmt() throws RecognitionException {
		RecvStmtContext _localctx = new RecvStmtContext(_ctx, getState());
		enterRule(_localctx, 238, RULE_recvStmt);
		try {
			enterOuterAlt(_localctx, 1);
			{
			setState(1355);
			_errHandler.sync(this);
			switch ( getInterpreter().adaptivePredict(_input,130,_ctx) ) {
			case 1:
				{
				setState(1349);
				expressionList();
				setState(1350);
				match(ASSIGN);
				}
				break;
			case 2:
				{
				setState(1352);
				identifierList();
				setState(1353);
				match(DECLARE_ASSIGN);
				}
				break;
			}
			setState(1357);
			((RecvStmtContext)_localctx).recvExpr = expression(0);
			}
		}
		catch (RecognitionException re) {
			_localctx.exception = re;
			_errHandler.reportError(this, re);
			_errHandler.recover(this, re);
		}
		finally {
			exitRule();
		}
		return _localctx;
	}

	public static class ForStmtContext extends ParserRuleContext {
		public TerminalNode FOR() { return getToken(GobraParser.FOR, 0); }
		public BlockContext block() {
			return getRuleContext(BlockContext.class,0);
		}
		public ExpressionContext expression() {
			return getRuleContext(ExpressionContext.class,0);
		}
		public ForClauseContext forClause() {
			return getRuleContext(ForClauseContext.class,0);
		}
		public RangeClauseContext rangeClause() {
			return getRuleContext(RangeClauseContext.class,0);
		}
		public ForStmtContext(ParserRuleContext parent, int invokingState) {
			super(parent, invokingState);
		}
		@Override public int getRuleIndex() { return RULE_forStmt; }
		@Override
		public <T> T accept(ParseTreeVisitor<? extends T> visitor) {
			if ( visitor instanceof GobraParserVisitor ) return ((GobraParserVisitor<? extends T>)visitor).visitForStmt(this);
			else return visitor.visitChildren(this);
		}
	}

	public final ForStmtContext forStmt() throws RecognitionException {
		ForStmtContext _localctx = new ForStmtContext(_ctx, getState());
		enterRule(_localctx, 240, RULE_forStmt);
		try {
			enterOuterAlt(_localctx, 1);
			{
			setState(1359);
			match(FOR);
			setState(1363);
			_errHandler.sync(this);
			switch ( getInterpreter().adaptivePredict(_input,131,_ctx) ) {
			case 1:
				{
				setState(1360);
				expression(0);
				}
				break;
			case 2:
				{
				setState(1361);
				forClause();
				}
				break;
			case 3:
				{
				setState(1362);
				rangeClause();
				}
				break;
			}
			setState(1365);
			block();
			}
		}
		catch (RecognitionException re) {
			_localctx.exception = re;
			_errHandler.reportError(this, re);
			_errHandler.recover(this, re);
		}
		finally {
			exitRule();
		}
		return _localctx;
	}

	public static class ForClauseContext extends ParserRuleContext {
		public TerminatedSimpleStmtContext initStmt;
		public SimpleStmtContext postStmt;
		public TerminalNode SEMI() { return getToken(GobraParser.SEMI, 0); }
		public TerminatedSimpleStmtContext terminatedSimpleStmt() {
			return getRuleContext(TerminatedSimpleStmtContext.class,0);
		}
		public ExpressionContext expression() {
			return getRuleContext(ExpressionContext.class,0);
		}
		public SimpleStmtContext simpleStmt() {
			return getRuleContext(SimpleStmtContext.class,0);
		}
		public ForClauseContext(ParserRuleContext parent, int invokingState) {
			super(parent, invokingState);
		}
		@Override public int getRuleIndex() { return RULE_forClause; }
		@Override
		public <T> T accept(ParseTreeVisitor<? extends T> visitor) {
			if ( visitor instanceof GobraParserVisitor ) return ((GobraParserVisitor<? extends T>)visitor).visitForClause(this);
			else return visitor.visitChildren(this);
		}
	}

	public final ForClauseContext forClause() throws RecognitionException {
		ForClauseContext _localctx = new ForClauseContext(_ctx, getState());
		enterRule(_localctx, 242, RULE_forClause);
		int _la;
		try {
			enterOuterAlt(_localctx, 1);
			{
			setState(1367);
			((ForClauseContext)_localctx).initStmt = terminatedSimpleStmt();
			setState(1369);
			_errHandler.sync(this);
			_la = _input.LA(1);
<<<<<<< HEAD
			if ((((_la) & ~0x3f) == 0 && ((1L << _la) & ((1L << TRUE) | (1L << FALSE) | (1L << OLD) | (1L << FORALL) | (1L << EXISTS) | (1L << ACCESS) | (1L << UNFOLDING) | (1L << GHOST) | (1L << RANGE) | (1L << SEQ) | (1L << SET) | (1L << MSET) | (1L << DICT) | (1L << OPT) | (1L << LEN) | (1L << NEW) | (1L << MAKE) | (1L << CAP) | (1L << SOME) | (1L << GET) | (1L << DOM) | (1L << NONE) | (1L << PRED) | (1L << TYPE_OF) | (1L << IS_COMPARABLE) | (1L << WRITEPERM) | (1L << NOPERM) | (1L << PERM))) != 0) || ((((_la - 64)) & ~0x3f) == 0 && ((1L << (_la - 64)) & ((1L << (FUNC - 64)) | (1L << (INTERFACE - 64)) | (1L << (MAP - 64)) | (1L << (STRUCT - 64)) | (1L << (CHAN - 64)) | (1L << (TYPE - 64)) | (1L << (NIL_LIT - 64)) | (1L << (IDENTIFIER - 64)) | (1L << (L_PAREN - 64)) | (1L << (L_BRACKET - 64)) | (1L << (EXCLAMATION - 64)) | (1L << (PLUS - 64)) | (1L << (MINUS - 64)) | (1L << (CARET - 64)) | (1L << (STAR - 64)) | (1L << (AMPERSAND - 64)) | (1L << (RECEIVE - 64)) | (1L << (DECIMAL_LIT - 64)) | (1L << (BINARY_LIT - 64)) | (1L << (OCTAL_LIT - 64)) | (1L << (HEX_LIT - 64)))) != 0) || ((((_la - 128)) & ~0x3f) == 0 && ((1L << (_la - 128)) & ((1L << (FLOAT_LIT - 128)) | (1L << (IMAGINARY_LIT - 128)) | (1L << (RUNE_LIT - 128)) | (1L << (RAW_STRING_LIT - 128)) | (1L << (INTERPRETED_STRING_LIT - 128)))) != 0)) {
=======
			if ((((_la) & ~0x3f) == 0 && ((1L << _la) & ((1L << FLOAT_LIT) | (1L << TRUE) | (1L << FALSE) | (1L << OLD) | (1L << FORALL) | (1L << EXISTS) | (1L << ACCESS) | (1L << UNFOLDING) | (1L << GHOST) | (1L << RANGE) | (1L << SEQ) | (1L << SET) | (1L << MSET) | (1L << DICT) | (1L << OPT) | (1L << LEN) | (1L << NEW) | (1L << MAKE) | (1L << CAP) | (1L << SOME) | (1L << GET) | (1L << DOM) | (1L << NONE) | (1L << PRED) | (1L << TYPE_OF) | (1L << IS_COMPARABLE) | (1L << WRITEPERM) | (1L << NOPERM))) != 0) || ((((_la - 64)) & ~0x3f) == 0 && ((1L << (_la - 64)) & ((1L << (BOOL - 64)) | (1L << (STRING - 64)) | (1L << (PERM - 64)) | (1L << (RUNE - 64)) | (1L << (INT - 64)) | (1L << (INT8 - 64)) | (1L << (INT16 - 64)) | (1L << (INT32 - 64)) | (1L << (INT64 - 64)) | (1L << (BYTE - 64)) | (1L << (UINT - 64)) | (1L << (UINT8 - 64)) | (1L << (UINT16 - 64)) | (1L << (UINT32 - 64)) | (1L << (UINT64 - 64)) | (1L << (UINTPTR - 64)) | (1L << (FLOAT32 - 64)) | (1L << (FLOAT64 - 64)) | (1L << (COMPLEX64 - 64)) | (1L << (COMPLEX128 - 64)) | (1L << (FUNC - 64)) | (1L << (INTERFACE - 64)) | (1L << (MAP - 64)) | (1L << (STRUCT - 64)) | (1L << (CHAN - 64)) | (1L << (TYPE - 64)) | (1L << (NIL_LIT - 64)) | (1L << (IDENTIFIER - 64)) | (1L << (L_PAREN - 64)) | (1L << (L_BRACKET - 64)))) != 0) || ((((_la - 139)) & ~0x3f) == 0 && ((1L << (_la - 139)) & ((1L << (EXCLAMATION - 139)) | (1L << (PLUS - 139)) | (1L << (MINUS - 139)) | (1L << (CARET - 139)) | (1L << (STAR - 139)) | (1L << (AMPERSAND - 139)) | (1L << (RECEIVE - 139)) | (1L << (DECIMAL_LIT - 139)) | (1L << (BINARY_LIT - 139)) | (1L << (OCTAL_LIT - 139)) | (1L << (HEX_LIT - 139)) | (1L << (IMAGINARY_LIT - 139)) | (1L << (RUNE_LIT - 139)) | (1L << (RAW_STRING_LIT - 139)) | (1L << (INTERPRETED_STRING_LIT - 139)))) != 0)) {
>>>>>>> e3648704
				{
				setState(1368);
				expression(0);
				}
			}

			setState(1371);
			match(SEMI);
			setState(1373);
			_errHandler.sync(this);
			_la = _input.LA(1);
<<<<<<< HEAD
			if ((((_la) & ~0x3f) == 0 && ((1L << _la) & ((1L << TRUE) | (1L << FALSE) | (1L << OLD) | (1L << FORALL) | (1L << EXISTS) | (1L << ACCESS) | (1L << UNFOLDING) | (1L << GHOST) | (1L << RANGE) | (1L << SEQ) | (1L << SET) | (1L << MSET) | (1L << DICT) | (1L << OPT) | (1L << LEN) | (1L << NEW) | (1L << MAKE) | (1L << CAP) | (1L << SOME) | (1L << GET) | (1L << DOM) | (1L << NONE) | (1L << PRED) | (1L << TYPE_OF) | (1L << IS_COMPARABLE) | (1L << WRITEPERM) | (1L << NOPERM) | (1L << PERM))) != 0) || ((((_la - 64)) & ~0x3f) == 0 && ((1L << (_la - 64)) & ((1L << (FUNC - 64)) | (1L << (INTERFACE - 64)) | (1L << (MAP - 64)) | (1L << (STRUCT - 64)) | (1L << (CHAN - 64)) | (1L << (TYPE - 64)) | (1L << (NIL_LIT - 64)) | (1L << (IDENTIFIER - 64)) | (1L << (L_PAREN - 64)) | (1L << (L_BRACKET - 64)) | (1L << (SEMI - 64)) | (1L << (EXCLAMATION - 64)) | (1L << (PLUS - 64)) | (1L << (MINUS - 64)) | (1L << (CARET - 64)) | (1L << (STAR - 64)) | (1L << (AMPERSAND - 64)) | (1L << (RECEIVE - 64)) | (1L << (DECIMAL_LIT - 64)) | (1L << (BINARY_LIT - 64)) | (1L << (OCTAL_LIT - 64)) | (1L << (HEX_LIT - 64)))) != 0) || ((((_la - 128)) & ~0x3f) == 0 && ((1L << (_la - 128)) & ((1L << (FLOAT_LIT - 128)) | (1L << (IMAGINARY_LIT - 128)) | (1L << (RUNE_LIT - 128)) | (1L << (RAW_STRING_LIT - 128)) | (1L << (INTERPRETED_STRING_LIT - 128)))) != 0)) {
=======
			if ((((_la) & ~0x3f) == 0 && ((1L << _la) & ((1L << FLOAT_LIT) | (1L << TRUE) | (1L << FALSE) | (1L << OLD) | (1L << FORALL) | (1L << EXISTS) | (1L << ACCESS) | (1L << UNFOLDING) | (1L << GHOST) | (1L << RANGE) | (1L << SEQ) | (1L << SET) | (1L << MSET) | (1L << DICT) | (1L << OPT) | (1L << LEN) | (1L << NEW) | (1L << MAKE) | (1L << CAP) | (1L << SOME) | (1L << GET) | (1L << DOM) | (1L << NONE) | (1L << PRED) | (1L << TYPE_OF) | (1L << IS_COMPARABLE) | (1L << WRITEPERM) | (1L << NOPERM))) != 0) || ((((_la - 64)) & ~0x3f) == 0 && ((1L << (_la - 64)) & ((1L << (BOOL - 64)) | (1L << (STRING - 64)) | (1L << (PERM - 64)) | (1L << (RUNE - 64)) | (1L << (INT - 64)) | (1L << (INT8 - 64)) | (1L << (INT16 - 64)) | (1L << (INT32 - 64)) | (1L << (INT64 - 64)) | (1L << (BYTE - 64)) | (1L << (UINT - 64)) | (1L << (UINT8 - 64)) | (1L << (UINT16 - 64)) | (1L << (UINT32 - 64)) | (1L << (UINT64 - 64)) | (1L << (UINTPTR - 64)) | (1L << (FLOAT32 - 64)) | (1L << (FLOAT64 - 64)) | (1L << (COMPLEX64 - 64)) | (1L << (COMPLEX128 - 64)) | (1L << (FUNC - 64)) | (1L << (INTERFACE - 64)) | (1L << (MAP - 64)) | (1L << (STRUCT - 64)) | (1L << (CHAN - 64)) | (1L << (TYPE - 64)) | (1L << (NIL_LIT - 64)) | (1L << (IDENTIFIER - 64)) | (1L << (L_PAREN - 64)) | (1L << (L_BRACKET - 64)) | (1L << (SEMI - 64)))) != 0) || ((((_la - 139)) & ~0x3f) == 0 && ((1L << (_la - 139)) & ((1L << (EXCLAMATION - 139)) | (1L << (PLUS - 139)) | (1L << (MINUS - 139)) | (1L << (CARET - 139)) | (1L << (STAR - 139)) | (1L << (AMPERSAND - 139)) | (1L << (RECEIVE - 139)) | (1L << (DECIMAL_LIT - 139)) | (1L << (BINARY_LIT - 139)) | (1L << (OCTAL_LIT - 139)) | (1L << (HEX_LIT - 139)) | (1L << (IMAGINARY_LIT - 139)) | (1L << (RUNE_LIT - 139)) | (1L << (RAW_STRING_LIT - 139)) | (1L << (INTERPRETED_STRING_LIT - 139)))) != 0)) {
>>>>>>> e3648704
				{
				setState(1372);
				((ForClauseContext)_localctx).postStmt = simpleStmt();
				}
			}

			}
		}
		catch (RecognitionException re) {
			_localctx.exception = re;
			_errHandler.reportError(this, re);
			_errHandler.recover(this, re);
		}
		finally {
			exitRule();
		}
		return _localctx;
	}

	public static class RangeClauseContext extends ParserRuleContext {
		public TerminalNode RANGE() { return getToken(GobraParser.RANGE, 0); }
		public ExpressionContext expression() {
			return getRuleContext(ExpressionContext.class,0);
		}
		public ExpressionListContext expressionList() {
			return getRuleContext(ExpressionListContext.class,0);
		}
		public TerminalNode ASSIGN() { return getToken(GobraParser.ASSIGN, 0); }
		public IdentifierListContext identifierList() {
			return getRuleContext(IdentifierListContext.class,0);
		}
		public TerminalNode DECLARE_ASSIGN() { return getToken(GobraParser.DECLARE_ASSIGN, 0); }
		public RangeClauseContext(ParserRuleContext parent, int invokingState) {
			super(parent, invokingState);
		}
		@Override public int getRuleIndex() { return RULE_rangeClause; }
		@Override
		public <T> T accept(ParseTreeVisitor<? extends T> visitor) {
			if ( visitor instanceof GobraParserVisitor ) return ((GobraParserVisitor<? extends T>)visitor).visitRangeClause(this);
			else return visitor.visitChildren(this);
		}
	}

	public final RangeClauseContext rangeClause() throws RecognitionException {
		RangeClauseContext _localctx = new RangeClauseContext(_ctx, getState());
		enterRule(_localctx, 244, RULE_rangeClause);
		try {
			enterOuterAlt(_localctx, 1);
			{
			setState(1381);
			_errHandler.sync(this);
			switch ( getInterpreter().adaptivePredict(_input,134,_ctx) ) {
			case 1:
				{
				setState(1375);
				expressionList();
				setState(1376);
				match(ASSIGN);
				}
				break;
			case 2:
				{
				setState(1378);
				identifierList();
				setState(1379);
				match(DECLARE_ASSIGN);
				}
				break;
			}
			setState(1383);
			match(RANGE);
			setState(1384);
			expression(0);
			}
		}
		catch (RecognitionException re) {
			_localctx.exception = re;
			_errHandler.reportError(this, re);
			_errHandler.recover(this, re);
		}
		finally {
			exitRule();
		}
		return _localctx;
	}

	public static class GoStmtContext extends ParserRuleContext {
		public TerminalNode GO() { return getToken(GobraParser.GO, 0); }
		public ExpressionContext expression() {
			return getRuleContext(ExpressionContext.class,0);
		}
		public GoStmtContext(ParserRuleContext parent, int invokingState) {
			super(parent, invokingState);
		}
		@Override public int getRuleIndex() { return RULE_goStmt; }
		@Override
		public <T> T accept(ParseTreeVisitor<? extends T> visitor) {
			if ( visitor instanceof GobraParserVisitor ) return ((GobraParserVisitor<? extends T>)visitor).visitGoStmt(this);
			else return visitor.visitChildren(this);
		}
	}

	public final GoStmtContext goStmt() throws RecognitionException {
		GoStmtContext _localctx = new GoStmtContext(_ctx, getState());
		enterRule(_localctx, 246, RULE_goStmt);
		try {
			enterOuterAlt(_localctx, 1);
			{
			setState(1386);
			match(GO);
			setState(1387);
			expression(0);
			}
		}
		catch (RecognitionException re) {
			_localctx.exception = re;
			_errHandler.reportError(this, re);
			_errHandler.recover(this, re);
		}
		finally {
			exitRule();
		}
		return _localctx;
	}

	public static class TypeNameContext extends ParserRuleContext {
		public QualifiedIdentContext qualifiedIdent() {
			return getRuleContext(QualifiedIdentContext.class,0);
		}
		public TerminalNode IDENTIFIER() { return getToken(GobraParser.IDENTIFIER, 0); }
		public TypeNameContext(ParserRuleContext parent, int invokingState) {
			super(parent, invokingState);
		}
		@Override public int getRuleIndex() { return RULE_typeName; }
		@Override
		public <T> T accept(ParseTreeVisitor<? extends T> visitor) {
			if ( visitor instanceof GobraParserVisitor ) return ((GobraParserVisitor<? extends T>)visitor).visitTypeName(this);
			else return visitor.visitChildren(this);
		}
	}

	public final TypeNameContext typeName() throws RecognitionException {
		TypeNameContext _localctx = new TypeNameContext(_ctx, getState());
		enterRule(_localctx, 248, RULE_typeName);
		try {
			setState(1391);
			_errHandler.sync(this);
			switch ( getInterpreter().adaptivePredict(_input,135,_ctx) ) {
			case 1:
				enterOuterAlt(_localctx, 1);
				{
				setState(1389);
				qualifiedIdent();
				}
				break;
			case 2:
				enterOuterAlt(_localctx, 2);
				{
				setState(1390);
				match(IDENTIFIER);
				}
				break;
			}
		}
		catch (RecognitionException re) {
			_localctx.exception = re;
			_errHandler.reportError(this, re);
			_errHandler.recover(this, re);
		}
		finally {
			exitRule();
		}
		return _localctx;
	}

	public static class ArrayTypeContext extends ParserRuleContext {
		public TerminalNode L_BRACKET() { return getToken(GobraParser.L_BRACKET, 0); }
		public ArrayLengthContext arrayLength() {
			return getRuleContext(ArrayLengthContext.class,0);
		}
		public TerminalNode R_BRACKET() { return getToken(GobraParser.R_BRACKET, 0); }
		public ElementTypeContext elementType() {
			return getRuleContext(ElementTypeContext.class,0);
		}
		public ArrayTypeContext(ParserRuleContext parent, int invokingState) {
			super(parent, invokingState);
		}
		@Override public int getRuleIndex() { return RULE_arrayType; }
		@Override
		public <T> T accept(ParseTreeVisitor<? extends T> visitor) {
			if ( visitor instanceof GobraParserVisitor ) return ((GobraParserVisitor<? extends T>)visitor).visitArrayType(this);
			else return visitor.visitChildren(this);
		}
	}

	public final ArrayTypeContext arrayType() throws RecognitionException {
		ArrayTypeContext _localctx = new ArrayTypeContext(_ctx, getState());
		enterRule(_localctx, 250, RULE_arrayType);
		try {
			enterOuterAlt(_localctx, 1);
			{
			setState(1393);
			match(L_BRACKET);
			setState(1394);
			arrayLength();
			setState(1395);
			match(R_BRACKET);
			setState(1396);
			elementType();
			}
		}
		catch (RecognitionException re) {
			_localctx.exception = re;
			_errHandler.reportError(this, re);
			_errHandler.recover(this, re);
		}
		finally {
			exitRule();
		}
		return _localctx;
	}

	public static class ArrayLengthContext extends ParserRuleContext {
		public ExpressionContext expression() {
			return getRuleContext(ExpressionContext.class,0);
		}
		public ArrayLengthContext(ParserRuleContext parent, int invokingState) {
			super(parent, invokingState);
		}
		@Override public int getRuleIndex() { return RULE_arrayLength; }
		@Override
		public <T> T accept(ParseTreeVisitor<? extends T> visitor) {
			if ( visitor instanceof GobraParserVisitor ) return ((GobraParserVisitor<? extends T>)visitor).visitArrayLength(this);
			else return visitor.visitChildren(this);
		}
	}

	public final ArrayLengthContext arrayLength() throws RecognitionException {
		ArrayLengthContext _localctx = new ArrayLengthContext(_ctx, getState());
		enterRule(_localctx, 252, RULE_arrayLength);
		try {
			enterOuterAlt(_localctx, 1);
			{
			setState(1398);
			expression(0);
			}
		}
		catch (RecognitionException re) {
			_localctx.exception = re;
			_errHandler.reportError(this, re);
			_errHandler.recover(this, re);
		}
		finally {
			exitRule();
		}
		return _localctx;
	}

	public static class ElementTypeContext extends ParserRuleContext {
		public Type_Context type_() {
			return getRuleContext(Type_Context.class,0);
		}
		public ElementTypeContext(ParserRuleContext parent, int invokingState) {
			super(parent, invokingState);
		}
		@Override public int getRuleIndex() { return RULE_elementType; }
		@Override
		public <T> T accept(ParseTreeVisitor<? extends T> visitor) {
			if ( visitor instanceof GobraParserVisitor ) return ((GobraParserVisitor<? extends T>)visitor).visitElementType(this);
			else return visitor.visitChildren(this);
		}
	}

	public final ElementTypeContext elementType() throws RecognitionException {
		ElementTypeContext _localctx = new ElementTypeContext(_ctx, getState());
		enterRule(_localctx, 254, RULE_elementType);
		try {
			enterOuterAlt(_localctx, 1);
			{
			setState(1400);
			type_();
			}
		}
		catch (RecognitionException re) {
			_localctx.exception = re;
			_errHandler.reportError(this, re);
			_errHandler.recover(this, re);
		}
		finally {
			exitRule();
		}
		return _localctx;
	}

	public static class PointerTypeContext extends ParserRuleContext {
		public TerminalNode STAR() { return getToken(GobraParser.STAR, 0); }
		public Type_Context type_() {
			return getRuleContext(Type_Context.class,0);
		}
		public PointerTypeContext(ParserRuleContext parent, int invokingState) {
			super(parent, invokingState);
		}
		@Override public int getRuleIndex() { return RULE_pointerType; }
		@Override
		public <T> T accept(ParseTreeVisitor<? extends T> visitor) {
			if ( visitor instanceof GobraParserVisitor ) return ((GobraParserVisitor<? extends T>)visitor).visitPointerType(this);
			else return visitor.visitChildren(this);
		}
	}

	public final PointerTypeContext pointerType() throws RecognitionException {
		PointerTypeContext _localctx = new PointerTypeContext(_ctx, getState());
		enterRule(_localctx, 256, RULE_pointerType);
		try {
			enterOuterAlt(_localctx, 1);
			{
			setState(1402);
			match(STAR);
			setState(1403);
			type_();
			}
		}
		catch (RecognitionException re) {
			_localctx.exception = re;
			_errHandler.reportError(this, re);
			_errHandler.recover(this, re);
		}
		finally {
			exitRule();
		}
		return _localctx;
	}

	public static class SliceTypeContext extends ParserRuleContext {
		public TerminalNode L_BRACKET() { return getToken(GobraParser.L_BRACKET, 0); }
		public TerminalNode R_BRACKET() { return getToken(GobraParser.R_BRACKET, 0); }
		public ElementTypeContext elementType() {
			return getRuleContext(ElementTypeContext.class,0);
		}
		public SliceTypeContext(ParserRuleContext parent, int invokingState) {
			super(parent, invokingState);
		}
		@Override public int getRuleIndex() { return RULE_sliceType; }
		@Override
		public <T> T accept(ParseTreeVisitor<? extends T> visitor) {
			if ( visitor instanceof GobraParserVisitor ) return ((GobraParserVisitor<? extends T>)visitor).visitSliceType(this);
			else return visitor.visitChildren(this);
		}
	}

	public final SliceTypeContext sliceType() throws RecognitionException {
		SliceTypeContext _localctx = new SliceTypeContext(_ctx, getState());
		enterRule(_localctx, 258, RULE_sliceType);
		try {
			enterOuterAlt(_localctx, 1);
			{
			setState(1405);
			match(L_BRACKET);
			setState(1406);
			match(R_BRACKET);
			setState(1407);
			elementType();
			}
		}
		catch (RecognitionException re) {
			_localctx.exception = re;
			_errHandler.reportError(this, re);
			_errHandler.recover(this, re);
		}
		finally {
			exitRule();
		}
		return _localctx;
	}

	public static class MapTypeContext extends ParserRuleContext {
		public TerminalNode MAP() { return getToken(GobraParser.MAP, 0); }
		public TerminalNode L_BRACKET() { return getToken(GobraParser.L_BRACKET, 0); }
		public Type_Context type_() {
			return getRuleContext(Type_Context.class,0);
		}
		public TerminalNode R_BRACKET() { return getToken(GobraParser.R_BRACKET, 0); }
		public ElementTypeContext elementType() {
			return getRuleContext(ElementTypeContext.class,0);
		}
		public MapTypeContext(ParserRuleContext parent, int invokingState) {
			super(parent, invokingState);
		}
		@Override public int getRuleIndex() { return RULE_mapType; }
		@Override
		public <T> T accept(ParseTreeVisitor<? extends T> visitor) {
			if ( visitor instanceof GobraParserVisitor ) return ((GobraParserVisitor<? extends T>)visitor).visitMapType(this);
			else return visitor.visitChildren(this);
		}
	}

	public final MapTypeContext mapType() throws RecognitionException {
		MapTypeContext _localctx = new MapTypeContext(_ctx, getState());
		enterRule(_localctx, 260, RULE_mapType);
		try {
			enterOuterAlt(_localctx, 1);
			{
			setState(1409);
			match(MAP);
			setState(1410);
			match(L_BRACKET);
			setState(1411);
			type_();
			setState(1412);
			match(R_BRACKET);
			setState(1413);
			elementType();
			}
		}
		catch (RecognitionException re) {
			_localctx.exception = re;
			_errHandler.reportError(this, re);
			_errHandler.recover(this, re);
		}
		finally {
			exitRule();
		}
		return _localctx;
	}

	public static class ChannelTypeContext extends ParserRuleContext {
		public ElementTypeContext elementType() {
			return getRuleContext(ElementTypeContext.class,0);
		}
		public TerminalNode CHAN() { return getToken(GobraParser.CHAN, 0); }
		public TerminalNode RECEIVE() { return getToken(GobraParser.RECEIVE, 0); }
		public ChannelTypeContext(ParserRuleContext parent, int invokingState) {
			super(parent, invokingState);
		}
		@Override public int getRuleIndex() { return RULE_channelType; }
		@Override
		public <T> T accept(ParseTreeVisitor<? extends T> visitor) {
			if ( visitor instanceof GobraParserVisitor ) return ((GobraParserVisitor<? extends T>)visitor).visitChannelType(this);
			else return visitor.visitChildren(this);
		}
	}

	public final ChannelTypeContext channelType() throws RecognitionException {
		ChannelTypeContext _localctx = new ChannelTypeContext(_ctx, getState());
		enterRule(_localctx, 262, RULE_channelType);
		try {
			enterOuterAlt(_localctx, 1);
			{
			setState(1420);
			_errHandler.sync(this);
			switch ( getInterpreter().adaptivePredict(_input,136,_ctx) ) {
			case 1:
				{
				setState(1415);
				match(CHAN);
				}
				break;
			case 2:
				{
				setState(1416);
				match(CHAN);
				setState(1417);
				match(RECEIVE);
				}
				break;
			case 3:
				{
				setState(1418);
				match(RECEIVE);
				setState(1419);
				match(CHAN);
				}
				break;
			}
			setState(1422);
			elementType();
			}
		}
		catch (RecognitionException re) {
			_localctx.exception = re;
			_errHandler.reportError(this, re);
			_errHandler.recover(this, re);
		}
		finally {
			exitRule();
		}
		return _localctx;
	}

	public static class FunctionTypeContext extends ParserRuleContext {
		public TerminalNode FUNC() { return getToken(GobraParser.FUNC, 0); }
		public SignatureContext signature() {
			return getRuleContext(SignatureContext.class,0);
		}
		public FunctionTypeContext(ParserRuleContext parent, int invokingState) {
			super(parent, invokingState);
		}
		@Override public int getRuleIndex() { return RULE_functionType; }
		@Override
		public <T> T accept(ParseTreeVisitor<? extends T> visitor) {
			if ( visitor instanceof GobraParserVisitor ) return ((GobraParserVisitor<? extends T>)visitor).visitFunctionType(this);
			else return visitor.visitChildren(this);
		}
	}

	public final FunctionTypeContext functionType() throws RecognitionException {
		FunctionTypeContext _localctx = new FunctionTypeContext(_ctx, getState());
		enterRule(_localctx, 264, RULE_functionType);
		try {
			enterOuterAlt(_localctx, 1);
			{
			setState(1424);
			match(FUNC);
			setState(1425);
			signature();
			}
		}
		catch (RecognitionException re) {
			_localctx.exception = re;
			_errHandler.reportError(this, re);
			_errHandler.recover(this, re);
		}
		finally {
			exitRule();
		}
		return _localctx;
	}

	public static class SignatureContext extends ParserRuleContext {
		public ParametersContext parameters() {
			return getRuleContext(ParametersContext.class,0);
		}
		public ResultContext result() {
			return getRuleContext(ResultContext.class,0);
		}
		public SignatureContext(ParserRuleContext parent, int invokingState) {
			super(parent, invokingState);
		}
		@Override public int getRuleIndex() { return RULE_signature; }
		@Override
		public <T> T accept(ParseTreeVisitor<? extends T> visitor) {
			if ( visitor instanceof GobraParserVisitor ) return ((GobraParserVisitor<? extends T>)visitor).visitSignature(this);
			else return visitor.visitChildren(this);
		}
	}

	public final SignatureContext signature() throws RecognitionException {
		SignatureContext _localctx = new SignatureContext(_ctx, getState());
		enterRule(_localctx, 266, RULE_signature);
		try {
			setState(1432);
			_errHandler.sync(this);
			switch ( getInterpreter().adaptivePredict(_input,137,_ctx) ) {
			case 1:
				enterOuterAlt(_localctx, 1);
				{
				setState(1427);
				if (!(noTerminatorAfterParams(1))) throw new FailedPredicateException(this, "noTerminatorAfterParams(1)");
				setState(1428);
				parameters();
				setState(1429);
				result();
				}
				break;
			case 2:
				enterOuterAlt(_localctx, 2);
				{
				setState(1431);
				parameters();
				}
				break;
			}
		}
		catch (RecognitionException re) {
			_localctx.exception = re;
			_errHandler.reportError(this, re);
			_errHandler.recover(this, re);
		}
		finally {
			exitRule();
		}
		return _localctx;
	}

	public static class ResultContext extends ParserRuleContext {
		public ParametersContext parameters() {
			return getRuleContext(ParametersContext.class,0);
		}
		public Type_Context type_() {
			return getRuleContext(Type_Context.class,0);
		}
		public ResultContext(ParserRuleContext parent, int invokingState) {
			super(parent, invokingState);
		}
		@Override public int getRuleIndex() { return RULE_result; }
		@Override
		public <T> T accept(ParseTreeVisitor<? extends T> visitor) {
			if ( visitor instanceof GobraParserVisitor ) return ((GobraParserVisitor<? extends T>)visitor).visitResult(this);
			else return visitor.visitChildren(this);
		}
	}

	public final ResultContext result() throws RecognitionException {
		ResultContext _localctx = new ResultContext(_ctx, getState());
		enterRule(_localctx, 268, RULE_result);
		try {
			setState(1436);
			_errHandler.sync(this);
			switch ( getInterpreter().adaptivePredict(_input,138,_ctx) ) {
			case 1:
				enterOuterAlt(_localctx, 1);
				{
				setState(1434);
				parameters();
				}
				break;
			case 2:
				enterOuterAlt(_localctx, 2);
				{
				setState(1435);
				type_();
				}
				break;
			}
		}
		catch (RecognitionException re) {
			_localctx.exception = re;
			_errHandler.reportError(this, re);
			_errHandler.recover(this, re);
		}
		finally {
			exitRule();
		}
		return _localctx;
	}

	public static class ParametersContext extends ParserRuleContext {
		public TerminalNode L_PAREN() { return getToken(GobraParser.L_PAREN, 0); }
		public TerminalNode R_PAREN() { return getToken(GobraParser.R_PAREN, 0); }
		public List<ParameterDeclContext> parameterDecl() {
			return getRuleContexts(ParameterDeclContext.class);
		}
		public ParameterDeclContext parameterDecl(int i) {
			return getRuleContext(ParameterDeclContext.class,i);
		}
		public List<TerminalNode> COMMA() { return getTokens(GobraParser.COMMA); }
		public TerminalNode COMMA(int i) {
			return getToken(GobraParser.COMMA, i);
		}
		public ParametersContext(ParserRuleContext parent, int invokingState) {
			super(parent, invokingState);
		}
		@Override public int getRuleIndex() { return RULE_parameters; }
		@Override
		public <T> T accept(ParseTreeVisitor<? extends T> visitor) {
			if ( visitor instanceof GobraParserVisitor ) return ((GobraParserVisitor<? extends T>)visitor).visitParameters(this);
			else return visitor.visitChildren(this);
		}
	}

	public final ParametersContext parameters() throws RecognitionException {
		ParametersContext _localctx = new ParametersContext(_ctx, getState());
		enterRule(_localctx, 270, RULE_parameters);
		int _la;
		try {
			int _alt;
			enterOuterAlt(_localctx, 1);
			{
			setState(1438);
			match(L_PAREN);
			setState(1450);
			_errHandler.sync(this);
			_la = _input.LA(1);
<<<<<<< HEAD
			if ((((_la) & ~0x3f) == 0 && ((1L << _la) & ((1L << GHOST) | (1L << SEQ) | (1L << SET) | (1L << MSET) | (1L << DICT) | (1L << OPT) | (1L << DOM) | (1L << PRED) | (1L << PERM))) != 0) || ((((_la - 64)) & ~0x3f) == 0 && ((1L << (_la - 64)) & ((1L << (FUNC - 64)) | (1L << (INTERFACE - 64)) | (1L << (MAP - 64)) | (1L << (STRUCT - 64)) | (1L << (CHAN - 64)) | (1L << (IDENTIFIER - 64)) | (1L << (L_PAREN - 64)) | (1L << (L_BRACKET - 64)) | (1L << (ELLIPSIS - 64)) | (1L << (STAR - 64)) | (1L << (RECEIVE - 64)))) != 0)) {
=======
			if (((((_la - 24)) & ~0x3f) == 0 && ((1L << (_la - 24)) & ((1L << (GHOST - 24)) | (1L << (SEQ - 24)) | (1L << (SET - 24)) | (1L << (MSET - 24)) | (1L << (DICT - 24)) | (1L << (OPT - 24)) | (1L << (DOM - 24)) | (1L << (PRED - 24)) | (1L << (BOOL - 24)) | (1L << (STRING - 24)) | (1L << (PERM - 24)) | (1L << (RUNE - 24)) | (1L << (INT - 24)) | (1L << (INT8 - 24)) | (1L << (INT16 - 24)) | (1L << (INT32 - 24)) | (1L << (INT64 - 24)) | (1L << (BYTE - 24)) | (1L << (UINT - 24)) | (1L << (UINT8 - 24)) | (1L << (UINT16 - 24)) | (1L << (UINT32 - 24)) | (1L << (UINT64 - 24)) | (1L << (UINTPTR - 24)) | (1L << (FLOAT32 - 24)) | (1L << (FLOAT64 - 24)) | (1L << (COMPLEX64 - 24)) | (1L << (COMPLEX128 - 24)) | (1L << (FUNC - 24)) | (1L << (INTERFACE - 24)))) != 0) || ((((_la - 92)) & ~0x3f) == 0 && ((1L << (_la - 92)) & ((1L << (MAP - 92)) | (1L << (STRUCT - 92)) | (1L << (CHAN - 92)) | (1L << (IDENTIFIER - 92)) | (1L << (L_PAREN - 92)) | (1L << (L_BRACKET - 92)) | (1L << (ELLIPSIS - 92)) | (1L << (STAR - 92)) | (1L << (RECEIVE - 92)))) != 0)) {
>>>>>>> e3648704
				{
				setState(1439);
				parameterDecl();
				setState(1444);
				_errHandler.sync(this);
				_alt = getInterpreter().adaptivePredict(_input,139,_ctx);
				while ( _alt!=2 && _alt!=org.antlr.v4.runtime.atn.ATN.INVALID_ALT_NUMBER ) {
					if ( _alt==1 ) {
						{
						{
						setState(1440);
						match(COMMA);
						setState(1441);
						parameterDecl();
						}
						} 
					}
					setState(1446);
					_errHandler.sync(this);
					_alt = getInterpreter().adaptivePredict(_input,139,_ctx);
				}
				setState(1448);
				_errHandler.sync(this);
				_la = _input.LA(1);
				if (_la==COMMA) {
					{
					setState(1447);
					match(COMMA);
					}
				}

				}
			}

			setState(1452);
			match(R_PAREN);
			}
		}
		catch (RecognitionException re) {
			_localctx.exception = re;
			_errHandler.reportError(this, re);
			_errHandler.recover(this, re);
		}
		finally {
			exitRule();
		}
		return _localctx;
	}

	public static class ConversionContext extends ParserRuleContext {
		public Type_Context type_() {
			return getRuleContext(Type_Context.class,0);
		}
		public TerminalNode L_PAREN() { return getToken(GobraParser.L_PAREN, 0); }
		public ExpressionContext expression() {
			return getRuleContext(ExpressionContext.class,0);
		}
		public TerminalNode R_PAREN() { return getToken(GobraParser.R_PAREN, 0); }
		public TerminalNode COMMA() { return getToken(GobraParser.COMMA, 0); }
		public ConversionContext(ParserRuleContext parent, int invokingState) {
			super(parent, invokingState);
		}
		@Override public int getRuleIndex() { return RULE_conversion; }
		@Override
		public <T> T accept(ParseTreeVisitor<? extends T> visitor) {
			if ( visitor instanceof GobraParserVisitor ) return ((GobraParserVisitor<? extends T>)visitor).visitConversion(this);
			else return visitor.visitChildren(this);
		}
	}

	public final ConversionContext conversion() throws RecognitionException {
		ConversionContext _localctx = new ConversionContext(_ctx, getState());
		enterRule(_localctx, 272, RULE_conversion);
		int _la;
		try {
			enterOuterAlt(_localctx, 1);
			{
			setState(1454);
			type_();
			setState(1455);
			match(L_PAREN);
			setState(1456);
			expression(0);
			setState(1458);
			_errHandler.sync(this);
			_la = _input.LA(1);
			if (_la==COMMA) {
				{
				setState(1457);
				match(COMMA);
				}
			}

			setState(1460);
			match(R_PAREN);
			}
		}
		catch (RecognitionException re) {
			_localctx.exception = re;
			_errHandler.reportError(this, re);
			_errHandler.recover(this, re);
		}
		finally {
			exitRule();
		}
		return _localctx;
	}

	public static class OperandContext extends ParserRuleContext {
		public LiteralContext literal() {
			return getRuleContext(LiteralContext.class,0);
		}
		public OperandNameContext operandName() {
			return getRuleContext(OperandNameContext.class,0);
		}
		public TerminalNode L_PAREN() { return getToken(GobraParser.L_PAREN, 0); }
		public ExpressionContext expression() {
			return getRuleContext(ExpressionContext.class,0);
		}
		public TerminalNode R_PAREN() { return getToken(GobraParser.R_PAREN, 0); }
		public OperandContext(ParserRuleContext parent, int invokingState) {
			super(parent, invokingState);
		}
		@Override public int getRuleIndex() { return RULE_operand; }
		@Override
		public <T> T accept(ParseTreeVisitor<? extends T> visitor) {
			if ( visitor instanceof GobraParserVisitor ) return ((GobraParserVisitor<? extends T>)visitor).visitOperand(this);
			else return visitor.visitChildren(this);
		}
	}

	public final OperandContext operand() throws RecognitionException {
		OperandContext _localctx = new OperandContext(_ctx, getState());
		enterRule(_localctx, 274, RULE_operand);
		try {
			setState(1468);
			_errHandler.sync(this);
			switch ( getInterpreter().adaptivePredict(_input,143,_ctx) ) {
			case 1:
				enterOuterAlt(_localctx, 1);
				{
				setState(1462);
				literal();
				}
				break;
			case 2:
				enterOuterAlt(_localctx, 2);
				{
				setState(1463);
				operandName();
				}
				break;
			case 3:
				enterOuterAlt(_localctx, 3);
				{
				setState(1464);
				match(L_PAREN);
				setState(1465);
				expression(0);
				setState(1466);
				match(R_PAREN);
				}
				break;
			}
		}
		catch (RecognitionException re) {
			_localctx.exception = re;
			_errHandler.reportError(this, re);
			_errHandler.recover(this, re);
		}
		finally {
			exitRule();
		}
		return _localctx;
	}

	public static class LiteralContext extends ParserRuleContext {
		public BasicLitContext basicLit() {
			return getRuleContext(BasicLitContext.class,0);
		}
		public CompositeLitContext compositeLit() {
			return getRuleContext(CompositeLitContext.class,0);
		}
		public FunctionLitContext functionLit() {
			return getRuleContext(FunctionLitContext.class,0);
		}
		public LiteralContext(ParserRuleContext parent, int invokingState) {
			super(parent, invokingState);
		}
		@Override public int getRuleIndex() { return RULE_literal; }
		@Override
		public <T> T accept(ParseTreeVisitor<? extends T> visitor) {
			if ( visitor instanceof GobraParserVisitor ) return ((GobraParserVisitor<? extends T>)visitor).visitLiteral(this);
			else return visitor.visitChildren(this);
		}
	}

	public final LiteralContext literal() throws RecognitionException {
		LiteralContext _localctx = new LiteralContext(_ctx, getState());
		enterRule(_localctx, 276, RULE_literal);
		try {
			setState(1473);
			_errHandler.sync(this);
			switch (_input.LA(1)) {
			case FLOAT_LIT:
			case TRUE:
			case FALSE:
			case NIL_LIT:
			case DECIMAL_LIT:
			case BINARY_LIT:
			case OCTAL_LIT:
			case HEX_LIT:
			case IMAGINARY_LIT:
			case RUNE_LIT:
			case RAW_STRING_LIT:
			case INTERPRETED_STRING_LIT:
				enterOuterAlt(_localctx, 1);
				{
				setState(1470);
				basicLit();
				}
				break;
			case GHOST:
			case SEQ:
			case SET:
			case MSET:
			case DICT:
			case OPT:
			case DOM:
			case MAP:
			case STRUCT:
			case IDENTIFIER:
			case L_BRACKET:
				enterOuterAlt(_localctx, 2);
				{
				setState(1471);
				compositeLit();
				}
				break;
			case FUNC:
				enterOuterAlt(_localctx, 3);
				{
				setState(1472);
				functionLit();
				}
				break;
			default:
				throw new NoViableAltException(this);
			}
		}
		catch (RecognitionException re) {
			_localctx.exception = re;
			_errHandler.reportError(this, re);
			_errHandler.recover(this, re);
		}
		finally {
			exitRule();
		}
		return _localctx;
	}

	public static class IntegerContext extends ParserRuleContext {
		public TerminalNode DECIMAL_LIT() { return getToken(GobraParser.DECIMAL_LIT, 0); }
		public TerminalNode BINARY_LIT() { return getToken(GobraParser.BINARY_LIT, 0); }
		public TerminalNode OCTAL_LIT() { return getToken(GobraParser.OCTAL_LIT, 0); }
		public TerminalNode HEX_LIT() { return getToken(GobraParser.HEX_LIT, 0); }
		public TerminalNode IMAGINARY_LIT() { return getToken(GobraParser.IMAGINARY_LIT, 0); }
		public TerminalNode RUNE_LIT() { return getToken(GobraParser.RUNE_LIT, 0); }
		public IntegerContext(ParserRuleContext parent, int invokingState) {
			super(parent, invokingState);
		}
		@Override public int getRuleIndex() { return RULE_integer; }
		@Override
		public <T> T accept(ParseTreeVisitor<? extends T> visitor) {
			if ( visitor instanceof GobraParserVisitor ) return ((GobraParserVisitor<? extends T>)visitor).visitInteger(this);
			else return visitor.visitChildren(this);
		}
	}

	public final IntegerContext integer() throws RecognitionException {
		IntegerContext _localctx = new IntegerContext(_ctx, getState());
		enterRule(_localctx, 278, RULE_integer);
		int _la;
		try {
			enterOuterAlt(_localctx, 1);
			{
			setState(1475);
			_la = _input.LA(1);
<<<<<<< HEAD
			if ( !(((((_la - 124)) & ~0x3f) == 0 && ((1L << (_la - 124)) & ((1L << (DECIMAL_LIT - 124)) | (1L << (BINARY_LIT - 124)) | (1L << (OCTAL_LIT - 124)) | (1L << (HEX_LIT - 124)) | (1L << (IMAGINARY_LIT - 124)) | (1L << (RUNE_LIT - 124)))) != 0)) ) {
=======
			if ( !(((((_la - 146)) & ~0x3f) == 0 && ((1L << (_la - 146)) & ((1L << (DECIMAL_LIT - 146)) | (1L << (BINARY_LIT - 146)) | (1L << (OCTAL_LIT - 146)) | (1L << (HEX_LIT - 146)) | (1L << (IMAGINARY_LIT - 146)) | (1L << (RUNE_LIT - 146)))) != 0)) ) {
>>>>>>> e3648704
			_errHandler.recoverInline(this);
			}
			else {
				if ( _input.LA(1)==Token.EOF ) matchedEOF = true;
				_errHandler.reportMatch(this);
				consume();
			}
			}
		}
		catch (RecognitionException re) {
			_localctx.exception = re;
			_errHandler.reportError(this, re);
			_errHandler.recover(this, re);
		}
		finally {
			exitRule();
		}
		return _localctx;
	}

	public static class OperandNameContext extends ParserRuleContext {
		public List<TerminalNode> IDENTIFIER() { return getTokens(GobraParser.IDENTIFIER); }
		public TerminalNode IDENTIFIER(int i) {
			return getToken(GobraParser.IDENTIFIER, i);
		}
		public TerminalNode DOT() { return getToken(GobraParser.DOT, 0); }
		public OperandNameContext(ParserRuleContext parent, int invokingState) {
			super(parent, invokingState);
		}
		@Override public int getRuleIndex() { return RULE_operandName; }
		@Override
		public <T> T accept(ParseTreeVisitor<? extends T> visitor) {
			if ( visitor instanceof GobraParserVisitor ) return ((GobraParserVisitor<? extends T>)visitor).visitOperandName(this);
			else return visitor.visitChildren(this);
		}
	}

	public final OperandNameContext operandName() throws RecognitionException {
		OperandNameContext _localctx = new OperandNameContext(_ctx, getState());
		enterRule(_localctx, 280, RULE_operandName);
		try {
			enterOuterAlt(_localctx, 1);
			{
			setState(1477);
			match(IDENTIFIER);
			setState(1480);
			_errHandler.sync(this);
			switch ( getInterpreter().adaptivePredict(_input,145,_ctx) ) {
			case 1:
				{
				setState(1478);
				match(DOT);
				setState(1479);
				match(IDENTIFIER);
				}
				break;
			}
			}
		}
		catch (RecognitionException re) {
			_localctx.exception = re;
			_errHandler.reportError(this, re);
			_errHandler.recover(this, re);
		}
		finally {
			exitRule();
		}
		return _localctx;
	}

	public static class QualifiedIdentContext extends ParserRuleContext {
		public List<TerminalNode> IDENTIFIER() { return getTokens(GobraParser.IDENTIFIER); }
		public TerminalNode IDENTIFIER(int i) {
			return getToken(GobraParser.IDENTIFIER, i);
		}
		public TerminalNode DOT() { return getToken(GobraParser.DOT, 0); }
		public QualifiedIdentContext(ParserRuleContext parent, int invokingState) {
			super(parent, invokingState);
		}
		@Override public int getRuleIndex() { return RULE_qualifiedIdent; }
		@Override
		public <T> T accept(ParseTreeVisitor<? extends T> visitor) {
			if ( visitor instanceof GobraParserVisitor ) return ((GobraParserVisitor<? extends T>)visitor).visitQualifiedIdent(this);
			else return visitor.visitChildren(this);
		}
	}

	public final QualifiedIdentContext qualifiedIdent() throws RecognitionException {
		QualifiedIdentContext _localctx = new QualifiedIdentContext(_ctx, getState());
		enterRule(_localctx, 282, RULE_qualifiedIdent);
		try {
			enterOuterAlt(_localctx, 1);
			{
			setState(1482);
			match(IDENTIFIER);
			setState(1483);
			match(DOT);
			setState(1484);
			match(IDENTIFIER);
			}
		}
		catch (RecognitionException re) {
			_localctx.exception = re;
			_errHandler.reportError(this, re);
			_errHandler.recover(this, re);
		}
		finally {
			exitRule();
		}
		return _localctx;
	}

	public static class CompositeLitContext extends ParserRuleContext {
		public LiteralTypeContext literalType() {
			return getRuleContext(LiteralTypeContext.class,0);
		}
		public LiteralValueContext literalValue() {
			return getRuleContext(LiteralValueContext.class,0);
		}
		public CompositeLitContext(ParserRuleContext parent, int invokingState) {
			super(parent, invokingState);
		}
		@Override public int getRuleIndex() { return RULE_compositeLit; }
		@Override
		public <T> T accept(ParseTreeVisitor<? extends T> visitor) {
			if ( visitor instanceof GobraParserVisitor ) return ((GobraParserVisitor<? extends T>)visitor).visitCompositeLit(this);
			else return visitor.visitChildren(this);
		}
	}

	public final CompositeLitContext compositeLit() throws RecognitionException {
		CompositeLitContext _localctx = new CompositeLitContext(_ctx, getState());
		enterRule(_localctx, 284, RULE_compositeLit);
		try {
			enterOuterAlt(_localctx, 1);
			{
			setState(1486);
			literalType();
			setState(1487);
			literalValue();
			}
		}
		catch (RecognitionException re) {
			_localctx.exception = re;
			_errHandler.reportError(this, re);
			_errHandler.recover(this, re);
		}
		finally {
			exitRule();
		}
		return _localctx;
	}

	public static class LiteralValueContext extends ParserRuleContext {
		public TerminalNode L_CURLY() { return getToken(GobraParser.L_CURLY, 0); }
		public TerminalNode R_CURLY() { return getToken(GobraParser.R_CURLY, 0); }
		public ElementListContext elementList() {
			return getRuleContext(ElementListContext.class,0);
		}
		public TerminalNode COMMA() { return getToken(GobraParser.COMMA, 0); }
		public LiteralValueContext(ParserRuleContext parent, int invokingState) {
			super(parent, invokingState);
		}
		@Override public int getRuleIndex() { return RULE_literalValue; }
		@Override
		public <T> T accept(ParseTreeVisitor<? extends T> visitor) {
			if ( visitor instanceof GobraParserVisitor ) return ((GobraParserVisitor<? extends T>)visitor).visitLiteralValue(this);
			else return visitor.visitChildren(this);
		}
	}

	public final LiteralValueContext literalValue() throws RecognitionException {
		LiteralValueContext _localctx = new LiteralValueContext(_ctx, getState());
		enterRule(_localctx, 286, RULE_literalValue);
		int _la;
		try {
			enterOuterAlt(_localctx, 1);
			{
			setState(1489);
			match(L_CURLY);
			setState(1494);
			_errHandler.sync(this);
			_la = _input.LA(1);
<<<<<<< HEAD
			if ((((_la) & ~0x3f) == 0 && ((1L << _la) & ((1L << TRUE) | (1L << FALSE) | (1L << OLD) | (1L << FORALL) | (1L << EXISTS) | (1L << ACCESS) | (1L << UNFOLDING) | (1L << GHOST) | (1L << RANGE) | (1L << SEQ) | (1L << SET) | (1L << MSET) | (1L << DICT) | (1L << OPT) | (1L << LEN) | (1L << NEW) | (1L << MAKE) | (1L << CAP) | (1L << SOME) | (1L << GET) | (1L << DOM) | (1L << NONE) | (1L << PRED) | (1L << TYPE_OF) | (1L << IS_COMPARABLE) | (1L << WRITEPERM) | (1L << NOPERM) | (1L << PERM))) != 0) || ((((_la - 64)) & ~0x3f) == 0 && ((1L << (_la - 64)) & ((1L << (FUNC - 64)) | (1L << (INTERFACE - 64)) | (1L << (MAP - 64)) | (1L << (STRUCT - 64)) | (1L << (CHAN - 64)) | (1L << (TYPE - 64)) | (1L << (NIL_LIT - 64)) | (1L << (IDENTIFIER - 64)) | (1L << (L_PAREN - 64)) | (1L << (L_CURLY - 64)) | (1L << (L_BRACKET - 64)) | (1L << (EXCLAMATION - 64)) | (1L << (PLUS - 64)) | (1L << (MINUS - 64)) | (1L << (CARET - 64)) | (1L << (STAR - 64)) | (1L << (AMPERSAND - 64)) | (1L << (RECEIVE - 64)) | (1L << (DECIMAL_LIT - 64)) | (1L << (BINARY_LIT - 64)) | (1L << (OCTAL_LIT - 64)) | (1L << (HEX_LIT - 64)))) != 0) || ((((_la - 128)) & ~0x3f) == 0 && ((1L << (_la - 128)) & ((1L << (FLOAT_LIT - 128)) | (1L << (IMAGINARY_LIT - 128)) | (1L << (RUNE_LIT - 128)) | (1L << (RAW_STRING_LIT - 128)) | (1L << (INTERPRETED_STRING_LIT - 128)))) != 0)) {
=======
			if ((((_la) & ~0x3f) == 0 && ((1L << _la) & ((1L << FLOAT_LIT) | (1L << TRUE) | (1L << FALSE) | (1L << OLD) | (1L << FORALL) | (1L << EXISTS) | (1L << ACCESS) | (1L << UNFOLDING) | (1L << GHOST) | (1L << RANGE) | (1L << SEQ) | (1L << SET) | (1L << MSET) | (1L << DICT) | (1L << OPT) | (1L << LEN) | (1L << NEW) | (1L << MAKE) | (1L << CAP) | (1L << SOME) | (1L << GET) | (1L << DOM) | (1L << NONE) | (1L << PRED) | (1L << TYPE_OF) | (1L << IS_COMPARABLE) | (1L << WRITEPERM) | (1L << NOPERM))) != 0) || ((((_la - 64)) & ~0x3f) == 0 && ((1L << (_la - 64)) & ((1L << (BOOL - 64)) | (1L << (STRING - 64)) | (1L << (PERM - 64)) | (1L << (RUNE - 64)) | (1L << (INT - 64)) | (1L << (INT8 - 64)) | (1L << (INT16 - 64)) | (1L << (INT32 - 64)) | (1L << (INT64 - 64)) | (1L << (BYTE - 64)) | (1L << (UINT - 64)) | (1L << (UINT8 - 64)) | (1L << (UINT16 - 64)) | (1L << (UINT32 - 64)) | (1L << (UINT64 - 64)) | (1L << (UINTPTR - 64)) | (1L << (FLOAT32 - 64)) | (1L << (FLOAT64 - 64)) | (1L << (COMPLEX64 - 64)) | (1L << (COMPLEX128 - 64)) | (1L << (FUNC - 64)) | (1L << (INTERFACE - 64)) | (1L << (MAP - 64)) | (1L << (STRUCT - 64)) | (1L << (CHAN - 64)) | (1L << (TYPE - 64)) | (1L << (NIL_LIT - 64)) | (1L << (IDENTIFIER - 64)) | (1L << (L_PAREN - 64)) | (1L << (L_CURLY - 64)) | (1L << (L_BRACKET - 64)))) != 0) || ((((_la - 139)) & ~0x3f) == 0 && ((1L << (_la - 139)) & ((1L << (EXCLAMATION - 139)) | (1L << (PLUS - 139)) | (1L << (MINUS - 139)) | (1L << (CARET - 139)) | (1L << (STAR - 139)) | (1L << (AMPERSAND - 139)) | (1L << (RECEIVE - 139)) | (1L << (DECIMAL_LIT - 139)) | (1L << (BINARY_LIT - 139)) | (1L << (OCTAL_LIT - 139)) | (1L << (HEX_LIT - 139)) | (1L << (IMAGINARY_LIT - 139)) | (1L << (RUNE_LIT - 139)) | (1L << (RAW_STRING_LIT - 139)) | (1L << (INTERPRETED_STRING_LIT - 139)))) != 0)) {
>>>>>>> e3648704
				{
				setState(1490);
				elementList();
				setState(1492);
				_errHandler.sync(this);
				_la = _input.LA(1);
				if (_la==COMMA) {
					{
					setState(1491);
					match(COMMA);
					}
				}

				}
			}

			setState(1496);
			match(R_CURLY);
			}
		}
		catch (RecognitionException re) {
			_localctx.exception = re;
			_errHandler.reportError(this, re);
			_errHandler.recover(this, re);
		}
		finally {
			exitRule();
		}
		return _localctx;
	}

	public static class ElementListContext extends ParserRuleContext {
		public List<KeyedElementContext> keyedElement() {
			return getRuleContexts(KeyedElementContext.class);
		}
		public KeyedElementContext keyedElement(int i) {
			return getRuleContext(KeyedElementContext.class,i);
		}
		public List<TerminalNode> COMMA() { return getTokens(GobraParser.COMMA); }
		public TerminalNode COMMA(int i) {
			return getToken(GobraParser.COMMA, i);
		}
		public ElementListContext(ParserRuleContext parent, int invokingState) {
			super(parent, invokingState);
		}
		@Override public int getRuleIndex() { return RULE_elementList; }
		@Override
		public <T> T accept(ParseTreeVisitor<? extends T> visitor) {
			if ( visitor instanceof GobraParserVisitor ) return ((GobraParserVisitor<? extends T>)visitor).visitElementList(this);
			else return visitor.visitChildren(this);
		}
	}

	public final ElementListContext elementList() throws RecognitionException {
		ElementListContext _localctx = new ElementListContext(_ctx, getState());
		enterRule(_localctx, 288, RULE_elementList);
		try {
			int _alt;
			enterOuterAlt(_localctx, 1);
			{
			setState(1498);
			keyedElement();
			setState(1503);
			_errHandler.sync(this);
			_alt = getInterpreter().adaptivePredict(_input,148,_ctx);
			while ( _alt!=2 && _alt!=org.antlr.v4.runtime.atn.ATN.INVALID_ALT_NUMBER ) {
				if ( _alt==1 ) {
					{
					{
					setState(1499);
					match(COMMA);
					setState(1500);
					keyedElement();
					}
					} 
				}
				setState(1505);
				_errHandler.sync(this);
				_alt = getInterpreter().adaptivePredict(_input,148,_ctx);
			}
			}
		}
		catch (RecognitionException re) {
			_localctx.exception = re;
			_errHandler.reportError(this, re);
			_errHandler.recover(this, re);
		}
		finally {
			exitRule();
		}
		return _localctx;
	}

	public static class KeyedElementContext extends ParserRuleContext {
		public ElementContext element() {
			return getRuleContext(ElementContext.class,0);
		}
		public KeyContext key() {
			return getRuleContext(KeyContext.class,0);
		}
		public TerminalNode COLON() { return getToken(GobraParser.COLON, 0); }
		public KeyedElementContext(ParserRuleContext parent, int invokingState) {
			super(parent, invokingState);
		}
		@Override public int getRuleIndex() { return RULE_keyedElement; }
		@Override
		public <T> T accept(ParseTreeVisitor<? extends T> visitor) {
			if ( visitor instanceof GobraParserVisitor ) return ((GobraParserVisitor<? extends T>)visitor).visitKeyedElement(this);
			else return visitor.visitChildren(this);
		}
	}

	public final KeyedElementContext keyedElement() throws RecognitionException {
		KeyedElementContext _localctx = new KeyedElementContext(_ctx, getState());
		enterRule(_localctx, 290, RULE_keyedElement);
		try {
			enterOuterAlt(_localctx, 1);
			{
			setState(1509);
			_errHandler.sync(this);
			switch ( getInterpreter().adaptivePredict(_input,149,_ctx) ) {
			case 1:
				{
				setState(1506);
				key();
				setState(1507);
				match(COLON);
				}
				break;
			}
			setState(1511);
			element();
			}
		}
		catch (RecognitionException re) {
			_localctx.exception = re;
			_errHandler.reportError(this, re);
			_errHandler.recover(this, re);
		}
		finally {
			exitRule();
		}
		return _localctx;
	}

	public static class KeyContext extends ParserRuleContext {
		public TerminalNode IDENTIFIER() { return getToken(GobraParser.IDENTIFIER, 0); }
		public ExpressionContext expression() {
			return getRuleContext(ExpressionContext.class,0);
		}
		public LiteralValueContext literalValue() {
			return getRuleContext(LiteralValueContext.class,0);
		}
		public KeyContext(ParserRuleContext parent, int invokingState) {
			super(parent, invokingState);
		}
		@Override public int getRuleIndex() { return RULE_key; }
		@Override
		public <T> T accept(ParseTreeVisitor<? extends T> visitor) {
			if ( visitor instanceof GobraParserVisitor ) return ((GobraParserVisitor<? extends T>)visitor).visitKey(this);
			else return visitor.visitChildren(this);
		}
	}

	public final KeyContext key() throws RecognitionException {
		KeyContext _localctx = new KeyContext(_ctx, getState());
		enterRule(_localctx, 292, RULE_key);
		try {
			setState(1516);
			_errHandler.sync(this);
			switch ( getInterpreter().adaptivePredict(_input,150,_ctx) ) {
			case 1:
				enterOuterAlt(_localctx, 1);
				{
				setState(1513);
				match(IDENTIFIER);
				}
				break;
			case 2:
				enterOuterAlt(_localctx, 2);
				{
				setState(1514);
				expression(0);
				}
				break;
			case 3:
				enterOuterAlt(_localctx, 3);
				{
				setState(1515);
				literalValue();
				}
				break;
			}
		}
		catch (RecognitionException re) {
			_localctx.exception = re;
			_errHandler.reportError(this, re);
			_errHandler.recover(this, re);
		}
		finally {
			exitRule();
		}
		return _localctx;
	}

	public static class ElementContext extends ParserRuleContext {
		public ExpressionContext expression() {
			return getRuleContext(ExpressionContext.class,0);
		}
		public LiteralValueContext literalValue() {
			return getRuleContext(LiteralValueContext.class,0);
		}
		public ElementContext(ParserRuleContext parent, int invokingState) {
			super(parent, invokingState);
		}
		@Override public int getRuleIndex() { return RULE_element; }
		@Override
		public <T> T accept(ParseTreeVisitor<? extends T> visitor) {
			if ( visitor instanceof GobraParserVisitor ) return ((GobraParserVisitor<? extends T>)visitor).visitElement(this);
			else return visitor.visitChildren(this);
		}
	}

	public final ElementContext element() throws RecognitionException {
		ElementContext _localctx = new ElementContext(_ctx, getState());
		enterRule(_localctx, 294, RULE_element);
		try {
			setState(1520);
			_errHandler.sync(this);
			switch (_input.LA(1)) {
			case FLOAT_LIT:
			case TRUE:
			case FALSE:
			case OLD:
			case FORALL:
			case EXISTS:
			case ACCESS:
			case UNFOLDING:
			case GHOST:
			case RANGE:
			case SEQ:
			case SET:
			case MSET:
			case DICT:
			case OPT:
			case LEN:
			case NEW:
			case MAKE:
			case CAP:
			case SOME:
			case GET:
			case DOM:
			case NONE:
			case PRED:
			case TYPE_OF:
			case IS_COMPARABLE:
			case WRITEPERM:
			case NOPERM:
			case PERM:
			case FUNC:
			case INTERFACE:
			case MAP:
			case STRUCT:
			case CHAN:
			case TYPE:
			case NIL_LIT:
			case IDENTIFIER:
			case L_PAREN:
			case L_BRACKET:
			case EXCLAMATION:
			case PLUS:
			case MINUS:
			case CARET:
			case STAR:
			case AMPERSAND:
			case RECEIVE:
			case DECIMAL_LIT:
			case BINARY_LIT:
			case OCTAL_LIT:
			case HEX_LIT:
			case IMAGINARY_LIT:
			case RUNE_LIT:
			case RAW_STRING_LIT:
			case INTERPRETED_STRING_LIT:
				enterOuterAlt(_localctx, 1);
				{
				setState(1518);
				expression(0);
				}
				break;
			case L_CURLY:
				enterOuterAlt(_localctx, 2);
				{
				setState(1519);
				literalValue();
				}
				break;
			default:
				throw new NoViableAltException(this);
			}
		}
		catch (RecognitionException re) {
			_localctx.exception = re;
			_errHandler.reportError(this, re);
			_errHandler.recover(this, re);
		}
		finally {
			exitRule();
		}
		return _localctx;
	}

	public static class StructTypeContext extends ParserRuleContext {
		public TerminalNode STRUCT() { return getToken(GobraParser.STRUCT, 0); }
		public TerminalNode L_CURLY() { return getToken(GobraParser.L_CURLY, 0); }
		public TerminalNode R_CURLY() { return getToken(GobraParser.R_CURLY, 0); }
		public List<FieldDeclContext> fieldDecl() {
			return getRuleContexts(FieldDeclContext.class);
		}
		public FieldDeclContext fieldDecl(int i) {
			return getRuleContext(FieldDeclContext.class,i);
		}
		public List<EosContext> eos() {
			return getRuleContexts(EosContext.class);
		}
		public EosContext eos(int i) {
			return getRuleContext(EosContext.class,i);
		}
		public StructTypeContext(ParserRuleContext parent, int invokingState) {
			super(parent, invokingState);
		}
		@Override public int getRuleIndex() { return RULE_structType; }
		@Override
		public <T> T accept(ParseTreeVisitor<? extends T> visitor) {
			if ( visitor instanceof GobraParserVisitor ) return ((GobraParserVisitor<? extends T>)visitor).visitStructType(this);
			else return visitor.visitChildren(this);
		}
	}

	public final StructTypeContext structType() throws RecognitionException {
		StructTypeContext _localctx = new StructTypeContext(_ctx, getState());
		enterRule(_localctx, 296, RULE_structType);
		try {
			int _alt;
			enterOuterAlt(_localctx, 1);
			{
			setState(1522);
			match(STRUCT);
			setState(1523);
			match(L_CURLY);
			setState(1529);
			_errHandler.sync(this);
			_alt = getInterpreter().adaptivePredict(_input,152,_ctx);
			while ( _alt!=2 && _alt!=org.antlr.v4.runtime.atn.ATN.INVALID_ALT_NUMBER ) {
				if ( _alt==1 ) {
					{
					{
					setState(1524);
					fieldDecl();
					setState(1525);
					eos();
					}
					} 
				}
				setState(1531);
				_errHandler.sync(this);
				_alt = getInterpreter().adaptivePredict(_input,152,_ctx);
			}
			setState(1532);
			match(R_CURLY);
			}
		}
		catch (RecognitionException re) {
			_localctx.exception = re;
			_errHandler.reportError(this, re);
			_errHandler.recover(this, re);
		}
		finally {
			exitRule();
		}
		return _localctx;
	}

	public static class FieldDeclContext extends ParserRuleContext {
		public String_Context tag;
		public IdentifierListContext identifierList() {
			return getRuleContext(IdentifierListContext.class,0);
		}
		public Type_Context type_() {
			return getRuleContext(Type_Context.class,0);
		}
		public EmbeddedFieldContext embeddedField() {
			return getRuleContext(EmbeddedFieldContext.class,0);
		}
		public String_Context string_() {
			return getRuleContext(String_Context.class,0);
		}
		public FieldDeclContext(ParserRuleContext parent, int invokingState) {
			super(parent, invokingState);
		}
		@Override public int getRuleIndex() { return RULE_fieldDecl; }
		@Override
		public <T> T accept(ParseTreeVisitor<? extends T> visitor) {
			if ( visitor instanceof GobraParserVisitor ) return ((GobraParserVisitor<? extends T>)visitor).visitFieldDecl(this);
			else return visitor.visitChildren(this);
		}
	}

	public final FieldDeclContext fieldDecl() throws RecognitionException {
		FieldDeclContext _localctx = new FieldDeclContext(_ctx, getState());
		enterRule(_localctx, 298, RULE_fieldDecl);
		try {
			enterOuterAlt(_localctx, 1);
			{
			setState(1539);
			_errHandler.sync(this);
			switch ( getInterpreter().adaptivePredict(_input,153,_ctx) ) {
			case 1:
				{
				setState(1534);
				if (!(noTerminatorBetween(2))) throw new FailedPredicateException(this, "noTerminatorBetween(2)");
				setState(1535);
				identifierList();
				setState(1536);
				type_();
				}
				break;
			case 2:
				{
				setState(1538);
				embeddedField();
				}
				break;
			}
			setState(1542);
			_errHandler.sync(this);
			switch ( getInterpreter().adaptivePredict(_input,154,_ctx) ) {
			case 1:
				{
				setState(1541);
				((FieldDeclContext)_localctx).tag = string_();
				}
				break;
			}
			}
		}
		catch (RecognitionException re) {
			_localctx.exception = re;
			_errHandler.reportError(this, re);
			_errHandler.recover(this, re);
		}
		finally {
			exitRule();
		}
		return _localctx;
	}

	public static class String_Context extends ParserRuleContext {
		public TerminalNode RAW_STRING_LIT() { return getToken(GobraParser.RAW_STRING_LIT, 0); }
		public TerminalNode INTERPRETED_STRING_LIT() { return getToken(GobraParser.INTERPRETED_STRING_LIT, 0); }
		public String_Context(ParserRuleContext parent, int invokingState) {
			super(parent, invokingState);
		}
		@Override public int getRuleIndex() { return RULE_string_; }
		@Override
		public <T> T accept(ParseTreeVisitor<? extends T> visitor) {
			if ( visitor instanceof GobraParserVisitor ) return ((GobraParserVisitor<? extends T>)visitor).visitString_(this);
			else return visitor.visitChildren(this);
		}
	}

	public final String_Context string_() throws RecognitionException {
		String_Context _localctx = new String_Context(_ctx, getState());
		enterRule(_localctx, 300, RULE_string_);
		int _la;
		try {
			enterOuterAlt(_localctx, 1);
			{
			setState(1544);
			_la = _input.LA(1);
			if ( !(_la==RAW_STRING_LIT || _la==INTERPRETED_STRING_LIT) ) {
			_errHandler.recoverInline(this);
			}
			else {
				if ( _input.LA(1)==Token.EOF ) matchedEOF = true;
				_errHandler.reportMatch(this);
				consume();
			}
			}
		}
		catch (RecognitionException re) {
			_localctx.exception = re;
			_errHandler.reportError(this, re);
			_errHandler.recover(this, re);
		}
		finally {
			exitRule();
		}
		return _localctx;
	}

	public static class EmbeddedFieldContext extends ParserRuleContext {
		public TypeNameContext typeName() {
			return getRuleContext(TypeNameContext.class,0);
		}
		public TerminalNode STAR() { return getToken(GobraParser.STAR, 0); }
		public EmbeddedFieldContext(ParserRuleContext parent, int invokingState) {
			super(parent, invokingState);
		}
		@Override public int getRuleIndex() { return RULE_embeddedField; }
		@Override
		public <T> T accept(ParseTreeVisitor<? extends T> visitor) {
			if ( visitor instanceof GobraParserVisitor ) return ((GobraParserVisitor<? extends T>)visitor).visitEmbeddedField(this);
			else return visitor.visitChildren(this);
		}
	}

	public final EmbeddedFieldContext embeddedField() throws RecognitionException {
		EmbeddedFieldContext _localctx = new EmbeddedFieldContext(_ctx, getState());
		enterRule(_localctx, 302, RULE_embeddedField);
		int _la;
		try {
			enterOuterAlt(_localctx, 1);
			{
			setState(1547);
			_errHandler.sync(this);
			_la = _input.LA(1);
			if (_la==STAR) {
				{
				setState(1546);
				match(STAR);
				}
			}

			setState(1549);
			typeName();
			}
		}
		catch (RecognitionException re) {
			_localctx.exception = re;
			_errHandler.reportError(this, re);
			_errHandler.recover(this, re);
		}
		finally {
			exitRule();
		}
		return _localctx;
	}

	public static class FunctionLitContext extends ParserRuleContext {
		public TerminalNode FUNC() { return getToken(GobraParser.FUNC, 0); }
		public SignatureContext signature() {
			return getRuleContext(SignatureContext.class,0);
		}
		public BlockContext block() {
			return getRuleContext(BlockContext.class,0);
		}
		public FunctionLitContext(ParserRuleContext parent, int invokingState) {
			super(parent, invokingState);
		}
		@Override public int getRuleIndex() { return RULE_functionLit; }
		@Override
		public <T> T accept(ParseTreeVisitor<? extends T> visitor) {
			if ( visitor instanceof GobraParserVisitor ) return ((GobraParserVisitor<? extends T>)visitor).visitFunctionLit(this);
			else return visitor.visitChildren(this);
		}
	}

	public final FunctionLitContext functionLit() throws RecognitionException {
		FunctionLitContext _localctx = new FunctionLitContext(_ctx, getState());
		enterRule(_localctx, 304, RULE_functionLit);
		try {
			enterOuterAlt(_localctx, 1);
			{
			setState(1551);
			match(FUNC);
			setState(1552);
			signature();
			setState(1553);
			block();
			}
		}
		catch (RecognitionException re) {
			_localctx.exception = re;
			_errHandler.reportError(this, re);
			_errHandler.recover(this, re);
		}
		finally {
			exitRule();
		}
		return _localctx;
	}

	public static class IndexContext extends ParserRuleContext {
		public TerminalNode L_BRACKET() { return getToken(GobraParser.L_BRACKET, 0); }
		public ExpressionContext expression() {
			return getRuleContext(ExpressionContext.class,0);
		}
		public TerminalNode R_BRACKET() { return getToken(GobraParser.R_BRACKET, 0); }
		public IndexContext(ParserRuleContext parent, int invokingState) {
			super(parent, invokingState);
		}
		@Override public int getRuleIndex() { return RULE_index; }
		@Override
		public <T> T accept(ParseTreeVisitor<? extends T> visitor) {
			if ( visitor instanceof GobraParserVisitor ) return ((GobraParserVisitor<? extends T>)visitor).visitIndex(this);
			else return visitor.visitChildren(this);
		}
	}

	public final IndexContext index() throws RecognitionException {
		IndexContext _localctx = new IndexContext(_ctx, getState());
		enterRule(_localctx, 306, RULE_index);
		try {
			enterOuterAlt(_localctx, 1);
			{
			setState(1555);
			match(L_BRACKET);
			setState(1556);
			expression(0);
			setState(1557);
			match(R_BRACKET);
			}
		}
		catch (RecognitionException re) {
			_localctx.exception = re;
			_errHandler.reportError(this, re);
			_errHandler.recover(this, re);
		}
		finally {
			exitRule();
		}
		return _localctx;
	}

	public static class TypeAssertionContext extends ParserRuleContext {
		public TerminalNode DOT() { return getToken(GobraParser.DOT, 0); }
		public TerminalNode L_PAREN() { return getToken(GobraParser.L_PAREN, 0); }
		public Type_Context type_() {
			return getRuleContext(Type_Context.class,0);
		}
		public TerminalNode R_PAREN() { return getToken(GobraParser.R_PAREN, 0); }
		public TypeAssertionContext(ParserRuleContext parent, int invokingState) {
			super(parent, invokingState);
		}
		@Override public int getRuleIndex() { return RULE_typeAssertion; }
		@Override
		public <T> T accept(ParseTreeVisitor<? extends T> visitor) {
			if ( visitor instanceof GobraParserVisitor ) return ((GobraParserVisitor<? extends T>)visitor).visitTypeAssertion(this);
			else return visitor.visitChildren(this);
		}
	}

	public final TypeAssertionContext typeAssertion() throws RecognitionException {
		TypeAssertionContext _localctx = new TypeAssertionContext(_ctx, getState());
		enterRule(_localctx, 308, RULE_typeAssertion);
		try {
			enterOuterAlt(_localctx, 1);
			{
			setState(1559);
			match(DOT);
			setState(1560);
			match(L_PAREN);
			setState(1561);
			type_();
			setState(1562);
			match(R_PAREN);
			}
		}
		catch (RecognitionException re) {
			_localctx.exception = re;
			_errHandler.reportError(this, re);
			_errHandler.recover(this, re);
		}
		finally {
			exitRule();
		}
		return _localctx;
	}

	public static class ArgumentsContext extends ParserRuleContext {
		public TerminalNode L_PAREN() { return getToken(GobraParser.L_PAREN, 0); }
		public TerminalNode R_PAREN() { return getToken(GobraParser.R_PAREN, 0); }
		public ExpressionListContext expressionList() {
			return getRuleContext(ExpressionListContext.class,0);
		}
		public Type_Context type_() {
			return getRuleContext(Type_Context.class,0);
		}
		public TerminalNode ELLIPSIS() { return getToken(GobraParser.ELLIPSIS, 0); }
		public List<TerminalNode> COMMA() { return getTokens(GobraParser.COMMA); }
		public TerminalNode COMMA(int i) {
			return getToken(GobraParser.COMMA, i);
		}
		public ArgumentsContext(ParserRuleContext parent, int invokingState) {
			super(parent, invokingState);
		}
		@Override public int getRuleIndex() { return RULE_arguments; }
		@Override
		public <T> T accept(ParseTreeVisitor<? extends T> visitor) {
			if ( visitor instanceof GobraParserVisitor ) return ((GobraParserVisitor<? extends T>)visitor).visitArguments(this);
			else return visitor.visitChildren(this);
		}
	}

	public final ArgumentsContext arguments() throws RecognitionException {
		ArgumentsContext _localctx = new ArgumentsContext(_ctx, getState());
		enterRule(_localctx, 310, RULE_arguments);
		int _la;
		try {
			enterOuterAlt(_localctx, 1);
			{
			setState(1564);
			match(L_PAREN);
			setState(1579);
			_errHandler.sync(this);
			_la = _input.LA(1);
<<<<<<< HEAD
			if ((((_la) & ~0x3f) == 0 && ((1L << _la) & ((1L << TRUE) | (1L << FALSE) | (1L << OLD) | (1L << FORALL) | (1L << EXISTS) | (1L << ACCESS) | (1L << UNFOLDING) | (1L << GHOST) | (1L << RANGE) | (1L << SEQ) | (1L << SET) | (1L << MSET) | (1L << DICT) | (1L << OPT) | (1L << LEN) | (1L << NEW) | (1L << MAKE) | (1L << CAP) | (1L << SOME) | (1L << GET) | (1L << DOM) | (1L << NONE) | (1L << PRED) | (1L << TYPE_OF) | (1L << IS_COMPARABLE) | (1L << WRITEPERM) | (1L << NOPERM) | (1L << PERM))) != 0) || ((((_la - 64)) & ~0x3f) == 0 && ((1L << (_la - 64)) & ((1L << (FUNC - 64)) | (1L << (INTERFACE - 64)) | (1L << (MAP - 64)) | (1L << (STRUCT - 64)) | (1L << (CHAN - 64)) | (1L << (TYPE - 64)) | (1L << (NIL_LIT - 64)) | (1L << (IDENTIFIER - 64)) | (1L << (L_PAREN - 64)) | (1L << (L_BRACKET - 64)) | (1L << (EXCLAMATION - 64)) | (1L << (PLUS - 64)) | (1L << (MINUS - 64)) | (1L << (CARET - 64)) | (1L << (STAR - 64)) | (1L << (AMPERSAND - 64)) | (1L << (RECEIVE - 64)) | (1L << (DECIMAL_LIT - 64)) | (1L << (BINARY_LIT - 64)) | (1L << (OCTAL_LIT - 64)) | (1L << (HEX_LIT - 64)))) != 0) || ((((_la - 128)) & ~0x3f) == 0 && ((1L << (_la - 128)) & ((1L << (FLOAT_LIT - 128)) | (1L << (IMAGINARY_LIT - 128)) | (1L << (RUNE_LIT - 128)) | (1L << (RAW_STRING_LIT - 128)) | (1L << (INTERPRETED_STRING_LIT - 128)))) != 0)) {
=======
			if ((((_la) & ~0x3f) == 0 && ((1L << _la) & ((1L << FLOAT_LIT) | (1L << TRUE) | (1L << FALSE) | (1L << OLD) | (1L << FORALL) | (1L << EXISTS) | (1L << ACCESS) | (1L << UNFOLDING) | (1L << GHOST) | (1L << RANGE) | (1L << SEQ) | (1L << SET) | (1L << MSET) | (1L << DICT) | (1L << OPT) | (1L << LEN) | (1L << NEW) | (1L << MAKE) | (1L << CAP) | (1L << SOME) | (1L << GET) | (1L << DOM) | (1L << NONE) | (1L << PRED) | (1L << TYPE_OF) | (1L << IS_COMPARABLE) | (1L << WRITEPERM) | (1L << NOPERM))) != 0) || ((((_la - 64)) & ~0x3f) == 0 && ((1L << (_la - 64)) & ((1L << (BOOL - 64)) | (1L << (STRING - 64)) | (1L << (PERM - 64)) | (1L << (RUNE - 64)) | (1L << (INT - 64)) | (1L << (INT8 - 64)) | (1L << (INT16 - 64)) | (1L << (INT32 - 64)) | (1L << (INT64 - 64)) | (1L << (BYTE - 64)) | (1L << (UINT - 64)) | (1L << (UINT8 - 64)) | (1L << (UINT16 - 64)) | (1L << (UINT32 - 64)) | (1L << (UINT64 - 64)) | (1L << (UINTPTR - 64)) | (1L << (FLOAT32 - 64)) | (1L << (FLOAT64 - 64)) | (1L << (COMPLEX64 - 64)) | (1L << (COMPLEX128 - 64)) | (1L << (FUNC - 64)) | (1L << (INTERFACE - 64)) | (1L << (MAP - 64)) | (1L << (STRUCT - 64)) | (1L << (CHAN - 64)) | (1L << (TYPE - 64)) | (1L << (NIL_LIT - 64)) | (1L << (IDENTIFIER - 64)) | (1L << (L_PAREN - 64)) | (1L << (L_BRACKET - 64)))) != 0) || ((((_la - 139)) & ~0x3f) == 0 && ((1L << (_la - 139)) & ((1L << (EXCLAMATION - 139)) | (1L << (PLUS - 139)) | (1L << (MINUS - 139)) | (1L << (CARET - 139)) | (1L << (STAR - 139)) | (1L << (AMPERSAND - 139)) | (1L << (RECEIVE - 139)) | (1L << (DECIMAL_LIT - 139)) | (1L << (BINARY_LIT - 139)) | (1L << (OCTAL_LIT - 139)) | (1L << (HEX_LIT - 139)) | (1L << (IMAGINARY_LIT - 139)) | (1L << (RUNE_LIT - 139)) | (1L << (RAW_STRING_LIT - 139)) | (1L << (INTERPRETED_STRING_LIT - 139)))) != 0)) {
>>>>>>> e3648704
				{
				setState(1571);
				_errHandler.sync(this);
				switch ( getInterpreter().adaptivePredict(_input,157,_ctx) ) {
				case 1:
					{
					setState(1565);
					expressionList();
					}
					break;
				case 2:
					{
					setState(1566);
					type_();
					setState(1569);
					_errHandler.sync(this);
					switch ( getInterpreter().adaptivePredict(_input,156,_ctx) ) {
					case 1:
						{
						setState(1567);
						match(COMMA);
						setState(1568);
						expressionList();
						}
						break;
					}
					}
					break;
				}
				setState(1574);
				_errHandler.sync(this);
				_la = _input.LA(1);
				if (_la==ELLIPSIS) {
					{
					setState(1573);
					match(ELLIPSIS);
					}
				}

				setState(1577);
				_errHandler.sync(this);
				_la = _input.LA(1);
				if (_la==COMMA) {
					{
					setState(1576);
					match(COMMA);
					}
				}

				}
			}

			setState(1581);
			match(R_PAREN);
			}
		}
		catch (RecognitionException re) {
			_localctx.exception = re;
			_errHandler.reportError(this, re);
			_errHandler.recover(this, re);
		}
		finally {
			exitRule();
		}
		return _localctx;
	}

	public static class MethodExprContext extends ParserRuleContext {
		public ReceiverTypeContext receiverType() {
			return getRuleContext(ReceiverTypeContext.class,0);
		}
		public TerminalNode DOT() { return getToken(GobraParser.DOT, 0); }
		public TerminalNode IDENTIFIER() { return getToken(GobraParser.IDENTIFIER, 0); }
		public MethodExprContext(ParserRuleContext parent, int invokingState) {
			super(parent, invokingState);
		}
		@Override public int getRuleIndex() { return RULE_methodExpr; }
		@Override
		public <T> T accept(ParseTreeVisitor<? extends T> visitor) {
			if ( visitor instanceof GobraParserVisitor ) return ((GobraParserVisitor<? extends T>)visitor).visitMethodExpr(this);
			else return visitor.visitChildren(this);
		}
	}

	public final MethodExprContext methodExpr() throws RecognitionException {
		MethodExprContext _localctx = new MethodExprContext(_ctx, getState());
		enterRule(_localctx, 312, RULE_methodExpr);
		try {
			enterOuterAlt(_localctx, 1);
			{
			setState(1583);
			receiverType();
			setState(1584);
			match(DOT);
			setState(1585);
			match(IDENTIFIER);
			}
		}
		catch (RecognitionException re) {
			_localctx.exception = re;
			_errHandler.reportError(this, re);
			_errHandler.recover(this, re);
		}
		finally {
			exitRule();
		}
		return _localctx;
	}

	public static class ReceiverTypeContext extends ParserRuleContext {
		public Type_Context type_() {
			return getRuleContext(Type_Context.class,0);
		}
		public ReceiverTypeContext(ParserRuleContext parent, int invokingState) {
			super(parent, invokingState);
		}
		@Override public int getRuleIndex() { return RULE_receiverType; }
		@Override
		public <T> T accept(ParseTreeVisitor<? extends T> visitor) {
			if ( visitor instanceof GobraParserVisitor ) return ((GobraParserVisitor<? extends T>)visitor).visitReceiverType(this);
			else return visitor.visitChildren(this);
		}
	}

	public final ReceiverTypeContext receiverType() throws RecognitionException {
		ReceiverTypeContext _localctx = new ReceiverTypeContext(_ctx, getState());
		enterRule(_localctx, 314, RULE_receiverType);
		try {
			enterOuterAlt(_localctx, 1);
			{
			setState(1587);
			type_();
			}
		}
		catch (RecognitionException re) {
			_localctx.exception = re;
			_errHandler.reportError(this, re);
			_errHandler.recover(this, re);
		}
		finally {
			exitRule();
		}
		return _localctx;
	}

	public boolean sempred(RuleContext _localctx, int ruleIndex, int predIndex) {
		switch (ruleIndex) {
		case 55:
			return expression_sempred((ExpressionContext)_localctx, predIndex);
		case 62:
			return primaryExpr_sempred((PrimaryExprContext)_localctx, predIndex);
		case 66:
			return methodSpec_sempred((MethodSpecContext)_localctx, predIndex);
		case 77:
			return eos_sempred((EosContext)_localctx, predIndex);
		case 133:
			return signature_sempred((SignatureContext)_localctx, predIndex);
		case 149:
			return fieldDecl_sempred((FieldDeclContext)_localctx, predIndex);
		}
		return true;
	}
	private boolean expression_sempred(ExpressionContext _localctx, int predIndex) {
		switch (predIndex) {
		case 0:
			return precpred(_ctx, 9);
		case 1:
			return precpred(_ctx, 8);
		case 2:
			return precpred(_ctx, 7);
		case 3:
			return precpred(_ctx, 6);
		case 4:
			return precpred(_ctx, 5);
		case 5:
			return precpred(_ctx, 4);
		case 6:
			return precpred(_ctx, 3);
		case 7:
			return precpred(_ctx, 2);
		case 8:
			return precpred(_ctx, 1);
		}
		return true;
	}
	private boolean primaryExpr_sempred(PrimaryExprContext _localctx, int predIndex) {
		switch (predIndex) {
		case 9:
			return precpred(_ctx, 1);
		case 10:
			return noTerminatorBetween(1);
		}
		return true;
	}
	private boolean methodSpec_sempred(MethodSpecContext _localctx, int predIndex) {
		switch (predIndex) {
		case 11:
			return noTerminatorAfterParams(2);
		}
		return true;
	}
	private boolean eos_sempred(EosContext _localctx, int predIndex) {
		switch (predIndex) {
		case 12:
			return lineTerminatorAhead();
		case 13:
			return checkPreviousTokenText("}");
		case 14:
			return checkPreviousTokenText(")");
		}
		return true;
	}
	private boolean signature_sempred(SignatureContext _localctx, int predIndex) {
		switch (predIndex) {
		case 15:
			return noTerminatorAfterParams(1);
		}
		return true;
	}
	private boolean fieldDecl_sempred(FieldDeclContext _localctx, int predIndex) {
		switch (predIndex) {
		case 16:
			return noTerminatorBetween(2);
		}
		return true;
	}

	public static final String _serializedATN =
<<<<<<< HEAD
		"\3\u608b\ua72a\u8133\ub9ed\u417c\u3be7\u7786\u5964\3\u0091\u0631\4\2\t"+
=======
		"\3\u608b\ua72a\u8133\ub9ed\u417c\u3be7\u7786\u5964\3\u00a5\u0638\4\2\t"+
>>>>>>> e3648704
		"\2\4\3\t\3\4\4\t\4\4\5\t\5\4\6\t\6\4\7\t\7\4\b\t\b\4\t\t\t\4\n\t\n\4\13"+
		"\t\13\4\f\t\f\4\r\t\r\4\16\t\16\4\17\t\17\4\20\t\20\4\21\t\21\4\22\t\22"+
		"\4\23\t\23\4\24\t\24\4\25\t\25\4\26\t\26\4\27\t\27\4\30\t\30\4\31\t\31"+
		"\4\32\t\32\4\33\t\33\4\34\t\34\4\35\t\35\4\36\t\36\4\37\t\37\4 \t \4!"+
		"\t!\4\"\t\"\4#\t#\4$\t$\4%\t%\4&\t&\4\'\t\'\4(\t(\4)\t)\4*\t*\4+\t+\4"+
		",\t,\4-\t-\4.\t.\4/\t/\4\60\t\60\4\61\t\61\4\62\t\62\4\63\t\63\4\64\t"+
		"\64\4\65\t\65\4\66\t\66\4\67\t\67\48\t8\49\t9\4:\t:\4;\t;\4<\t<\4=\t="+
		"\4>\t>\4?\t?\4@\t@\4A\tA\4B\tB\4C\tC\4D\tD\4E\tE\4F\tF\4G\tG\4H\tH\4I"+
		"\tI\4J\tJ\4K\tK\4L\tL\4M\tM\4N\tN\4O\tO\4P\tP\4Q\tQ\4R\tR\4S\tS\4T\tT"+
		"\4U\tU\4V\tV\4W\tW\4X\tX\4Y\tY\4Z\tZ\4[\t[\4\\\t\\\4]\t]\4^\t^\4_\t_\4"+
		"`\t`\4a\ta\4b\tb\4c\tc\4d\td\4e\te\4f\tf\4g\tg\4h\th\4i\ti\4j\tj\4k\t"+
		"k\4l\tl\4m\tm\4n\tn\4o\to\4p\tp\4q\tq\4r\tr\4s\ts\4t\tt\4u\tu\4v\tv\4"+
		"w\tw\4x\tx\4y\ty\4z\tz\4{\t{\4|\t|\4}\t}\4~\t~\4\177\t\177\4\u0080\t\u0080"+
		"\4\u0081\t\u0081\4\u0082\t\u0082\4\u0083\t\u0083\4\u0084\t\u0084\4\u0085"+
		"\t\u0085\4\u0086\t\u0086\4\u0087\t\u0087\4\u0088\t\u0088\4\u0089\t\u0089"+
		"\4\u008a\t\u008a\4\u008b\t\u008b\4\u008c\t\u008c\4\u008d\t\u008d\4\u008e"+
		"\t\u008e\4\u008f\t\u008f\4\u0090\t\u0090\4\u0091\t\u0091\4\u0092\t\u0092"+
		"\4\u0093\t\u0093\4\u0094\t\u0094\4\u0095\t\u0095\4\u0096\t\u0096\4\u0097"+
		"\t\u0097\4\u0098\t\u0098\4\u0099\t\u0099\4\u009a\t\u009a\4\u009b\t\u009b"+
		"\4\u009c\t\u009c\4\u009d\t\u009d\4\u009e\t\u009e\4\u009f\t\u009f\3\2\3"+
		"\2\3\2\3\3\3\3\3\3\3\4\3\4\3\4\3\5\3\5\3\5\7\5\u014b\n\5\f\5\16\5\u014e"+
		"\13\5\3\6\3\6\5\6\u0152\n\6\3\7\3\7\3\7\3\7\3\7\3\7\3\7\3\7\5\7\u015c"+
		"\n\7\3\b\3\b\3\b\3\b\3\b\3\b\3\b\3\b\3\b\3\b\3\b\3\b\3\b\3\b\3\b\3\b\3"+
		"\b\5\b\u016f\n\b\3\t\3\t\3\t\7\t\u0174\n\t\f\t\16\t\u0177\13\t\3\t\5\t"+
		"\u017a\n\t\3\n\3\n\3\n\7\n\u017f\n\n\f\n\16\n\u0182\13\n\3\n\3\n\3\13"+
		"\7\13\u0187\n\13\f\13\16\13\u018a\13\13\3\f\3\f\3\f\3\f\7\f\u0190\n\f"+
		"\f\f\16\f\u0193\13\f\3\f\3\f\3\r\3\r\3\16\3\16\3\16\3\16\3\16\3\17\3\17"+
		"\3\17\3\17\3\17\3\20\3\20\3\20\3\20\3\20\3\21\3\21\3\21\3\21\3\21\3\22"+
		"\3\22\3\22\3\22\3\22\5\22\u01b2\n\22\3\22\3\22\3\22\3\22\3\23\3\23\5\23"+
		"\u01ba\n\23\3\24\3\24\3\25\3\25\3\25\3\25\3\25\3\26\3\26\3\26\3\26\3\26"+
		"\3\27\3\27\3\27\3\27\3\27\3\27\5\27\u01ce\n\27\5\27\u01d0\n\27\3\27\3"+
		"\27\3\30\3\30\3\30\3\30\3\30\3\30\3\30\3\31\3\31\3\31\3\31\7\31\u01df"+
		"\n\31\f\31\16\31\u01e2\13\31\3\31\3\31\3\32\3\32\3\32\3\32\3\33\3\33\3"+
		"\33\5\33\u01ed\n\33\3\34\3\34\3\34\3\34\3\34\7\34\u01f4\n\34\f\34\16\34"+
		"\u01f7\13\34\3\34\3\34\3\35\3\35\3\35\3\35\3\35\3\35\3\35\3\35\3\35\5"+
		"\35\u0204\n\35\3\36\3\36\3\36\3\36\3\36\3\37\3\37\3\37\3\37\3\37\3\37"+
		"\3\37\3\37\3\37\3\37\3\37\5\37\u0216\n\37\3 \3 \3 \7 \u021b\n \f \16 "+
		"\u021e\13 \3 \3 \3 \3 \5 \u0224\n \3 \7 \u0227\n \f \16 \u022a\13 \5 "+
		"\u022c\n \3!\3!\3!\3!\3!\3!\3!\3!\5!\u0236\n!\3\"\5\"\u0239\n\"\3\"\3"+
		"\"\5\"\u023d\n\"\3#\3#\5#\u0241\n#\3$\3$\3$\3$\3$\5$\u0248\n$\3$\5$\u024b"+
		"\n$\3$\3$\3%\3%\3%\3%\3%\3%\3%\7%\u0256\n%\f%\16%\u0259\13%\3%\3%\3%\7"+
		"%\u025e\n%\f%\16%\u0261\13%\3%\5%\u0264\n%\3&\5&\u0267\n&\3&\3&\3&\3&"+
		"\5&\u026d\n&\3\'\3\'\5\'\u0271\n\'\3\'\5\'\u0274\n\'\3\'\3\'\3\'\3(\3"+
		"(\3(\3(\3(\5(\u027e\n(\3)\3)\3)\3)\3)\5)\u0285\n)\3*\3*\3*\3*\3*\5*\u028c"+
		"\n*\3*\3*\3+\3+\3+\3+\3+\3,\3,\3,\3,\3,\5,\u029a\n,\3-\3-\3-\3-\3-\3-"+
		"\5-\u02a2\n-\3.\3.\3.\3.\3.\7.\u02a9\n.\f.\16.\u02ac\13.\3.\3.\3.\3.\5"+
		".\u02b2\n.\3.\3.\7.\u02b6\n.\f.\16.\u02b9\13.\3.\3.\3/\3/\3/\3/\3/\3/"+
		"\5/\u02c3\n/\3/\3/\3/\3/\3/\5/\u02ca\n/\5/\u02cc\n/\3\60\3\60\3\60\3\60"+
		"\5\60\u02d2\n\60\3\61\3\61\3\61\3\61\3\61\3\62\3\62\3\62\3\62\3\62\5\62"+
		"\u02de\n\62\3\63\3\63\3\63\3\63\5\63\u02e4\n\63\3\63\3\63\5\63\u02e8\n"+
		"\63\3\64\3\64\3\64\3\64\3\65\3\65\5\65\u02f0\n\65\3\65\3\65\5\65\u02f4"+
		"\n\65\3\65\3\65\3\66\5\66\u02f9\n\66\3\66\5\66\u02fc\n\66\3\66\5\66\u02ff"+
		"\n\66\3\66\3\66\3\67\3\67\3\67\3\67\3\67\3\67\3\67\3\67\3\67\5\67\u030c"+
		"\n\67\38\38\38\38\38\39\39\39\39\39\39\39\39\39\39\39\39\39\39\39\39\5"+
		"9\u0323\n9\39\39\39\39\39\39\39\39\39\39\39\39\39\39\39\39\39\39\39\3"+
		"9\39\39\39\39\39\39\39\39\39\39\79\u0343\n9\f9\169\u0346\139\3:\3:\3:"+
		"\3:\3:\3:\3:\3:\3:\3:\3:\3:\3:\3:\3:\3:\3:\3:\5:\u035a\n:\3;\3;\3;\3<"+
		"\3<\3<\5<\u0362\n<\3=\3=\3=\3>\3>\3>\3>\7>\u036b\n>\f>\16>\u036e\13>\3"+
		">\3>\3>\3>\5>\u0374\n>\3?\3?\3?\3?\3?\3?\3?\3?\5?\u037e\n?\3@\3@\3@\3"+
		"@\3@\3@\5@\u0386\n@\3@\3@\3@\3@\3@\3@\3@\3@\3@\3@\5@\u0392\n@\7@\u0394"+
		"\n@\f@\16@\u0397\13@\3A\3A\5A\u039b\nA\3A\5A\u039e\nA\3A\3A\3B\3B\3B\3"+
		"B\3B\5B\u03a7\nB\3B\3B\7B\u03ab\nB\fB\16B\u03ae\13B\3B\3B\3C\3C\3C\3C"+
		"\3D\3D\5D\u03b8\nD\3D\3D\3D\3D\3D\3D\5D\u03c0\nD\3D\3D\3D\3D\5D\u03c6"+
		"\nD\3E\3E\3E\3E\3E\3E\3E\3E\5E\u03d0\nE\3F\3F\3F\3F\3F\3F\3F\3F\3F\5F"+
		"\u03db\nF\3G\3G\3G\3H\3H\3H\3H\7H\u03e4\nH\fH\16H\u03e7\13H\3H\5H\u03ea"+
		"\nH\5H\u03ec\nH\3H\3H\3I\3I\3I\3I\3I\3I\3I\3I\3I\3I\5I\u03fa\nI\3J\3J"+
		"\5J\u03fe\nJ\3J\3J\5J\u0402\nJ\3J\5J\u0405\nJ\3J\3J\3J\3J\3J\5J\u040c"+
		"\nJ\3J\3J\3K\3K\3L\3L\3M\3M\3N\5N\u0417\nN\3N\3N\3O\3O\3O\3O\3O\5O\u0420"+
		"\nO\3P\3P\3P\3Q\3Q\3Q\3Q\3Q\3Q\7Q\u042b\nQ\fQ\16Q\u042e\13Q\3Q\5Q\u0431"+
		"\nQ\3R\5R\u0434\nR\3R\3R\3S\3S\3T\3T\3T\5T\u043d\nT\3U\3U\3U\3U\3U\3U"+
		"\7U\u0445\nU\fU\16U\u0448\13U\3U\5U\u044b\nU\3V\3V\5V\u044f\nV\3V\3V\5"+
		"V\u0453\nV\3W\3W\3W\7W\u0458\nW\fW\16W\u045b\13W\3X\3X\3X\7X\u0460\nX"+
		"\fX\16X\u0463\13X\3Y\3Y\3Y\3Y\3Y\3Y\7Y\u046b\nY\fY\16Y\u046e\13Y\3Y\5"+
		"Y\u0471\nY\3Z\3Z\5Z\u0475\nZ\3Z\3Z\3[\3[\3[\3[\3[\3[\7[\u047f\n[\f[\16"+
		"[\u0482\13[\3[\5[\u0485\n[\3\\\3\\\5\\\u0489\n\\\3\\\3\\\3]\3]\3]\6]\u0490"+
		"\n]\r]\16]\u0491\3^\3^\3^\3^\3^\3^\5^\u049a\n^\3_\3_\3_\3_\3_\3_\3_\3"+
		"_\3_\3_\3_\3_\3_\3_\3_\3_\5_\u04ac\n_\3`\3`\3a\3a\3a\3a\3b\3b\3b\3c\3"+
		"c\3c\3c\3d\3d\3e\3e\3e\5e\u04c0\ne\3f\3f\5f\u04c4\nf\3g\3g\5g\u04c8\n"+
		"g\3h\3h\5h\u04cc\nh\3i\3i\3i\3j\3j\3k\3k\3k\3l\3l\5l\u04d8\nl\3l\3l\3"+
		"l\3l\3l\5l\u04df\nl\5l\u04e1\nl\3m\3m\5m\u04e5\nm\3n\3n\5n\u04e9\nn\3"+
		"n\5n\u04ec\nn\3n\3n\7n\u04f0\nn\fn\16n\u04f3\13n\3n\3n\3o\3o\3o\5o\u04fa"+
		"\no\3p\3p\3p\5p\u04ff\np\3q\3q\5q\u0503\nq\3q\3q\3q\7q\u0508\nq\fq\16"+
		"q\u050b\13q\3q\3q\3r\3r\5r\u0511\nr\3r\3r\3r\3r\3r\3r\3s\3s\3s\5s\u051c"+
		"\ns\3t\3t\3t\5t\u0521\nt\3u\3u\5u\u0525\nu\3u\3u\3u\5u\u052a\nu\7u\u052c"+
		"\nu\fu\16u\u052f\13u\3v\3v\3v\7v\u0534\nv\fv\16v\u0537\13v\3v\3v\3w\3"+
		"w\3w\5w\u053e\nw\3x\3x\3x\5x\u0543\nx\3x\5x\u0546\nx\3y\3y\3y\3y\3y\3"+
		"y\5y\u054e\ny\3y\3y\3z\3z\3z\3z\5z\u0556\nz\3z\3z\3{\3{\5{\u055c\n{\3"+
		"{\3{\5{\u0560\n{\3|\3|\3|\3|\3|\3|\5|\u0568\n|\3|\3|\3|\3}\3}\3}\3~\3"+
		"~\5~\u0572\n~\3\177\3\177\3\177\3\177\3\177\3\u0080\3\u0080\3\u0081\3"+
		"\u0081\3\u0082\3\u0082\3\u0082\3\u0083\3\u0083\3\u0083\3\u0083\3\u0084"+
		"\3\u0084\3\u0084\3\u0084\3\u0084\3\u0084\3\u0085\3\u0085\3\u0085\3\u0085"+
		"\3\u0085\5\u0085\u058f\n\u0085\3\u0085\3\u0085\3\u0086\3\u0086\3\u0086"+
		"\3\u0087\3\u0087\3\u0087\3\u0087\3\u0087\5\u0087\u059b\n\u0087\3\u0088"+
		"\3\u0088\5\u0088\u059f\n\u0088\3\u0089\3\u0089\3\u0089\3\u0089\7\u0089"+
		"\u05a5\n\u0089\f\u0089\16\u0089\u05a8\13\u0089\3\u0089\5\u0089\u05ab\n"+
		"\u0089\5\u0089\u05ad\n\u0089\3\u0089\3\u0089\3\u008a\3\u008a\3\u008a\3"+
		"\u008a\5\u008a\u05b5\n\u008a\3\u008a\3\u008a\3\u008b\3\u008b\3\u008b\3"+
		"\u008b\3\u008b\3\u008b\5\u008b\u05bf\n\u008b\3\u008c\3\u008c\3\u008c\5"+
		"\u008c\u05c4\n\u008c\3\u008d\3\u008d\3\u008e\3\u008e\3\u008e\5\u008e\u05cb"+
		"\n\u008e\3\u008f\3\u008f\3\u008f\3\u008f\3\u0090\3\u0090\3\u0090\3\u0091"+
		"\3\u0091\3\u0091\5\u0091\u05d7\n\u0091\5\u0091\u05d9\n\u0091\3\u0091\3"+
		"\u0091\3\u0092\3\u0092\3\u0092\7\u0092\u05e0\n\u0092\f\u0092\16\u0092"+
		"\u05e3\13\u0092\3\u0093\3\u0093\3\u0093\5\u0093\u05e8\n\u0093\3\u0093"+
		"\3\u0093\3\u0094\3\u0094\3\u0094\5\u0094\u05ef\n\u0094\3\u0095\3\u0095"+
		"\5\u0095\u05f3\n\u0095\3\u0096\3\u0096\3\u0096\3\u0096\3\u0096\7\u0096"+
		"\u05fa\n\u0096\f\u0096\16\u0096\u05fd\13\u0096\3\u0096\3\u0096\3\u0097"+
		"\3\u0097\3\u0097\3\u0097\3\u0097\5\u0097\u0606\n\u0097\3\u0097\5\u0097"+
		"\u0609\n\u0097\3\u0098\3\u0098\3\u0099\5\u0099\u060e\n\u0099\3\u0099\3"+
		"\u0099\3\u009a\3\u009a\3\u009a\3\u009a\3\u009b\3\u009b\3\u009b\3\u009b"+
<<<<<<< HEAD
		"\3\u009b\3\u009c\3\u009c\3\u009c\3\u009c\3\u009c\5\u009c\u061d\n\u009c"+
		"\5\u009c\u061f\n\u009c\3\u009c\5\u009c\u0622\n\u009c\3\u009c\5\u009c\u0625"+
		"\n\u009c\5\u009c\u0627\n\u009c\3\u009c\3\u009c\3\u009d\3\u009d\3\u009d"+
		"\3\u009d\3\u009e\3\u009e\3\u009e\2\4j~\u009f\2\4\6\b\n\f\16\20\22\24\26"+
		"\30\32\34\36 \"$&(*,.\60\62\64\668:<>@BDFHJLNPRTVXZ\\^`bdfhjlnprtvxz|"+
		"~\u0080\u0082\u0084\u0086\u0088\u008a\u008c\u008e\u0090\u0092\u0094\u0096"+
		"\u0098\u009a\u009c\u009e\u00a0\u00a2\u00a4\u00a6\u00a8\u00aa\u00ac\u00ae"+
		"\u00b0\u00b2\u00b4\u00b6\u00b8\u00ba\u00bc\u00be\u00c0\u00c2\u00c4\u00c6"+
		"\u00c8\u00ca\u00cc\u00ce\u00d0\u00d2\u00d4\u00d6\u00d8\u00da\u00dc\u00de"+
		"\u00e0\u00e2\u00e4\u00e6\u00e8\u00ea\u00ec\u00ee\u00f0\u00f2\u00f4\u00f6"+
		"\u00f8\u00fa\u00fc\u00fe\u0100\u0102\u0104\u0106\u0108\u010a\u010c\u010e"+
		"\u0110\u0112\u0114\u0116\u0118\u011a\u011c\u011e\u0120\u0122\u0124\u0126"+
		"\u0128\u012a\u012c\u012e\u0130\u0132\u0134\u0136\u0138\u013a\2\25\3\2"+
		"\25\26\3\2\5\b\3\2\22\23\3\2=>\3\2&(\4\2&(**\6\2%%++..\61\61\3\2w}\7\2"+
		"%%++..\61\61??\4\2rv{|\6\2  eeqqxz\3\2\34\36\3\2\31\33\3\2kp\4\2qvx|\4"+
		"\2YYdd\3\2ef\4\2~\u0081\u0085\u0086\3\2\u008c\u008d\2\u0696\2\u013c\3"+
		"\2\2\2\4\u0144\3\2\2\2\6\u0150\3\2\2\2\b\u0152\3\2\2\2\n\u015d\3\2\2\2"+
		"\f\u0167\3\2\2\2\16\u0169\3\2\2\2\20\u0175\3\2\2\2\22\u0178\3\2\2\2\24"+
		"\u017b\3\2\2\2\26\u018f\3\2\2\2\30\u0191\3\2\2\2\32\u0196\3\2\2\2\34\u019b"+
		"\3\2\2\2\36\u01a0\3\2\2\2 \u01a8\3\2\2\2\"\u01ab\3\2\2\2$\u01b6\3\2\2"+
		"\2&\u01c3\3\2\2\2(\u01c5\3\2\2\2*\u01c7\3\2\2\2,\u01cc\3\2\2\2.\u01d4"+
		"\3\2\2\2\60\u01d6\3\2\2\2\62\u01eb\3\2\2\2\64\u01ed\3\2\2\2\66\u01fd\3"+
		"\2\2\28\u01ff\3\2\2\2:\u020a\3\2\2\2<\u0221\3\2\2\2>\u022b\3\2\2\2@\u022d"+
		"\3\2\2\2B\u0234\3\2\2\2D\u023c\3\2\2\2F\u024a\3\2\2\2H\u024c\3\2\2\2J"+
		"\u0253\3\2\2\2L\u027b\3\2\2\2N\u027d\3\2\2\2P\u0283\3\2\2\2R\u0288\3\2"+
		"\2\2T\u028f\3\2\2\2V\u02a6\3\2\2\2X\u02b6\3\2\2\2Z\u02b8\3\2\2\2\\\u02bf"+
		"\3\2\2\2^\u02c9\3\2\2\2`\u02cd\3\2\2\2b\u02d7\3\2\2\2d\u02e2\3\2\2\2f"+
		"\u02f5\3\2\2\2h\u02f7\3\2\2\2j\u030d\3\2\2\2l\u0332\3\2\2\2n\u033b\3\2"+
		"\2\2p\u0352\3\2\2\2r\u0354\3\2\2\2t\u0357\3\2\2\2v\u035c\3\2\2\2x\u0365"+
		"\3\2\2\2z\u036f\3\2\2\2|\u037d\3\2\2\2~\u0384\3\2\2\2\u0080\u0397\3\2"+
		"\2\2\u0082\u03a0\3\2\2\2\u0084\u03b0\3\2\2\2\u0086\u03c4\3\2\2\2\u0088"+
		"\u03ce\3\2\2\2\u008a\u03d9\3\2\2\2\u008c\u03db\3\2\2\2\u008e\u03de\3\2"+
		"\2\2\u0090\u03f8\3\2\2\2\u0092\u03fa\3\2\2\2\u0094\u040e\3\2\2\2\u0096"+
		"\u0410\3\2\2\2\u0098\u0412\3\2\2\2\u009a\u0414\3\2\2\2\u009c\u0424\3\2"+
		"\2\2\u009e\u0437\3\2\2\2\u00a0\u0449\3\2\2\2\u00a2\u0452\3\2\2\2\u00a4"+
		"\u0454\3\2\2\2\u00a6\u0457\3\2\2\2\u00a8\u0466\3\2\2\2\u00aa\u046a\3\2"+
		"\2\2\u00ac\u046f\3\2\2\2\u00ae\u0471\3\2\2\2\u00b0\u047f\3\2\2\2\u00b2"+
		"\u0487\3\2\2\2\u00b4\u048f\3\2\2\2\u00b6\u0497\3\2\2\2\u00b8\u04a5\3\2"+
		"\2\2\u00ba\u04ab\3\2\2\2\u00bc\u04b9\3\2\2\2\u00be\u04c2\3\2\2\2\u00c0"+
		"\u04cc\3\2\2\2\u00c2\u04ce\3\2\2\2\u00c4\u04d0\3\2\2\2\u00c6\u04d4\3\2"+
		"\2\2\u00c8\u04d7\3\2\2\2\u00ca\u04db\3\2\2\2\u00cc\u04dd\3\2\2\2\u00ce"+
		"\u04e2\3\2\2\2\u00d0\u04e6\3\2\2\2\u00d2\u04ea\3\2\2\2\u00d4\u04ee\3\2"+
		"\2\2\u00d6\u04f1\3\2\2\2\u00d8\u04f3\3\2\2\2\u00da\u04f8\3\2\2\2\u00dc"+
		"\u04fa\3\2\2\2\u00de\u0502\3\2\2\2\u00e0\u0506\3\2\2\2\u00e2\u050e\3\2"+
		"\2\2\u00e4\u0516\3\2\2\2\u00e6\u051a\3\2\2\2\u00e8\u0526\3\2\2\2\u00ea"+
		"\u0530\3\2\2\2\u00ec\u053b\3\2\2\2\u00ee\u0543\3\2\2\2\u00f0\u0547\3\2"+
		"\2\2\u00f2\u0550\3\2\2\2\u00f4\u0560\3\2\2\2\u00f6\u0565\3\2\2\2\u00f8"+
		"\u056a\3\2\2\2\u00fa\u056c\3\2\2\2\u00fc\u0571\3\2\2\2\u00fe\u0573\3\2"+
		"\2\2\u0100\u0575\3\2\2\2\u0102\u0578\3\2\2\2\u0104\u057c\3\2\2\2\u0106"+
		"\u0587\3\2\2\2\u0108\u058b\3\2\2\2\u010a\u0593\3\2\2\2\u010c\u0597\3\2"+
		"\2\2\u010e\u0599\3\2\2\2\u0110\u05a9\3\2\2\2\u0112\u05b7\3\2\2\2\u0114"+
		"\u05bc\3\2\2\2\u0116\u05be\3\2\2\2\u0118\u05c0\3\2\2\2\u011a\u05c5\3\2"+
		"\2\2\u011c\u05c9\3\2\2\2\u011e\u05cc\3\2\2\2\u0120\u05d5\3\2\2\2\u0122"+
		"\u05e0\3\2\2\2\u0124\u05e7\3\2\2\2\u0126\u05eb\3\2\2\2\u0128\u05ed\3\2"+
		"\2\2\u012a\u05fe\3\2\2\2\u012c\u0603\3\2\2\2\u012e\u0606\3\2\2\2\u0130"+
		"\u060a\3\2\2\2\u0132\u060e\3\2\2\2\u0134\u0612\3\2\2\2\u0136\u0617\3\2"+
		"\2\2\u0138\u062a\3\2\2\2\u013a\u062e\3\2\2\2\u013c\u0141\5\4\3\2\u013d"+
		"\u013e\7a\2\2\u013e\u0140\5\4\3\2\u013f\u013d\3\2\2\2\u0140\u0143\3\2"+
		"\2\2\u0141\u013f\3\2\2\2\u0141\u0142\3\2\2\2\u0142\3\3\2\2\2\u0143\u0141"+
		"\3\2\2\2\u0144\u0146\7Y\2\2\u0145\u0147\78\2\2\u0146\u0145\3\2\2\2\u0146"+
		"\u0147\3\2\2\2\u0147\5\3\2\2\2\u0148\u0149\7\30\2\2\u0149\u0151\5p9\2"+
		"\u014a\u014b\7\5\2\2\u014b\u0151\5j\66\2\u014c\u014d\t\2\2\2\u014d\u0151"+
		"\5\f\7\2\u014e\u014f\t\3\2\2\u014f\u0151\5j\66\2\u0150\u0148\3\2\2\2\u0150"+
		"\u014a\3\2\2\2\u0150\u014c\3\2\2\2\u0150\u014e\3\2\2\2\u0151\7\3\2\2\2"+
		"\u0152\u0157\5\n\6\2\u0153\u0154\7a\2\2\u0154\u0156\5\n\6\2\u0155\u0153"+
		"\3\2\2\2\u0156\u0159\3\2\2\2\u0157\u0155\3\2\2\2\u0157\u0158\3\2\2\2\u0158"+
		"\u015b\3\2\2\2\u0159\u0157\3\2\2\2\u015a\u015c\7a\2\2\u015b\u015a\3\2"+
		"\2\2\u015b\u015c\3\2\2\2\u015c\t\3\2\2\2\u015d\u0162\7Y\2\2\u015e\u015f"+
		"\7a\2\2\u015f\u0161\7Y\2\2\u0160\u015e\3\2\2\2\u0161\u0164\3\2\2\2\u0162"+
		"\u0160\3\2\2\2\u0162\u0163\3\2\2\2\u0163\u0165\3\2\2\2\u0164\u0162\3\2"+
		"\2\2\u0165\u0166\5\u00fe\u0080\2\u0166\13\3\2\2\2\u0167\u0168\5~@\2\u0168"+
		"\r\3\2\2\2\u0169\u016a\7\24\2\2\u016a\u016b\7Z\2\2\u016b\u0171\5j\66\2"+
		"\u016c\u016f\7a\2\2\u016d\u0170\7Y\2\2\u016e\u0170\5j\66\2\u016f\u016d"+
		"\3\2\2\2\u016f\u016e\3\2\2\2\u0170\u0172\3\2\2\2\u0171\u016c\3\2\2\2\u0171"+
		"\u0172\3\2\2\2\u0172\u0173\3\2\2\2\u0173\u0174\7[\2\2\u0174\17\3\2\2\2"+
		"\u0175\u0176\5j\66\2\u0176\u0177\7\2\2\3\u0177\21\3\2\2\2\u0178\u0179"+
		"\5p9\2\u0179\u017a\7\2\2\3\u017a\23\3\2\2\2\u017b\u017c\5\u0088E\2\u017c"+
		"\u017d\7\2\2\3\u017d\25\3\2\2\2\u017e\u0190\5H%\2\u017f\u0190\5\16\b\2"+
		"\u0180\u0190\5*\26\2\u0181\u0190\5,\27\2\u0182\u0190\5$\23\2\u0183\u0190"+
		"\5\36\20\2\u0184\u0190\5\32\16\2\u0185\u0190\5\30\r\2\u0186\u0190\5\34"+
		"\17\2\u0187\u0188\t\4\2\2\u0188\u0189\5\b\5\2\u0189\u018a\7c\2\2\u018a"+
		"\u018b\7c\2\2\u018b\u018c\5 \21\2\u018c\u018d\5j\66\2\u018d\u0190\3\2"+
		"\2\2\u018e\u0190\t\5\2\2\u018f\u017e\3\2\2\2\u018f\u017f\3\2\2\2\u018f"+
		"\u0180\3\2\2\2\u018f\u0181\3\2\2\2\u018f\u0182\3\2\2\2\u018f\u0183\3\2"+
		"\2\2\u018f\u0184\3\2\2\2\u018f\u0185\3\2\2\2\u018f\u0186\3\2\2\2\u018f"+
		"\u0187\3\2\2\2\u018f\u018e\3\2\2\2\u0190\27\3\2\2\2\u0191\u0192\7/\2\2"+
		"\u0192\u0193\7Z\2\2\u0193\u0194\5j\66\2\u0194\u0195\7[\2\2\u0195\31\3"+
		"\2\2\2\u0196\u0197\7\63\2\2\u0197\u0198\7^\2\2\u0198\u0199\5\u0088E\2"+
		"\u0199\u019a\7_\2\2\u019a\33\3\2\2\2\u019b\u019c\7\60\2\2\u019c\u019d"+
		"\7Z\2\2\u019d\u019e\5j\66\2\u019e\u019f\7[\2\2\u019f\35\3\2\2\2\u01a0"+
		"\u01a1\t\6\2\2\u01a1\u01a2\7Z\2\2\u01a2\u01a3\5j\66\2\u01a3\u01a4\7[\2"+
		"\2\u01a4\37\3\2\2\2\u01a5\u01a7\5\"\22\2\u01a6\u01a5\3\2\2\2\u01a7\u01aa"+
		"\3\2\2\2\u01a8\u01a6\3\2\2\2\u01a8\u01a9\3\2\2\2\u01a9!\3\2\2\2\u01aa"+
		"\u01a8\3\2\2\2\u01ab\u01ac\7\\\2\2\u01ac\u01b1\5j\66\2\u01ad\u01ae\7a"+
		"\2\2\u01ae\u01b0\5j\66\2\u01af\u01ad\3\2\2\2\u01b0\u01b3\3\2\2\2\u01b1"+
		"\u01af\3\2\2\2\u01b1\u01b2\3\2\2\2\u01b2\u01b4\3\2\2\2\u01b3\u01b1\3\2"+
		"\2\2\u01b4\u01b5\7]\2\2\u01b5#\3\2\2\2\u01b6\u01bb\7\20\2\2\u01b7\u01b8"+
		"\7^\2\2\u01b8\u01b9\5&\24\2\u01b9\u01ba\7_\2\2\u01ba\u01bc\3\2\2\2\u01bb"+
		"\u01b7\3\2\2\2\u01bb\u01bc\3\2\2\2\u01bc\u01bd\3\2\2\2\u01bd\u01be\7Z"+
		"\2\2\u01be\u01bf\5j\66\2\u01bf\u01c0\7[\2\2\u01c0%\3\2\2\2\u01c1\u01c4"+
		"\5(\25\2\u01c2\u01c4\7\21\2\2\u01c3\u01c1\3\2\2\2\u01c3\u01c2\3\2\2\2"+
		"\u01c4\'\3\2\2\2\u01c5\u01c6\7Y\2\2\u01c6)\3\2\2\2\u01c7\u01c8\7\65\2"+
		"\2\u01c8\u01c9\7Z\2\2\u01c9\u01ca\5j\66\2\u01ca\u01cb\7[\2\2\u01cb+\3"+
		"\2\2\2\u01cc\u01cd\7\66\2\2\u01cd\u01ce\7Z\2\2\u01ce\u01cf\5j\66\2\u01cf"+
		"\u01d0\7[\2\2\u01d0-\3\2\2\2\u01d1\u01d5\5\66\34\2\u01d2\u01d5\5\64\33"+
		"\2\u01d3\u01d5\5\60\31\2\u01d4\u01d1\3\2\2\2\u01d4\u01d2\3\2\2\2\u01d4"+
		"\u01d3\3\2\2\2\u01d5/\3\2\2\2\u01d6\u01d7\7\61\2\2\u01d7\u01dd\7\\\2\2"+
		"\u01d8\u01d9\5\62\32\2\u01d9\u01da\5\u00a2R\2\u01da\u01dc\3\2\2\2\u01db"+
		"\u01d8\3\2\2\2\u01dc\u01df\3\2\2\2\u01dd\u01db\3\2\2\2\u01dd\u01de\3\2"+
		"\2\2\u01de\u01e0\3\2\2\2\u01df\u01dd\3\2\2\2\u01e0\u01e1\7]\2\2\u01e1"+
		"\61\3\2\2\2\u01e2\u01e3\7B\2\2\u01e3\u01e4\7Y\2\2\u01e4\u01ec\5\u010a"+
		"\u0086\2\u01e5\u01e6\7\62\2\2\u01e6\u01e7\7\\\2\2\u01e7\u01e8\5j\66\2"+
		"\u01e8\u01e9\5\u00a2R\2\u01e9\u01ea\7]\2\2\u01ea\u01ec\3\2\2\2\u01eb\u01e2"+
		"\3\2\2\2\u01eb\u01e5\3\2\2\2\u01ec\63\3\2\2\2\u01ed\u01ee\7\30\2\2\u01ee"+
		"\u01ef\7^\2\2\u01ef\u01f0\7_\2\2\u01f0\u01f1\5\u00fe\u0080\2\u01f1\65"+
		"\3\2\2\2\u01f2\u01f3\t\7\2\2\u01f3\u01f4\7^\2\2\u01f4\u01f5\5\u0088E\2"+
		"\u01f5\u01f6\7_\2\2\u01f6\u01fe\3\2\2\2\u01f7\u01f8\7)\2\2\u01f8\u01f9"+
		"\7^\2\2\u01f9\u01fa\5\u0088E\2\u01fa\u01fb\7_\2\2\u01fb\u01fc\5\u0088"+
		"E\2\u01fc\u01fe\3\2\2\2\u01fd\u01f2\3\2\2\2\u01fd\u01f7\3\2\2\2\u01fe"+
		"\67\3\2\2\2\u01ff\u0200\7^\2\2\u0200\u0205\5:\36\2\u0201\u0202\7a\2\2"+
		"\u0202\u0204\5:\36\2\u0203\u0201\3\2\2\2\u0204\u0207\3\2\2\2\u0205\u0203"+
		"\3\2\2\2\u0205\u0206\3\2\2\2\u0206\u0208\3\2\2\2\u0207\u0205\3\2\2\2\u0208"+
		"\u0209\7_\2\2\u02099\3\2\2\2\u020a\u020b\5j\66\2\u020b\u020c\7`\2\2\u020c"+
		"\u020d\5j\66\2\u020d;\3\2\2\2\u020e\u020f\5> \2\u020f\u0210\5\u00a2R\2"+
		"\u0210\u0212\3\2\2\2\u0211\u020e\3\2\2\2\u0212\u0215\3\2\2\2\u0213\u0211"+
		"\3\2\2\2\u0213\u0214\3\2\2\2\u0214\u0216\3\2\2\2\u0215\u0213\3\2\2\2\u0216"+
		"\u0222\7\16\2\2\u0217\u021a\5> \2\u0218\u021a\7\16\2\2\u0219\u0217\3\2"+
		"\2\2\u0219\u0218\3\2\2\2\u021a\u021b\3\2\2\2\u021b\u021d\5\u00a2R\2\u021c"+
		"\u0219\3\2\2\2\u021d\u0220\3\2\2\2\u021e\u021c\3\2\2\2\u021e\u021f\3\2"+
		"\2\2\u021f\u0222\3\2\2\2\u0220\u021e\3\2\2\2\u0221\u0213\3\2\2\2\u0221"+
		"\u021e\3\2\2\2\u0222=\3\2\2\2\u0223\u0224\7\t\2\2\u0224\u022c\5F$\2\u0225"+
		"\u0226\7\n\2\2\u0226\u022c\5F$\2\u0227\u0228\7\13\2\2\u0228\u022c\5F$"+
		"\2\u0229\u022a\7\r\2\2\u022a\u022c\5z>\2\u022b\u0223\3\2\2\2\u022b\u0225"+
		"\3\2\2\2\u022b\u0227\3\2\2\2\u022b\u0229\3\2\2\2\u022c?\3\2\2\2\u022d"+
		"\u022e\5<\37\2\u022e\u022f\7B\2\2\u022f\u0230\7Y\2\2\u0230\u0232\5\u010a"+
		"\u0086\2\u0231\u0233\5D#\2\u0232\u0231\3\2\2\2\u0232\u0233\3\2\2\2\u0233"+
		"A\3\2\2\2\u0234\u0235\5<\37\2\u0235\u0236\7B\2\2\u0236\u0237\5`\61\2\u0237"+
		"\u0238\7Y\2\2\u0238\u023a\5\u010a\u0086\2\u0239\u023b\5D#\2\u023a\u0239"+
		"\3\2\2\2\u023a\u023b\3\2\2\2\u023bC\3\2\2\2\u023c\u0241\7\\\2\2\u023d"+
		"\u023e\7\67\2\2\u023e\u023f\5\u00b2Z\2\u023f\u0240\5\u00a2R\2\u0240\u0242"+
		"\3\2\2\2\u0241\u023d\3\2\2\2\u0241\u0242\3\2\2\2\u0242\u0244\3\2\2\2\u0243"+
		"\u0245\5\u00be`\2\u0244\u0243\3\2\2\2\u0244\u0245\3\2\2\2\u0245\u0246"+
		"\3\2\2\2\u0246\u0247\7]\2\2\u0247E\3\2\2\2\u0248\u024b\3\2\2\2\u0249\u024b"+
		"\5j\66\2\u024a\u0248\3\2\2\2\u024a\u0249\3\2\2\2\u024bG\3\2\2\2\u024c"+
		"\u024d\t\6\2\2\u024d\u024e\7^\2\2\u024e\u024f\5j\66\2\u024f\u0250\79\2"+
		"\2\u0250\u0251\5j\66\2\u0251\u0252\7_\2\2\u0252I\3\2\2\2\u0253\u0254\5"+
		"\u00a4S\2\u0254\u025a\5\u00a2R\2\u0255\u0256\5\u00a6T\2\u0256\u0257\5"+
		"\u00a2R\2\u0257\u0259\3\2\2\2\u0258\u0255\3\2\2\2\u0259\u025c\3\2\2\2"+
		"\u025a\u0258\3\2\2\2\u025a\u025b\3\2\2\2\u025b\u0267\3\2\2\2\u025c\u025a"+
		"\3\2\2\2\u025d\u0262\5@!\2\u025e\u0262\5B\"\2\u025f\u0262\5\u00acW\2\u0260"+
		"\u0262\5L\'\2\u0261\u025d\3\2\2\2\u0261\u025e\3\2\2\2\u0261\u025f\3\2"+
		"\2\2\u0261\u0260\3\2\2\2\u0262\u0263\3\2\2\2\u0263\u0264\5\u00a2R\2\u0264"+
		"\u0266\3\2\2\2\u0265\u0261\3\2\2\2\u0266\u0269\3\2\2\2\u0267\u0265\3\2"+
		"\2\2\u0267\u0268\3\2\2\2\u0268\u026a\3\2\2\2\u0269\u0267\3\2\2\2\u026a"+
		"\u026b\7\2\2\3\u026bK\3\2\2\2\u026c\u027c\5N(\2\u026d\u027c\5R*\2\u026e"+
		"\u027c\5T+\2\u026f\u0273\7\30\2\2\u0270\u0271\7\30\2\2\u0271\u0273\5\u00a2"+
		"R\2\u0272\u026f\3\2\2\2\u0272\u0270\3\2\2\2\u0273\u0279\3\2\2\2\u0274"+
		"\u027a\5B\"\2\u0275\u027a\5@!\2\u0276\u027a\5\u00aeX\2\u0277\u027a\5\u00b6"+
		"\\\2\u0278\u027a\5\u00ba^\2\u0279\u0274\3\2\2\2\u0279\u0275\3\2\2\2\u0279"+
		"\u0276\3\2\2\2\u0279\u0277\3\2\2\2\u0279\u0278\3\2\2\2\u027a\u027c\3\2"+
		"\2\2\u027b\u026c\3\2\2\2\u027b\u026d\3\2\2\2\u027b\u026e\3\2\2\2\u027b"+
		"\u0272\3\2\2\2\u027cM\3\2\2\2\u027d\u027e\7\64\2\2\u027e\u027f\7Y\2\2"+
		"\u027f\u0281\5\u010e\u0088\2\u0280\u0282\5P)\2\u0281\u0280\3\2\2\2\u0281"+
		"\u0282\3\2\2\2\u0282O\3\2\2\2\u0283\u0284\7\\\2\2\u0284\u0285\5j\66\2"+
		"\u0285\u0286\5\u00a2R\2\u0286\u0287\7]\2\2\u0287Q\3\2\2\2\u0288\u0289"+
		"\7\64\2\2\u0289\u028a\5`\61\2\u028a\u028b\7Y\2\2\u028b\u028d\5\u010e\u0088"+
		"\2\u028c\u028e\5P)\2\u028d\u028c\3\2\2\2\u028d\u028e\3\2\2\2\u028eS\3"+
		"\2\2\2\u028f\u0290\5\u0088E\2\u0290\u0291\7\17\2\2\u0291\u0292\5\u0088"+
		"E\2\u0292\u0298\7\\\2\2\u0293\u0294\5Z.\2\u0294\u0295\5\u00a2R\2\u0295"+
		"\u0297\3\2\2\2\u0296\u0293\3\2\2\2\u0297\u029a\3\2\2\2\u0298\u0296\3\2"+
		"\2\2\u0298\u0299\3\2\2\2\u0299\u02a0\3\2\2\2\u029a\u0298\3\2\2\2\u029b"+
		"\u029c\5V,\2\u029c\u029d\5\u00a2R\2\u029d\u029f\3\2\2\2\u029e\u029b\3"+
		"\2\2\2\u029f\u02a2\3\2\2\2\u02a0\u029e\3\2\2\2\u02a0\u02a1\3\2\2\2\u02a1"+
		"\u02a3\3\2\2\2\u02a2\u02a0\3\2\2\2\u02a3\u02a4\7]\2\2\u02a4U\3\2\2\2\u02a5"+
		"\u02a7\7\16\2\2\u02a6\u02a5\3\2\2\2\u02a6\u02a7\3\2\2\2\u02a7\u02a8\3"+
		"\2\2\2\u02a8\u02a9\5b\62\2\u02a9\u02aa\7Y\2\2\u02aa\u02ac\5\u010a\u0086"+
		"\2\u02ab\u02ad\5\u00bc_\2\u02ac\u02ab\3\2\2\2\u02ac\u02ad\3\2\2\2\u02ad"+
		"W\3\2\2\2\u02ae\u02af\5~@\2\u02af\u02b0\7d\2\2\u02b0\u02b1\7Y\2\2\u02b1"+
		"\u02b7\3\2\2\2\u02b2\u02b3\5\u0088E\2\u02b3\u02b4\7d\2\2\u02b4\u02b5\7"+
		"Y\2\2\u02b5\u02b7\3\2\2\2\u02b6\u02ae\3\2\2\2\u02b6\u02b2\3\2\2\2\u02b7"+
		"Y\3\2\2\2\u02b8\u02b9\7\64\2\2\u02b9\u02ba\7Y\2\2\u02ba\u02bd\7g\2\2\u02bb"+
		"\u02be\5X-\2\u02bc\u02be\5\u0118\u008d\2\u02bd\u02bb\3\2\2\2\u02bd\u02bc"+
		"\3\2\2\2\u02be[\3\2\2\2\u02bf\u02c7\5\2\2\2\u02c0\u02c3\5\u0088E\2\u02c1"+
		"\u02c2\7`\2\2\u02c2\u02c4\5\u00b4[\2\u02c3\u02c1\3\2\2\2\u02c3\u02c4\3"+
		"\2\2\2\u02c4\u02c8\3\2\2\2\u02c5\u02c6\7`\2\2\u02c6\u02c8\5\u00b4[\2\u02c7"+
		"\u02c0\3\2\2\2\u02c7\u02c5\3\2\2\2\u02c8]\3\2\2\2\u02c9\u02ca\5\2\2\2"+
		"\u02ca\u02cb\7g\2\2\u02cb\u02cc\5\u00b4[\2\u02cc_\3\2\2\2\u02cd\u02cf"+
		"\7Z\2\2\u02ce\u02d0\5\4\3\2\u02cf\u02ce\3\2\2\2\u02cf\u02d0\3\2\2\2\u02d0"+
		"\u02d1\3\2\2\2\u02d1\u02d3\5\u0088E\2\u02d2\u02d4\7a\2\2\u02d3\u02d2\3"+
		"\2\2\2\u02d3\u02d4\3\2\2\2\u02d4\u02d5\3\2\2\2\u02d5\u02d6\7[\2\2\u02d6"+
		"a\3\2\2\2\u02d7\u02d9\7Z\2\2\u02d8\u02da\7Y\2\2\u02d9\u02d8\3\2\2\2\u02d9"+
		"\u02da\3\2\2\2\u02da\u02dc\3\2\2\2\u02db\u02dd\7{\2\2\u02dc\u02db\3\2"+
		"\2\2\u02dc\u02dd\3\2\2\2\u02dd\u02de\3\2\2\2\u02de\u02df\5\u00f8}\2\u02df"+
		"\u02e0\7[\2\2\u02e0c\3\2\2\2\u02e1\u02e3\7\30\2\2\u02e2\u02e1\3\2\2\2"+
		"\u02e2\u02e3\3\2\2\2\u02e3\u02e5\3\2\2\2\u02e4\u02e6\5\u00b2Z\2\u02e5"+
		"\u02e4\3\2\2\2\u02e5\u02e6\3\2\2\2\u02e6\u02e8\3\2\2\2\u02e7\u02e9\7h"+
		"\2\2\u02e8\u02e7\3\2\2\2\u02e8\u02e9\3\2\2\2\u02e9\u02ea\3\2\2\2\u02ea"+
		"\u02eb\5\u0088E\2\u02ebe\3\2\2\2\u02ec\u02f6\5~@\2\u02ed\u02ee\t\b\2\2"+
		"\u02ee\u02ef\7Z\2\2\u02ef\u02f0\5j\66\2\u02f0\u02f1\7[\2\2\u02f1\u02f6"+
		"\3\2\2\2\u02f2\u02f6\5h\65\2\u02f3\u02f4\t\t\2\2\u02f4\u02f6\5j\66\2\u02f5"+
		"\u02ec\3\2\2\2\u02f5\u02ed\3\2\2\2\u02f5\u02f2\3\2\2\2\u02f5\u02f3\3\2"+
		"\2\2\u02f6g\3\2\2\2\u02f7\u02f8\7\27\2\2\u02f8\u02f9\5\f\7\2\u02f9\u02fa"+
		"\7\31\2\2\u02fa\u02fb\5j\66\2\u02fbi\3\2\2\2\u02fc\u02fd\b\66\1\2\u02fd"+
		"\u02fe\7R\2\2\u02fe\u02ff\7^\2\2\u02ff\u0300\5\u0088E\2\u0300\u0301\7"+
		"_\2\2\u0301\u030e\3\2\2\2\u0302\u0303\t\n\2\2\u0303\u0304\7Z\2\2\u0304"+
		"\u0305\5j\66\2\u0305\u0306\7[\2\2\u0306\u030e\3\2\2\2\u0307\u030e\5h\65"+
		"\2\u0308\u030e\5n8\2\u0309\u030e\5l\67\2\u030a\u030b\t\t\2\2\u030b\u030e"+
		"\5j\66\r\u030c\u030e\5~@\2\u030d\u02fc\3\2\2\2\u030d\u0302\3\2\2\2\u030d"+
		"\u0307\3\2\2\2\u030d\u0308\3\2\2\2\u030d\u0309\3\2\2\2\u030d\u030a\3\2"+
		"\2\2\u030d\u030c\3\2\2\2\u030e\u032f\3\2\2\2\u030f\u0310\f\13\2\2\u0310"+
		"\u0311\t\13\2\2\u0311\u032e\5j\66\f\u0312\u0313\f\n\2\2\u0313\u0314\t"+
		"\f\2\2\u0314\u032e\5j\66\13\u0315\u0316\f\t\2\2\u0316\u0317\t\r\2\2\u0317"+
		"\u032e\5j\66\n\u0318\u0319\f\b\2\2\u0319\u031a\t\16\2\2\u031a\u032e\5"+
		"j\66\t\u031b\u031c\f\7\2\2\u031c\u031d\t\17\2\2\u031d\u032e\5j\66\b\u031e"+
		"\u031f\f\6\2\2\u031f\u0320\7j\2\2\u0320\u032e\5j\66\7\u0321\u0322\f\5"+
		"\2\2\u0322\u0323\7i\2\2\u0323\u032e\5j\66\6\u0324\u0325\f\4\2\2\u0325"+
		"\u0326\7\37\2\2\u0326\u032e\5j\66\4\u0327\u0328\f\3\2\2\u0328\u0329\7"+
		"\"\2\2\u0329\u032a\5j\66\2\u032a\u032b\7c\2\2\u032b\u032c\5j\66\3\u032c"+
		"\u032e\3\2\2\2\u032d\u030f\3\2\2\2\u032d\u0312\3\2\2\2\u032d\u0315\3\2"+
		"\2\2\u032d\u0318\3\2\2\2\u032d\u031b\3\2\2\2\u032d\u031e\3\2\2\2\u032d"+
		"\u0321\3\2\2\2\u032d\u0324\3\2\2\2\u032d\u0327\3\2\2\2\u032e\u0331\3\2"+
		"\2\2\u032f\u032d\3\2\2\2\u032f\u0330\3\2\2\2\u0330k\3\2\2\2\u0331\u032f"+
		"\3\2\2\2\u0332\u0333\7-\2\2\u0333\u0334\7Z\2\2\u0334\u0337\5\u0088E\2"+
		"\u0335\u0336\7a\2\2\u0336\u0338\5\u00b4[\2\u0337\u0335\3\2\2\2\u0337\u0338"+
		"\3\2\2\2\u0338\u0339\3\2\2\2\u0339\u033a\7[\2\2\u033am\3\2\2\2\u033b\u033c"+
		"\7,\2\2\u033c\u033d\7Z\2\2\u033d\u033e\5\u0088E\2\u033e\u033f\7[\2\2\u033f"+
		"o\3\2\2\2\u0340\u0353\5\6\4\2\u0341\u0353\5t;\2\u0342\u0353\5r:\2\u0343"+
		"\u0353\5\u00acW\2\u0344\u0353\5\u00ccg\2\u0345\u0353\5\u00c0a\2\u0346"+
		"\u0353\5\u00f6|\2\u0347\u0353\5\u00ceh\2\u0348\u0353\5\u00d0i\2\u0349"+
		"\u0353\5\u00d2j\2\u034a\u0353\5\u00d4k\2\u034b\u0353\5\u00d6l\2\u034c"+
		"\u0353\5\u00bc_\2\u034d\u0353\5\u009aN\2\u034e\u0353\5\u00dan\2\u034f"+
		"\u0353\5\u00e8u\2\u0350\u0353\5v<\2\u0351\u0353\5\u00d8m\2\u0352\u0340"+
		"\3\2\2\2\u0352\u0341\3\2\2\2\u0352\u0342\3\2\2\2\u0352\u0343\3\2\2\2\u0352"+
		"\u0344\3\2\2\2\u0352\u0345\3\2\2\2\u0352\u0346\3\2\2\2\u0352\u0347\3\2"+
		"\2\2\u0352\u0348\3\2\2\2\u0352\u0349\3\2\2\2\u0352\u034a\3\2\2\2\u0352"+
		"\u034b\3\2\2\2\u0352\u034c\3\2\2\2\u0352\u034d\3\2\2\2\u0352\u034e\3\2"+
		"\2\2\u0352\u034f\3\2\2\2\u0352\u0350\3\2\2\2\u0352\u0351\3\2\2\2\u0353"+
		"q\3\2\2\2\u0354\u0355\7!\2\2\u0355\u0356\5j\66\2\u0356s\3\2\2\2\u0357"+
		"\u0358\7M\2\2\u0358\u035a\5j\66\2\u0359\u035b\5\u00bc_\2\u035a\u0359\3"+
		"\2\2\2\u035a\u035b\3\2\2\2\u035bu\3\2\2\2\u035c\u035d\5x=\2\u035d\u035e"+
		"\5\u00f0y\2\u035ew\3\2\2\2\u035f\u0360\7\f\2\2\u0360\u0361\5j\66\2\u0361"+
		"\u0362\5\u00a2R\2\u0362\u0364\3\2\2\2\u0363\u035f\3\2\2\2\u0364\u0367"+
		"\3\2\2\2\u0365\u0363\3\2\2\2\u0365\u0366\3\2\2\2\u0366\u036c\3\2\2\2\u0367"+
		"\u0365\3\2\2\2\u0368\u0369\7\r\2\2\u0369\u036a\5z>\2\u036a\u036b\5\u00a2"+
		"R\2\u036b\u036d\3\2\2\2\u036c\u0368\3\2\2\2\u036c\u036d\3\2\2\2\u036d"+
		"y\3\2\2\2\u036e\u0370\5\u00b4[\2\u036f\u036e\3\2\2\2\u036f\u0370\3\2\2"+
		"\2\u0370\u0373\3\2\2\2\u0371\u0372\7Q\2\2\u0372\u0374\5j\66\2\u0373\u0371"+
		"\3\2\2\2\u0373\u0374\3\2\2\2\u0374{\3\2\2\2\u0375\u037e\7\3\2\2\u0376"+
		"\u037e\7\4\2\2\u0377\u037e\7X\2\2\u0378\u037e\5\u0116\u008c\2\u0379\u037e"+
		"\5\u012c\u0097\2\u037a\u037e\7\u0082\2\2\u037b\u037e\7\u0085\2\2\u037c"+
		"\u037e\7\u0086\2\2\u037d\u0375\3\2\2\2\u037d\u0376\3\2\2\2\u037d\u0377"+
		"\3\2\2\2\u037d\u0378\3\2\2\2\u037d\u0379\3\2\2\2\u037d\u037a\3\2\2\2\u037d"+
		"\u037b\3\2\2\2\u037d\u037c\3\2\2\2\u037e}\3\2\2\2\u037f\u0380\b@\1\2\u0380"+
		"\u0385\5\u0112\u008a\2\u0381\u0385\5\u0110\u0089\2\u0382\u0385\5\u0138"+
		"\u009d\2\u0383\u0385\5\26\f\2\u0384\u037f\3\2\2\2\u0384\u0381\3\2\2\2"+
		"\u0384\u0382\3\2\2\2\u0384\u0383\3\2\2\2\u0385\u0394\3\2\2\2\u0386\u0390"+
		"\f\3\2\2\u0387\u0388\7d\2\2\u0388\u0391\7Y\2\2\u0389\u0391\5\u0132\u009a"+
		"\2\u038a\u0391\5\u0092J\2\u038b\u0391\58\35\2\u038c\u0391\5\u0134\u009b"+
		"\2\u038d\u038e\6@\f\2\u038e\u0391\5\u0136\u009c\2\u038f\u0391\5\u0080"+
		"A\2\u0390\u0387\3\2\2\2\u0390\u0389\3\2\2\2\u0390\u038a\3\2\2\2\u0390"+
		"\u038b\3\2\2\2\u0390\u038c\3\2\2\2\u0390\u038d\3\2\2\2\u0390\u038f\3\2"+
		"\2\2\u0391\u0393\3\2\2\2\u0392\u0386\3\2\2\2\u0393\u0396\3\2\2\2\u0394"+
		"\u0392\3\2\2\2\u0394\u0395\3\2\2\2\u0395\177\3\2\2\2\u0396\u0394\3\2\2"+
		"\2\u0397\u0399\7#\2\2\u0398\u039a\5\u00b4[\2\u0399\u0398\3\2\2\2\u0399"+
		"\u039a\3\2\2\2\u039a\u039c\3\2\2\2\u039b\u039d\7a\2\2\u039c\u039b\3\2"+
		"\2\2\u039c\u039d\3\2\2\2\u039d\u039e\3\2\2\2\u039e\u039f\7$\2\2\u039f"+
		"\u0081\3\2\2\2\u03a0\u03a1\7C\2\2\u03a1\u03ab\7\\\2\2\u03a2\u03a6\5\u0086"+
		"D\2\u03a3\u03a6\5\u00f8}\2\u03a4\u03a6\5\u0084C\2\u03a5\u03a2\3\2\2\2"+
		"\u03a5\u03a3\3\2\2\2\u03a5\u03a4\3\2\2\2\u03a6\u03a7\3\2\2\2\u03a7\u03a8"+
		"\5\u00a2R\2\u03a8\u03aa\3\2\2\2\u03a9\u03a5\3\2\2\2\u03aa\u03ad\3\2\2"+
		"\2\u03ab\u03a9\3\2\2\2\u03ab\u03ac\3\2\2\2\u03ac\u03ae\3\2\2\2\u03ad\u03ab"+
		"\3\2\2\2\u03ae\u03af\7]\2\2\u03af\u0083\3\2\2\2\u03b0\u03b1\7\64\2\2\u03b1"+
		"\u03b2\7Y\2\2\u03b2\u03b3\5\u010e\u0088\2\u03b3\u0085\3\2\2\2\u03b4\u03b6"+
		"\6D\r\2\u03b5\u03b7\7\30\2\2\u03b6\u03b5\3\2\2\2\u03b6\u03b7\3\2\2\2\u03b7"+
		"\u03b8\3\2\2\2\u03b8\u03b9\5<\37\2\u03b9\u03ba\7Y\2\2\u03ba\u03bb\5\u010e"+
		"\u0088\2\u03bb\u03bc\5\u010c\u0087\2\u03bc\u03c5\3\2\2\2\u03bd\u03bf\7"+
		"\30\2\2\u03be\u03bd\3\2\2\2\u03be\u03bf\3\2\2\2\u03bf\u03c0\3\2\2\2\u03c0"+
		"\u03c1\5<\37\2\u03c1\u03c2\7Y\2\2\u03c2\u03c3\5\u010e\u0088\2\u03c3\u03c5"+
		"\3\2\2\2\u03c4\u03b4\3\2\2\2\u03c4\u03be\3\2\2\2\u03c5\u0087\3\2\2\2\u03c6"+
		"\u03cf\5\u00f8}\2\u03c7\u03cf\5\u008aF\2\u03c8\u03cf\5.\30\2\u03c9\u03ca"+
		"\7Z\2\2\u03ca\u03cb\5\u0088E\2\u03cb\u03cc\7[\2\2\u03cc\u03cf\3\2\2\2"+
		"\u03cd\u03cf\7?\2\2\u03ce\u03c6\3\2\2\2\u03ce\u03c7\3\2\2\2\u03ce\u03c8"+
		"\3\2\2\2\u03ce\u03c9\3\2\2\2\u03ce\u03cd\3\2\2\2\u03cf\u0089\3\2\2\2\u03d0"+
		"\u03da\5\u00fa~\2\u03d1\u03da\5\u0128\u0095\2\u03d2\u03da\5\u0100\u0081"+
		"\2\u03d3\u03da\5\u0108\u0085\2\u03d4\u03da\5\u0082B\2\u03d5\u03da\5\u0102"+
		"\u0082\2\u03d6\u03da\5\u0104\u0083\2\u03d7\u03da\5\u0106\u0084\2\u03d8"+
		"\u03da\5\u008cG\2\u03d9\u03d0\3\2\2\2\u03d9\u03d1\3\2\2\2\u03d9\u03d2"+
		"\3\2\2\2\u03d9\u03d3\3\2\2\2\u03d9\u03d4\3\2\2\2\u03d9\u03d5\3\2\2\2\u03d9"+
		"\u03d6\3\2\2\2\u03d9\u03d7\3\2\2\2\u03d9\u03d8\3\2\2\2\u03da\u008b\3\2"+
		"\2\2\u03db\u03dc\7\64\2\2\u03dc\u03dd\5\u008eH\2\u03dd\u008d\3\2\2\2\u03de"+
		"\u03ea\7Z\2\2\u03df\u03e4\5\u0088E\2\u03e0\u03e1\7a\2\2\u03e1\u03e3\5"+
		"\u0088E\2\u03e2\u03e0\3\2\2\2\u03e3\u03e6\3\2\2\2\u03e4\u03e2\3\2\2\2"+
		"\u03e4\u03e5\3\2\2\2\u03e5\u03e8\3\2\2\2\u03e6\u03e4\3\2\2\2\u03e7\u03e9"+
		"\7a\2\2\u03e8\u03e7\3\2\2\2\u03e8\u03e9\3\2\2\2\u03e9\u03eb\3\2\2\2\u03ea"+
		"\u03df\3\2\2\2\u03ea\u03eb\3\2\2\2\u03eb\u03ec\3\2\2\2\u03ec\u03ed\7["+
		"\2\2\u03ed\u008f\3\2\2\2\u03ee\u03f9\5\u0128\u0095\2\u03ef\u03f9\5\u00fa"+
		"~\2\u03f0\u03f1\7^\2\2\u03f1\u03f2\7h\2\2\u03f2\u03f3\7_\2\2\u03f3\u03f9"+
		"\5\u00fe\u0080\2\u03f4\u03f9\5\u0102\u0082\2\u03f5\u03f9\5\u0104\u0083"+
		"\2\u03f6\u03f9\5.\30\2\u03f7\u03f9\5\u00f8}\2\u03f8\u03ee\3\2\2\2\u03f8"+
		"\u03ef\3\2\2\2\u03f8\u03f0\3\2\2\2\u03f8\u03f4\3\2\2\2\u03f8\u03f5\3\2"+
		"\2\2\u03f8\u03f6\3\2\2\2\u03f8\u03f7\3\2\2\2\u03f9\u0091\3\2\2\2\u03fa"+
		"\u040a\7^\2\2\u03fb\u03fd\5\u0094K\2\u03fc\u03fb\3\2\2\2\u03fc\u03fd\3"+
		"\2\2\2\u03fd\u03fe\3\2\2\2\u03fe\u0400\7c\2\2\u03ff\u0401\5\u0096L\2\u0400"+
		"\u03ff\3\2\2\2\u0400\u0401\3\2\2\2\u0401\u040b\3\2\2\2\u0402\u0404\5\u0094"+
		"K\2\u0403\u0402\3\2\2\2\u0403\u0404\3\2\2\2\u0404\u0405\3\2\2\2\u0405"+
		"\u0406\7c\2\2\u0406\u0407\5\u0096L\2\u0407\u0408\7c\2\2\u0408\u0409\5"+
		"\u0098M\2\u0409\u040b\3\2\2\2\u040a\u03fc\3\2\2\2\u040a\u0403\3\2\2\2"+
		"\u040b\u040c\3\2\2\2\u040c\u040d\7_\2\2\u040d\u0093\3\2\2\2\u040e\u040f"+
		"\5j\66\2\u040f\u0095\3\2\2\2\u0410\u0411\5j\66\2\u0411\u0097\3\2\2\2\u0412"+
		"\u0413\5j\66\2\u0413\u0099\3\2\2\2\u0414\u0419\7Q\2\2\u0415\u0417\5\u00c0"+
		"a\2\u0416\u0415\3\2\2\2\u0416\u0417\3\2\2\2\u0417\u0418\3\2\2\2\u0418"+
		"\u041a\7b\2\2\u0419\u0416\3\2\2\2\u0419\u041a\3\2\2\2\u041a\u041b\3\2"+
		"\2\2\u041b\u041c\5j\66\2\u041c\u0422\5\u00bc_\2\u041d\u0420\7K\2\2\u041e"+
		"\u0421\5\u009aN\2\u041f\u0421\5\u00bc_\2\u0420\u041e\3\2\2\2\u0420\u041f"+
		"\3\2\2\2\u0421\u0423\3\2\2\2\u0422\u041d\3\2\2\2\u0422\u0423\3\2\2\2\u0423"+
		"\u009b\3\2\2\2\u0424\u0429\7N\2\2\u0425\u0427\5\u00c0a\2\u0426\u0425\3"+
		"\2\2\2\u0426\u0427\3\2\2\2\u0427\u0428\3\2\2\2\u0428\u042a\7b\2\2\u0429"+
		"\u0426\3\2\2\2\u0429\u042a\3\2\2\2\u042a\u042c\3\2\2\2\u042b\u042d\5j"+
		"\66\2\u042c\u042b\3\2\2\2\u042c\u042d\3\2\2\2\u042d\u042e\3\2\2\2\u042e"+
		"\u0432\7\\\2\2\u042f\u0431\5\u00dco\2\u0430\u042f\3\2\2\2\u0431\u0434"+
		"\3\2\2\2\u0432\u0430\3\2\2\2\u0432\u0433\3\2\2\2\u0433\u0435\3\2\2\2\u0434"+
		"\u0432\3\2\2\2\u0435\u0436\7]\2\2\u0436\u009d\3\2\2\2\u0437\u043c\7N\2"+
		"\2\u0438\u043a\5\u00c0a\2\u0439\u0438\3\2\2\2\u0439\u043a\3\2\2\2\u043a"+
		"\u043b\3\2\2\2\u043b\u043d\7b\2\2\u043c\u0439\3\2\2\2\u043c\u043d\3\2"+
		"\2\2\u043d\u043e\3\2\2\2\u043e\u043f\5\u00e0q\2\u043f\u0443\7\\\2\2\u0440"+
		"\u0442\5\u00e2r\2\u0441\u0440\3\2\2\2\u0442\u0445\3\2\2\2\u0443\u0441"+
		"\3\2\2\2\u0443\u0444\3\2\2\2\u0444\u0446\3\2\2\2\u0445\u0443\3\2\2\2\u0446"+
		"\u0447\7]\2\2\u0447\u009f\3\2\2\2\u0448\u044a\t\20\2\2\u0449\u0448\3\2"+
		"\2\2\u0449\u044a\3\2\2\2\u044a\u044b\3\2\2\2\u044b\u044c\7`\2\2\u044c"+
		"\u00a1\3\2\2\2\u044d\u0453\7b\2\2\u044e\u0453\7\2\2\3\u044f\u0453\6R\16"+
		"\2\u0450\u0453\6R\17\2\u0451\u0453\6R\20\2\u0452\u044d\3\2\2\2\u0452\u044e"+
		"\3\2\2\2\u0452\u044f\3\2\2\2\u0452\u0450\3\2\2\2\u0452\u0451\3\2\2\2\u0453"+
		"\u00a3\3\2\2\2\u0454\u0455\7M\2\2\u0455\u0456\7Y\2\2\u0456\u00a5\3\2\2"+
		"\2\u0457\u0463\7U\2\2\u0458\u0464\5\u00a8U\2\u0459\u045f\7Z\2\2\u045a"+
		"\u045b\5\u00a8U\2\u045b\u045c\5\u00a2R\2\u045c\u045e\3\2\2\2\u045d\u045a"+
		"\3\2\2\2\u045e\u0461\3\2\2\2\u045f\u045d\3\2\2\2\u045f\u0460\3\2\2\2\u0460"+
		"\u0462\3\2\2\2\u0461\u045f\3\2\2\2\u0462\u0464\7[\2\2\u0463\u0458\3\2"+
		"\2\2\u0463\u0459\3\2\2\2\u0464\u00a7\3\2\2\2\u0465\u0467\t\21\2\2\u0466"+
		"\u0465\3\2\2\2\u0466\u0467\3\2\2\2\u0467\u0468\3\2\2\2\u0468\u0469\5\u00aa"+
		"V\2\u0469\u00a9\3\2\2\2\u046a\u046b\5\u012c\u0097\2\u046b\u00ab\3\2\2"+
		"\2\u046c\u0470\5\u00aeX\2\u046d\u0470\5\u00b6\\\2\u046e\u0470\5\u00ba"+
		"^\2\u046f\u046c\3\2\2\2\u046f\u046d\3\2\2\2\u046f\u046e\3\2\2\2\u0470"+
		"\u00ad\3\2\2\2\u0471\u047d\7O\2\2\u0472\u047e\5\u00b0Y\2\u0473\u0479\7"+
		"Z\2\2\u0474\u0475\5\u00b0Y\2\u0475\u0476\5\u00a2R\2\u0476\u0478\3\2\2"+
		"\2\u0477\u0474\3\2\2\2\u0478\u047b\3\2\2\2\u0479\u0477\3\2\2\2\u0479\u047a"+
		"\3\2\2\2\u047a\u047c\3\2\2\2\u047b\u0479\3\2\2\2\u047c\u047e\7[\2\2\u047d"+
		"\u0472\3\2\2\2\u047d\u0473\3\2\2\2\u047e\u00af\3\2\2\2\u047f\u0485\5\u00b2"+
		"Z\2\u0480\u0482\5\u0088E\2\u0481\u0480\3\2\2\2\u0481\u0482\3\2\2\2\u0482"+
		"\u0483\3\2\2\2\u0483\u0484\7`\2\2\u0484\u0486\5\u00b4[\2\u0485\u0481\3"+
		"\2\2\2\u0485\u0486\3\2\2\2\u0486\u00b1\3\2\2\2\u0487\u048c\7Y\2\2\u0488"+
		"\u0489\7a\2\2\u0489\u048b\7Y\2\2\u048a\u0488\3\2\2\2\u048b\u048e\3\2\2"+
		"\2\u048c\u048a\3\2\2\2\u048c\u048d\3\2\2\2\u048d\u00b3\3\2\2\2\u048e\u048c"+
		"\3\2\2\2\u048f\u0494\5j\66\2\u0490\u0491\7a\2\2\u0491\u0493\5j\66\2\u0492"+
		"\u0490\3\2\2\2\u0493\u0496\3\2\2\2\u0494\u0492\3\2\2\2\u0494\u0495\3\2"+
		"\2\2\u0495\u00b5\3\2\2\2\u0496\u0494\3\2\2\2\u0497\u04a3\7R\2\2\u0498"+
		"\u04a4\5\u00b8]\2\u0499\u049f\7Z\2\2\u049a\u049b\5\u00b8]\2\u049b\u049c"+
		"\5\u00a2R\2\u049c\u049e\3\2\2\2\u049d\u049a\3\2\2\2\u049e\u04a1\3\2\2"+
		"\2\u049f\u049d\3\2\2\2\u049f\u04a0\3\2\2\2\u04a0\u04a2\3\2\2\2\u04a1\u049f"+
		"\3\2\2\2\u04a2\u04a4\7[\2\2\u04a3\u0498\3\2\2\2\u04a3\u0499\3\2\2\2\u04a4"+
		"\u00b7\3\2\2\2\u04a5\u04a7\7Y\2\2\u04a6\u04a8\7`\2\2\u04a7\u04a6\3\2\2"+
		"\2\u04a7\u04a8\3\2\2\2\u04a8\u04a9\3\2\2\2\u04a9\u04aa\5\u0088E\2\u04aa"+
		"\u00b9\3\2\2\2\u04ab\u04b7\7W\2\2\u04ac\u04b8\5\\/\2\u04ad\u04b3\7Z\2"+
		"\2\u04ae\u04af\5\\/\2\u04af\u04b0\5\u00a2R\2\u04b0\u04b2\3\2\2\2\u04b1"+
		"\u04ae\3\2\2\2\u04b2\u04b5\3\2\2\2\u04b3\u04b1\3\2\2\2\u04b3\u04b4\3\2"+
		"\2\2\u04b4\u04b6\3\2\2\2\u04b5\u04b3\3\2\2\2\u04b6\u04b8\7[\2\2\u04b7"+
		"\u04ac\3\2\2\2\u04b7\u04ad\3\2\2\2\u04b8\u00bb\3\2\2\2\u04b9\u04bb\7\\"+
		"\2\2\u04ba\u04bc\5\u00be`\2\u04bb\u04ba\3\2\2\2\u04bb\u04bc\3\2\2\2\u04bc"+
		"\u04bd\3\2\2\2\u04bd\u04be\7]\2\2\u04be\u00bd\3\2\2\2\u04bf\u04c0\5p9"+
		"\2\u04c0\u04c1\5\u00a2R\2\u04c1\u04c3\3\2\2\2\u04c2\u04bf\3\2\2\2\u04c3"+
		"\u04c4\3\2\2\2\u04c4\u04c2\3\2\2\2\u04c4\u04c5\3\2\2\2\u04c5\u00bf\3\2"+
		"\2\2\u04c6\u04cd\5\u00c4c\2\u04c7\u04cd\5\u00c6d\2\u04c8\u04cd\5\u00c8"+
		"e\2\u04c9\u04cd\5\u00c2b\2\u04ca\u04cd\5^\60\2\u04cb\u04cd\5\u00caf\2"+
		"\u04cc\u04c6\3\2\2\2\u04cc\u04c7\3\2\2\2\u04cc\u04c8\3\2\2\2\u04cc\u04c9"+
		"\3\2\2\2\u04cc\u04ca\3\2\2\2\u04cc\u04cb\3\2\2\2\u04cd\u00c1\3\2\2\2\u04ce"+
		"\u04cf\5j\66\2\u04cf\u00c3\3\2\2\2\u04d0\u04d1\5j\66\2\u04d1\u04d2\7}"+
		"\2\2\u04d2\u04d3\5j\66\2\u04d3\u00c5\3\2\2\2\u04d4\u04d5\5j\66\2\u04d5"+
		"\u04d6\t\22\2\2\u04d6\u00c7\3\2\2\2\u04d7\u04d8\5\u00b4[\2\u04d8\u04d9"+
		"\5\u00a0Q\2\u04d9\u04da\5\u00b4[\2\u04da\u00c9\3\2\2\2\u04db\u04dc\7b"+
		"\2\2\u04dc\u00cb\3\2\2\2\u04dd\u04de\7Y\2\2\u04de\u04e0\7c\2\2\u04df\u04e1"+
		"\5p9\2\u04e0\u04df\3\2\2\2\u04e0\u04e1\3\2\2\2\u04e1\u00cd\3\2\2\2\u04e2"+
		"\u04e4\7V\2\2\u04e3\u04e5\5\u00b4[\2\u04e4\u04e3\3\2\2\2\u04e4\u04e5\3"+
		"\2\2\2\u04e5\u00cf\3\2\2\2\u04e6\u04e8\7@\2\2\u04e7\u04e9\7Y\2\2\u04e8"+
		"\u04e7\3\2\2\2\u04e8\u04e9\3\2\2\2\u04e9\u00d1\3\2\2\2\u04ea\u04ec\7S"+
		"\2\2\u04eb\u04ed\7Y\2\2\u04ec\u04eb\3\2\2\2\u04ec\u04ed\3\2\2\2\u04ed"+
		"\u00d3\3\2\2\2\u04ee\u04ef\7L\2\2\u04ef\u04f0\7Y\2\2\u04f0\u00d5\3\2\2"+
		"\2\u04f1\u04f2\7P\2\2\u04f2\u00d7\3\2\2\2\u04f3\u04f4\7F\2\2\u04f4\u04f5"+
		"\5j\66\2\u04f5\u00d9\3\2\2\2\u04f6\u04f9\5\u009cO\2\u04f7\u04f9\5\u009e"+
		"P\2\u04f8\u04f6\3\2\2\2\u04f8\u04f7\3\2\2\2\u04f9\u00db\3\2\2\2\u04fa"+
		"\u04fb\5\u00dep\2\u04fb\u04fd\7c\2\2\u04fc\u04fe\5\u00be`\2\u04fd\u04fc"+
		"\3\2\2\2\u04fd\u04fe\3\2\2\2\u04fe\u00dd\3\2\2\2\u04ff\u0500\7E\2\2\u0500"+
		"\u0503\5\u00b4[\2\u0501\u0503\7A\2\2\u0502\u04ff\3\2\2\2\u0502\u0501\3"+
		"\2\2\2\u0503\u00df\3\2\2\2\u0504\u0505\7Y\2\2\u0505\u0507\7g\2\2\u0506"+
		"\u0504\3\2\2\2\u0506\u0507\3\2\2\2\u0507\u0508\3\2\2\2\u0508\u0509\5~"+
		"@\2\u0509\u050a\7d\2\2\u050a\u050b\7Z\2\2\u050b\u050c\7R\2\2\u050c\u050d"+
		"\7[\2\2\u050d\u00e1\3\2\2\2\u050e\u050f\5\u00e4s\2\u050f\u0511\7c\2\2"+
		"\u0510\u0512\5\u00be`\2\u0511\u0510\3\2\2\2\u0511\u0512\3\2\2\2\u0512"+
		"\u00e3\3\2\2\2\u0513\u0514\7E\2\2\u0514\u0517\5\u00e6t\2\u0515\u0517\7"+
		"A\2\2\u0516\u0513\3\2\2\2\u0516\u0515\3\2\2\2\u0517\u00e5\3\2\2\2\u0518"+
		"\u051b\5\u0088E\2\u0519\u051b\7X\2\2\u051a\u0518\3\2\2\2\u051a\u0519\3"+
		"\2\2\2\u051b\u0523\3\2\2\2\u051c\u051f\7a\2\2\u051d\u0520\5\u0088E\2\u051e"+
		"\u0520\7X\2\2\u051f\u051d\3\2\2\2\u051f\u051e\3\2\2\2\u0520\u0522\3\2"+
		"\2\2\u0521\u051c\3\2\2\2\u0522\u0525\3\2\2\2\u0523\u0521\3\2\2\2\u0523"+
		"\u0524\3\2\2\2\u0524\u00e7\3\2\2\2\u0525\u0523\3\2\2\2\u0526\u0527\7D"+
		"\2\2\u0527\u052b\7\\\2\2\u0528\u052a\5\u00eav\2\u0529\u0528\3\2\2\2\u052a"+
		"\u052d\3\2\2\2\u052b\u0529\3\2\2\2\u052b\u052c\3\2\2\2\u052c\u052e\3\2"+
		"\2\2\u052d\u052b\3\2\2\2\u052e\u052f\7]\2\2\u052f\u00e9\3\2\2\2\u0530"+
		"\u0531\5\u00ecw\2\u0531\u0533\7c\2\2\u0532\u0534\5\u00be`\2\u0533\u0532"+
		"\3\2\2\2\u0533\u0534\3\2\2\2\u0534\u00eb\3\2\2\2\u0535\u0538\7E\2\2\u0536"+
		"\u0539\5\u00c4c\2\u0537\u0539\5\u00eex\2\u0538\u0536\3\2\2\2\u0538\u0537"+
		"\3\2\2\2\u0539\u053c\3\2\2\2\u053a\u053c\7A\2\2\u053b\u0535\3\2\2\2\u053b"+
		"\u053a\3\2\2\2\u053c\u00ed\3\2\2\2\u053d\u053e\5\u00b4[\2\u053e\u053f"+
		"\7`\2\2\u053f\u0544\3\2\2\2\u0540\u0541\5\u00b2Z\2\u0541\u0542\7g\2\2"+
		"\u0542\u0544\3\2\2\2\u0543\u053d\3\2\2\2\u0543\u0540\3\2\2\2\u0543\u0544"+
		"\3\2\2\2\u0544\u0545\3\2\2\2\u0545\u0546\5j\66\2\u0546\u00ef\3\2\2\2\u0547"+
		"\u054b\7T\2\2\u0548\u054c\5j\66\2\u0549\u054c\5\u00f2z\2\u054a\u054c\5"+
		"\u00f4{\2\u054b\u0548\3\2\2\2\u054b\u0549\3\2\2\2\u054b\u054a\3\2\2\2"+
		"\u054b\u054c\3\2\2\2\u054c\u054d\3\2\2\2\u054d\u054e\5\u00bc_\2\u054e"+
		"\u00f1\3\2\2\2\u054f\u0551\5\u00c0a\2\u0550\u054f\3\2\2\2\u0550\u0551"+
		"\3\2\2\2\u0551\u0552\3\2\2\2\u0552\u0554\7b\2\2\u0553\u0555\5j\66\2\u0554"+
		"\u0553\3\2\2\2\u0554\u0555\3\2\2\2\u0555\u0556\3\2\2\2\u0556\u0558\7b"+
		"\2\2\u0557\u0559\5\u00c0a\2\u0558\u0557\3\2\2\2\u0558\u0559\3\2\2\2\u0559"+
		"\u00f3\3\2\2\2\u055a\u055b\5\u00b4[\2\u055b\u055c\7`\2\2\u055c\u0561\3"+
		"\2\2\2\u055d\u055e\5\u00b2Z\2\u055e\u055f\7g\2\2\u055f\u0561\3\2\2\2\u0560"+
		"\u055a\3\2\2\2\u0560\u055d\3\2\2\2\u0560\u0561\3\2\2\2\u0561\u0562\3\2"+
		"\2\2\u0562\u0563\7%\2\2\u0563\u0564\5j\66\2\u0564\u00f5\3\2\2\2\u0565"+
		"\u0566\7G\2\2\u0566\u0567\5j\66\2\u0567\u00f7\3\2\2\2\u0568\u056b\5\u011a"+
		"\u008e\2\u0569\u056b\7Y\2\2\u056a\u0568\3\2\2\2\u056a\u0569\3\2\2\2\u056b"+
		"\u00f9\3\2\2\2\u056c\u056d\7^\2\2\u056d\u056e\5\u00fc\177\2\u056e\u056f"+
		"\7_\2\2\u056f\u0570\5\u00fe\u0080\2\u0570\u00fb\3\2\2\2\u0571\u0572\5"+
		"j\66\2\u0572\u00fd\3\2\2\2\u0573\u0574\5\u0088E\2\u0574\u00ff\3\2\2\2"+
		"\u0575\u0576\7{\2\2\u0576\u0577\5\u0088E\2\u0577\u0101\3\2\2\2\u0578\u0579"+
		"\7^\2\2\u0579\u057a\7_\2\2\u057a\u057b\5\u00fe\u0080\2\u057b\u0103\3\2"+
		"\2\2\u057c\u057d\7H\2\2\u057d\u057e\7^\2\2\u057e\u057f\5\u0088E\2\u057f"+
		"\u0580\7_\2\2\u0580\u0581\5\u00fe\u0080\2\u0581\u0105\3\2\2\2\u0582\u0588"+
		"\7J\2\2\u0583\u0584\7J\2\2\u0584\u0588\7}\2\2\u0585\u0586\7}\2\2\u0586"+
		"\u0588\7J\2\2\u0587\u0582\3\2\2\2\u0587\u0583\3\2\2\2\u0587\u0585\3\2"+
		"\2\2\u0588\u0589\3\2\2\2\u0589\u058a\5\u00fe\u0080\2\u058a\u0107\3\2\2"+
		"\2\u058b\u058c\7B\2\2\u058c\u058d\5\u010a\u0086\2\u058d\u0109\3\2\2\2"+
		"\u058e\u058f\6\u0086\21\2\u058f\u0590\5\u010e\u0088\2\u0590\u0591\5\u010c"+
		"\u0087\2\u0591\u0594\3\2\2\2\u0592\u0594\5\u010e\u0088\2\u0593\u058e\3"+
		"\2\2\2\u0593\u0592\3\2\2\2\u0594\u010b\3\2\2\2\u0595\u0598\5\u010e\u0088"+
		"\2\u0596\u0598\5\u0088E\2\u0597\u0595\3\2\2\2\u0597\u0596\3\2\2\2\u0598"+
		"\u010d\3\2\2\2\u0599\u05a5\7Z\2\2\u059a\u059f\5d\63\2\u059b\u059c\7a\2"+
		"\2\u059c\u059e\5d\63\2\u059d\u059b\3\2\2\2\u059e\u05a1\3\2\2\2\u059f\u059d"+
		"\3\2\2\2\u059f\u05a0\3\2\2\2\u05a0\u05a3\3\2\2\2\u05a1\u059f\3\2\2\2\u05a2"+
		"\u05a4\7a\2\2\u05a3\u05a2\3\2\2\2\u05a3\u05a4\3\2\2\2\u05a4\u05a6\3\2"+
		"\2\2\u05a5\u059a\3\2\2\2\u05a5\u05a6\3\2\2\2\u05a6\u05a7\3\2\2\2\u05a7"+
		"\u05a8\7[\2\2\u05a8\u010f\3\2\2\2\u05a9\u05aa\5\u0088E\2\u05aa\u05ab\7"+
		"Z\2\2\u05ab\u05ad\5j\66\2\u05ac\u05ae\7a\2\2\u05ad\u05ac\3\2\2\2\u05ad"+
		"\u05ae\3\2\2\2\u05ae\u05af\3\2\2\2\u05af\u05b0\7[\2\2\u05b0\u0111\3\2"+
		"\2\2\u05b1\u05b8\5\u0114\u008b\2\u05b2\u05b8\5\u0118\u008d\2\u05b3\u05b4"+
		"\7Z\2\2\u05b4\u05b5\5j\66\2\u05b5\u05b6\7[\2\2\u05b6\u05b8\3\2\2\2\u05b7"+
		"\u05b1\3\2\2\2\u05b7\u05b2\3\2\2\2\u05b7\u05b3\3\2\2\2\u05b8\u0113\3\2"+
		"\2\2\u05b9\u05bd\5|?\2\u05ba\u05bd\5\u011c\u008f\2\u05bb\u05bd\5\u0130"+
		"\u0099\2\u05bc\u05b9\3\2\2\2\u05bc\u05ba\3\2\2\2\u05bc\u05bb\3\2\2\2\u05bd"+
		"\u0115\3\2\2\2\u05be\u05bf\t\23\2\2\u05bf\u0117\3\2\2\2\u05c0\u05c3\7"+
		"Y\2\2\u05c1\u05c2\7d\2\2\u05c2\u05c4\7Y\2\2\u05c3\u05c1\3\2\2\2\u05c3"+
		"\u05c4\3\2\2\2\u05c4\u0119\3\2\2\2\u05c5\u05c6\7Y\2\2\u05c6\u05c7\7d\2"+
		"\2\u05c7\u05c8\7Y\2\2\u05c8\u011b\3\2\2\2\u05c9\u05ca\5\u0090I\2\u05ca"+
		"\u05cb\5\u011e\u0090\2\u05cb\u011d\3\2\2\2\u05cc\u05d1\7\\\2\2\u05cd\u05cf"+
		"\5\u0120\u0091\2\u05ce\u05d0\7a\2\2\u05cf\u05ce\3\2\2\2\u05cf\u05d0\3"+
		"\2\2\2\u05d0\u05d2\3\2\2\2\u05d1\u05cd\3\2\2\2\u05d1\u05d2\3\2\2\2\u05d2"+
		"\u05d3\3\2\2\2\u05d3\u05d4\7]\2\2\u05d4\u011f\3\2\2\2\u05d5\u05da\5\u0122"+
		"\u0092\2\u05d6\u05d7\7a\2\2\u05d7\u05d9\5\u0122\u0092\2\u05d8\u05d6\3"+
		"\2\2\2\u05d9\u05dc\3\2\2\2\u05da\u05d8\3\2\2\2\u05da\u05db\3\2\2\2\u05db"+
		"\u0121\3\2\2\2\u05dc\u05da\3\2\2\2\u05dd\u05de\5\u0124\u0093\2\u05de\u05df"+
		"\7c\2\2\u05df\u05e1\3\2\2\2\u05e0\u05dd\3\2\2\2\u05e0\u05e1\3\2\2\2\u05e1"+
		"\u05e2\3\2\2\2\u05e2\u05e3\5\u0126\u0094\2\u05e3\u0123\3\2\2\2\u05e4\u05e8"+
		"\7Y\2\2\u05e5\u05e8\5j\66\2\u05e6\u05e8\5\u011e\u0090\2\u05e7\u05e4\3"+
		"\2\2\2\u05e7\u05e5\3\2\2\2\u05e7\u05e6\3\2\2\2\u05e8\u0125\3\2\2\2\u05e9"+
		"\u05ec\5j\66\2\u05ea\u05ec\5\u011e\u0090\2\u05eb\u05e9\3\2\2\2\u05eb\u05ea"+
		"\3\2\2\2\u05ec\u0127\3\2\2\2\u05ed\u05ee\7I\2\2\u05ee\u05f4\7\\\2\2\u05ef"+
		"\u05f0\5\u012a\u0096\2\u05f0\u05f1\5\u00a2R\2\u05f1\u05f3\3\2\2\2\u05f2"+
		"\u05ef\3\2\2\2\u05f3\u05f6\3\2\2\2\u05f4\u05f2\3\2\2\2\u05f4\u05f5\3\2"+
		"\2\2\u05f5\u05f7\3\2\2\2\u05f6\u05f4\3\2\2\2\u05f7\u05f8\7]\2\2\u05f8"+
		"\u0129\3\2\2\2\u05f9\u05fa\6\u0096\22\2\u05fa\u05fb\5\u00b2Z\2\u05fb\u05fc"+
		"\5\u0088E\2\u05fc\u05ff\3\2\2\2\u05fd\u05ff\5\u012e\u0098\2\u05fe\u05f9"+
		"\3\2\2\2\u05fe\u05fd\3\2\2\2\u05ff\u0601\3\2\2\2\u0600\u0602\5\u012c\u0097"+
		"\2\u0601\u0600\3\2\2\2\u0601\u0602\3\2\2\2\u0602\u012b\3\2\2\2\u0603\u0604"+
		"\t\24\2\2\u0604\u012d\3\2\2\2\u0605\u0607\7{\2\2\u0606\u0605\3\2\2\2\u0606"+
		"\u0607\3\2\2\2\u0607\u0608\3\2\2\2\u0608\u0609\5\u00f8}\2\u0609\u012f"+
		"\3\2\2\2\u060a\u060b\7B\2\2\u060b\u060c\5\u010a\u0086\2\u060c\u060d\5"+
		"\u00bc_\2\u060d\u0131\3\2\2\2\u060e\u060f\7^\2\2\u060f\u0610\5j\66\2\u0610"+
		"\u0611\7_\2\2\u0611\u0133\3\2\2\2\u0612\u0613\7d\2\2\u0613\u0614\7Z\2"+
		"\2\u0614\u0615\5\u0088E\2\u0615\u0616\7[\2\2\u0616\u0135\3\2\2\2\u0617"+
		"\u0626\7Z\2\2\u0618\u061f\5\u00b4[\2\u0619\u061c\5\u0088E\2\u061a\u061b"+
		"\7a\2\2\u061b\u061d\5\u00b4[\2\u061c\u061a\3\2\2\2\u061c\u061d\3\2\2\2"+
		"\u061d\u061f\3\2\2\2\u061e\u0618\3\2\2\2\u061e\u0619\3\2\2\2\u061f\u0621"+
		"\3\2\2\2\u0620\u0622\7h\2\2\u0621\u0620\3\2\2\2\u0621\u0622\3\2\2\2\u0622"+
		"\u0624\3\2\2\2\u0623\u0625\7a\2\2\u0624\u0623\3\2\2\2\u0624\u0625\3\2"+
		"\2\2\u0625\u0627\3\2\2\2\u0626\u061e\3\2\2\2\u0626\u0627\3\2\2\2\u0627"+
		"\u0628\3\2\2\2\u0628\u0629\7[\2\2\u0629\u0137\3\2\2\2\u062a\u062b\5\u013a"+
		"\u009e\2\u062b\u062c\7d\2\2\u062c\u062d\7Y\2\2\u062d\u0139\3\2\2\2\u062e"+
		"\u062f\5\u0088E\2\u062f\u013b\3\2\2\2\u00a5\u0141\u0146\u0150\u0157\u015b"+
		"\u0162\u016f\u0171\u018f\u01a8\u01b1\u01bb\u01c3\u01d4\u01dd\u01eb\u01fd"+
		"\u0205\u0213\u0219\u021e\u0221\u022b\u0232\u023a\u0241\u0244\u024a\u025a"+
		"\u0261\u0267\u0272\u0279\u027b\u0281\u028d\u0298\u02a0\u02a6\u02ac\u02b6"+
		"\u02bd\u02c3\u02c7\u02cf\u02d3\u02d9\u02dc\u02e2\u02e5\u02e8\u02f5\u030d"+
		"\u032d\u032f\u0337\u0352\u035a\u0365\u036c\u036f\u0373\u037d\u0384\u0390"+
		"\u0394\u0399\u039c\u03a5\u03ab\u03b6\u03be\u03c4\u03ce\u03d9\u03e4\u03e8"+
		"\u03ea\u03f8\u03fc\u0400\u0403\u040a\u0416\u0419\u0420\u0422\u0426\u0429"+
		"\u042c\u0432\u0439\u043c\u0443\u0449\u0452\u045f\u0463\u0466\u046f\u0479"+
		"\u047d\u0481\u0485\u048c\u0494\u049f\u04a3\u04a7\u04b3\u04b7\u04bb\u04c4"+
		"\u04cc\u04e0\u04e4\u04e8\u04ec\u04f8\u04fd\u0502\u0506\u0511\u0516\u051a"+
		"\u051f\u0523\u052b\u0533\u0538\u053b\u0543\u054b\u0550\u0554\u0558\u0560"+
		"\u056a\u0587\u0593\u0597\u059f\u05a3\u05a5\u05ad\u05b7\u05bc\u05c3\u05cf"+
		"\u05d1\u05da\u05e0\u05e7\u05eb\u05f4\u05fe\u0601\u0606\u061c\u061e\u0621"+
		"\u0624\u0626";
=======
		"\3\u009c\3\u009c\3\u009c\3\u009c\3\u009c\3\u009d\3\u009d\3\u009d\3\u009d"+
		"\3\u009d\5\u009d\u0624\n\u009d\5\u009d\u0626\n\u009d\3\u009d\5\u009d\u0629"+
		"\n\u009d\3\u009d\5\u009d\u062c\n\u009d\5\u009d\u062e\n\u009d\3\u009d\3"+
		"\u009d\3\u009e\3\u009e\3\u009e\3\u009e\3\u009f\3\u009f\3\u009f\2\4p~\u00a0"+
		"\2\4\6\b\n\f\16\20\22\24\26\30\32\34\36 \"$&(*,.\60\62\64\668:<>@BDFH"+
		"JLNPRTVXZ\\^`bdfhjlnprtvxz|~\u0080\u0082\u0084\u0086\u0088\u008a\u008c"+
		"\u008e\u0090\u0092\u0094\u0096\u0098\u009a\u009c\u009e\u00a0\u00a2\u00a4"+
		"\u00a6\u00a8\u00aa\u00ac\u00ae\u00b0\u00b2\u00b4\u00b6\u00b8\u00ba\u00bc"+
		"\u00be\u00c0\u00c2\u00c4\u00c6\u00c8\u00ca\u00cc\u00ce\u00d0\u00d2\u00d4"+
		"\u00d6\u00d8\u00da\u00dc\u00de\u00e0\u00e2\u00e4\u00e6\u00e8\u00ea\u00ec"+
		"\u00ee\u00f0\u00f2\u00f4\u00f6\u00f8\u00fa\u00fc\u00fe\u0100\u0102\u0104"+
		"\u0106\u0108\u010a\u010c\u010e\u0110\u0112\u0114\u0116\u0118\u011a\u011c"+
		"\u011e\u0120\u0122\u0124\u0126\u0128\u012a\u012c\u012e\u0130\u0132\u0134"+
		"\u0136\u0138\u013a\u013c\2\25\3\2\27\30\3\2\7\n\3\2\24\25\3\2?@\3\2(*"+
		"\4\2(*,,\6\2\'\'--\60\60\63\63\3\2\u008d\u0093\4\2\u0088\u008c\u0091\u0092"+
		"\6\2\"\"{{\u0087\u0087\u008e\u0090\3\2\36 \3\2\33\35\3\2\u0081\u0086\3"+
		"\2BU\4\2\u0087\u008c\u008e\u0092\4\2oozz\3\2{|\4\2\u0094\u0097\u0099\u009a"+
		"\3\2\u00a0\u00a1\2\u069f\2\u013e\3\2\2\2\4\u0141\3\2\2\2\6\u0144\3\2\2"+
		"\2\b\u0147\3\2\2\2\n\u014f\3\2\2\2\f\u015b\3\2\2\2\16\u016e\3\2\2\2\20"+
		"\u0170\3\2\2\2\22\u017b\3\2\2\2\24\u0188\3\2\2\2\26\u018b\3\2\2\2\30\u0196"+
		"\3\2\2\2\32\u0198\3\2\2\2\34\u019d\3\2\2\2\36\u01a2\3\2\2\2 \u01a7\3\2"+
		"\2\2\"\u01ac\3\2\2\2$\u01b9\3\2\2\2&\u01bb\3\2\2\2(\u01bd\3\2\2\2*\u01c2"+
		"\3\2\2\2,\u01c7\3\2\2\2.\u01d3\3\2\2\2\60\u01da\3\2\2\2\62\u01e5\3\2\2"+
		"\2\64\u01ec\3\2\2\2\66\u01ee\3\2\2\28\u0203\3\2\2\2:\u0205\3\2\2\2<\u0215"+
		"\3\2\2\2>\u022b\3\2\2\2@\u0235\3\2\2\2B\u0238\3\2\2\2D\u0240\3\2\2\2F"+
		"\u0242\3\2\2\2H\u024e\3\2\2\2J\u0266\3\2\2\2L\u026e\3\2\2\2N\u027d\3\2"+
		"\2\2P\u027f\3\2\2\2R\u0286\3\2\2\2T\u028f\3\2\2\2V\u0294\3\2\2\2X\u029b"+
		"\3\2\2\2Z\u02a3\3\2\2\2\\\u02cb\3\2\2\2^\u02cd\3\2\2\2`\u02d3\3\2\2\2"+
		"b\u02d8\3\2\2\2d\u02df\3\2\2\2f\u02e9\3\2\2\2h\u02ed\3\2\2\2j\u02f8\3"+
		"\2\2\2l\u030b\3\2\2\2n\u030d\3\2\2\2p\u0322\3\2\2\2r\u0359\3\2\2\2t\u035b"+
		"\3\2\2\2v\u035e\3\2\2\2x\u0363\3\2\2\2z\u036c\3\2\2\2|\u037d\3\2\2\2~"+
		"\u0385\3\2\2\2\u0080\u0398\3\2\2\2\u0082\u03a1\3\2\2\2\u0084\u03b1\3\2"+
		"\2\2\u0086\u03c5\3\2\2\2\u0088\u03cf\3\2\2\2\u008a\u03da\3\2\2\2\u008c"+
		"\u03dc\3\2\2\2\u008e\u03df\3\2\2\2\u0090\u03f9\3\2\2\2\u0092\u03fb\3\2"+
		"\2\2\u0094\u040f\3\2\2\2\u0096\u0411\3\2\2\2\u0098\u0413\3\2\2\2\u009a"+
		"\u0416\3\2\2\2\u009c\u041f\3\2\2\2\u009e\u0421\3\2\2\2\u00a0\u0424\3\2"+
		"\2\2\u00a2\u0433\3\2\2\2\u00a4\u0437\3\2\2\2\u00a6\u043c\3\2\2\2\u00a8"+
		"\u043e\3\2\2\2\u00aa\u044c\3\2\2\2\u00ac\u0454\3\2\2\2\u00ae\u045c\3\2"+
		"\2\2\u00b0\u0464\3\2\2\2\u00b2\u0472\3\2\2\2\u00b4\u0478\3\2\2\2\u00b6"+
		"\u0486\3\2\2\2\u00b8\u048f\3\2\2\2\u00ba\u0499\3\2\2\2\u00bc\u04ab\3\2"+
		"\2\2\u00be\u04ad\3\2\2\2\u00c0\u04af\3\2\2\2\u00c2\u04b3\3\2\2\2\u00c4"+
		"\u04b6\3\2\2\2\u00c6\u04ba\3\2\2\2\u00c8\u04bc\3\2\2\2\u00ca\u04c1\3\2"+
		"\2\2\u00cc\u04c5\3\2\2\2\u00ce\u04c9\3\2\2\2\u00d0\u04cd\3\2\2\2\u00d2"+
		"\u04d0\3\2\2\2\u00d4\u04d2\3\2\2\2\u00d6\u04d5\3\2\2\2\u00d8\u04e4\3\2"+
		"\2\2\u00da\u04e6\3\2\2\2\u00dc\u04f6\3\2\2\2\u00de\u04fe\3\2\2\2\u00e0"+
		"\u0500\3\2\2\2\u00e2\u0510\3\2\2\2\u00e4\u0518\3\2\2\2\u00e6\u0520\3\2"+
		"\2\2\u00e8\u0524\3\2\2\2\u00ea\u0530\3\2\2\2\u00ec\u053a\3\2\2\2\u00ee"+
		"\u0545\3\2\2\2\u00f0\u054d\3\2\2\2\u00f2\u0551\3\2\2\2\u00f4\u0559\3\2"+
		"\2\2\u00f6\u0567\3\2\2\2\u00f8\u056c\3\2\2\2\u00fa\u0571\3\2\2\2\u00fc"+
		"\u0573\3\2\2\2\u00fe\u0578\3\2\2\2\u0100\u057a\3\2\2\2\u0102\u057c\3\2"+
		"\2\2\u0104\u057f\3\2\2\2\u0106\u0583\3\2\2\2\u0108\u058e\3\2\2\2\u010a"+
		"\u0592\3\2\2\2\u010c\u059a\3\2\2\2\u010e\u059e\3\2\2\2\u0110\u05a0\3\2"+
		"\2\2\u0112\u05b0\3\2\2\2\u0114\u05be\3\2\2\2\u0116\u05c3\3\2\2\2\u0118"+
		"\u05c5\3\2\2\2\u011a\u05c7\3\2\2\2\u011c\u05cc\3\2\2\2\u011e\u05d0\3\2"+
		"\2\2\u0120\u05d3\3\2\2\2\u0122\u05dc\3\2\2\2\u0124\u05e7\3\2\2\2\u0126"+
		"\u05ee\3\2\2\2\u0128\u05f2\3\2\2\2\u012a\u05f4\3\2\2\2\u012c\u0605\3\2"+
		"\2\2\u012e\u060a\3\2\2\2\u0130\u060d\3\2\2\2\u0132\u0611\3\2\2\2\u0134"+
		"\u0615\3\2\2\2\u0136\u0619\3\2\2\2\u0138\u061e\3\2\2\2\u013a\u0631\3\2"+
		"\2\2\u013c\u0635\3\2\2\2\u013e\u013f\5p9\2\u013f\u0140\7\2\2\3\u0140\3"+
		"\3\2\2\2\u0141\u0142\5r:\2\u0142\u0143\7\2\2\3\u0143\5\3\2\2\2\u0144\u0145"+
		"\5\u0088E\2\u0145\u0146\7\2\2\3\u0146\7\3\2\2\2\u0147\u014c\5\n\6\2\u0148"+
		"\u0149\7w\2\2\u0149\u014b\5\n\6\2\u014a\u0148\3\2\2\2\u014b\u014e\3\2"+
		"\2\2\u014c\u014a\3\2\2\2\u014c\u014d\3\2\2\2\u014d\t\3\2\2\2\u014e\u014c"+
		"\3\2\2\2\u014f\u0151\7o\2\2\u0150\u0152\7:\2\2\u0151\u0150\3\2\2\2\u0151"+
		"\u0152\3\2\2\2\u0152\13\3\2\2\2\u0153\u0154\7\32\2\2\u0154\u015c\5r:\2"+
		"\u0155\u0156\7\7\2\2\u0156\u015c\5p9\2\u0157\u0158\t\2\2\2\u0158\u015c"+
		"\5\30\r\2\u0159\u015a\t\3\2\2\u015a\u015c\5p9\2\u015b\u0153\3\2\2\2\u015b"+
		"\u0155\3\2\2\2\u015b\u0157\3\2\2\2\u015b\u0159\3\2\2\2\u015c\r\3\2\2\2"+
		"\u015d\u016f\5.\30\2\u015e\u016f\5,\27\2\u015f\u016f\5*\26\2\u0160\u016f"+
		"\5(\25\2\u0161\u016f\5\"\22\2\u0162\u016f\5 \21\2\u0163\u016f\5\34\17"+
		"\2\u0164\u016f\5\32\16\2\u0165\u016f\5\36\20\2\u0166\u0167\t\4\2\2\u0167"+
		"\u0168\5\20\t\2\u0168\u0169\7y\2\2\u0169\u016a\7y\2\2\u016a\u016b\5\24"+
		"\13\2\u016b\u016c\5p9\2\u016c\u016f\3\2\2\2\u016d\u016f\t\5\2\2\u016e"+
		"\u015d\3\2\2\2\u016e\u015e\3\2\2\2\u016e\u015f\3\2\2\2\u016e\u0160\3\2"+
		"\2\2\u016e\u0161\3\2\2\2\u016e\u0162\3\2\2\2\u016e\u0163\3\2\2\2\u016e"+
		"\u0164\3\2\2\2\u016e\u0165\3\2\2\2\u016e\u0166\3\2\2\2\u016e\u016d\3\2"+
		"\2\2\u016f\17\3\2\2\2\u0170\u0175\5\22\n\2\u0171\u0172\7w\2\2\u0172\u0174"+
		"\5\22\n\2\u0173\u0171\3\2\2\2\u0174\u0177\3\2\2\2\u0175\u0173\3\2\2\2"+
		"\u0175\u0176\3\2\2\2\u0176\u0179\3\2\2\2\u0177\u0175\3\2\2\2\u0178\u017a"+
		"\7w\2\2\u0179\u0178\3\2\2\2\u0179\u017a\3\2\2\2\u017a\21\3\2\2\2\u017b"+
		"\u0180\7o\2\2\u017c\u017d\7w\2\2\u017d\u017f\7o\2\2\u017e\u017c\3\2\2"+
		"\2\u017f\u0182\3\2\2\2\u0180\u017e\3\2\2\2\u0180\u0181\3\2\2\2\u0181\u0183"+
		"\3\2\2\2\u0182\u0180\3\2\2\2\u0183\u0184\5\u0100\u0081\2\u0184\23\3\2"+
		"\2\2\u0185\u0187\5\26\f\2\u0186\u0185\3\2\2\2\u0187\u018a\3\2\2\2\u0188"+
		"\u0186\3\2\2\2\u0188\u0189\3\2\2\2\u0189\25\3\2\2\2\u018a\u0188\3\2\2"+
		"\2\u018b\u018c\7r\2\2\u018c\u0191\5p9\2\u018d\u018e\7w\2\2\u018e\u0190"+
		"\5p9\2\u018f\u018d\3\2\2\2\u0190\u0193\3\2\2\2\u0191\u018f\3\2\2\2\u0191"+
		"\u0192\3\2\2\2\u0192\u0194\3\2\2\2\u0193\u0191\3\2\2\2\u0194\u0195\7s"+
		"\2\2\u0195\27\3\2\2\2\u0196\u0197\5~@\2\u0197\31\3\2\2\2\u0198\u0199\7"+
		"\61\2\2\u0199\u019a\7p\2\2\u019a\u019b\5p9\2\u019b\u019c\7q\2\2\u019c"+
		"\33\3\2\2\2\u019d\u019e\7\65\2\2\u019e\u019f\7t\2\2\u019f\u01a0\5\u0088"+
		"E\2\u01a0\u01a1\7u\2\2\u01a1\35\3\2\2\2\u01a2\u01a3\7\62\2\2\u01a3\u01a4"+
		"\7p\2\2\u01a4\u01a5\5p9\2\u01a5\u01a6\7q\2\2\u01a6\37\3\2\2\2\u01a7\u01a8"+
		"\t\6\2\2\u01a8\u01a9\7p\2\2\u01a9\u01aa\5p9\2\u01aa\u01ab\7q\2\2\u01ab"+
		"!\3\2\2\2\u01ac\u01b1\7\22\2\2\u01ad\u01ae\7t\2\2\u01ae\u01af\5$\23\2"+
		"\u01af\u01b0\7u\2\2\u01b0\u01b2\3\2\2\2\u01b1\u01ad\3\2\2\2\u01b1\u01b2"+
		"\3\2\2\2\u01b2\u01b3\3\2\2\2\u01b3\u01b4\7p\2\2\u01b4\u01b5\5p9\2\u01b5"+
		"\u01b6\7q\2\2\u01b6#\3\2\2\2\u01b7\u01ba\5&\24\2\u01b8\u01ba\7\23\2\2"+
		"\u01b9\u01b7\3\2\2\2\u01b9\u01b8\3\2\2\2\u01ba%\3\2\2\2\u01bb\u01bc\7"+
		"o\2\2\u01bc\'\3\2\2\2\u01bd\u01be\78\2\2\u01be\u01bf\7p\2\2\u01bf\u01c0"+
		"\5p9\2\u01c0\u01c1\7q\2\2\u01c1)\3\2\2\2\u01c2\u01c3\7\67\2\2\u01c3\u01c4"+
		"\7p\2\2\u01c4\u01c5\5p9\2\u01c5\u01c6\7q\2\2\u01c6+\3\2\2\2\u01c7\u01c8"+
		"\7\26\2\2\u01c8\u01c9\7p\2\2\u01c9\u01cf\5p9\2\u01ca\u01cd\7w\2\2\u01cb"+
		"\u01ce\7o\2\2\u01cc\u01ce\5p9\2\u01cd\u01cb\3\2\2\2\u01cd\u01cc\3\2\2"+
		"\2\u01ce\u01d0\3\2\2\2\u01cf\u01ca\3\2\2\2\u01cf\u01d0\3\2\2\2\u01d0\u01d1"+
		"\3\2\2\2\u01d1\u01d2\7q\2\2\u01d2-\3\2\2\2\u01d3\u01d4\t\6\2\2\u01d4\u01d5"+
		"\7t\2\2\u01d5\u01d6\5p9\2\u01d6\u01d7\7;\2\2\u01d7\u01d8\5p9\2\u01d8\u01d9"+
		"\7u\2\2\u01d9/\3\2\2\2\u01da\u01db\7t\2\2\u01db\u01e0\5\62\32\2\u01dc"+
		"\u01dd\7w\2\2\u01dd\u01df\5\62\32\2\u01de\u01dc\3\2\2\2\u01df\u01e2\3"+
		"\2\2\2\u01e0\u01de\3\2\2\2\u01e0\u01e1\3\2\2\2\u01e1\u01e3\3\2\2\2\u01e2"+
		"\u01e0\3\2\2\2\u01e3\u01e4\7u\2\2\u01e4\61\3\2\2\2\u01e5\u01e6\5p9\2\u01e6"+
		"\u01e7\7v\2\2\u01e7\u01e8\5p9\2\u01e8\63\3\2\2\2\u01e9\u01ed\5<\37\2\u01ea"+
		"\u01ed\5:\36\2\u01eb\u01ed\5\66\34\2\u01ec\u01e9\3\2\2\2\u01ec\u01ea\3"+
		"\2\2\2\u01ec\u01eb\3\2\2\2\u01ed\65\3\2\2\2\u01ee\u01ef\7\63\2\2\u01ef"+
		"\u01f5\7r\2\2\u01f0\u01f1\58\35\2\u01f1\u01f2\5\u009cO\2\u01f2\u01f4\3"+
		"\2\2\2\u01f3\u01f0\3\2\2\2\u01f4\u01f7\3\2\2\2\u01f5\u01f3\3\2\2\2\u01f5"+
		"\u01f6\3\2\2\2\u01f6\u01f8\3\2\2\2\u01f7\u01f5\3\2\2\2\u01f8\u01f9\7s"+
		"\2\2\u01f9\67\3\2\2\2\u01fa\u01fb\7X\2\2\u01fb\u01fc\7o\2\2\u01fc\u0204"+
		"\5\u010c\u0087\2\u01fd\u01fe\7\64\2\2\u01fe\u01ff\7r\2\2\u01ff\u0200\5"+
		"p9\2\u0200\u0201\5\u009cO\2\u0201\u0202\7s\2\2\u0202\u0204\3\2\2\2\u0203"+
		"\u01fa\3\2\2\2\u0203\u01fd\3\2\2\2\u02049\3\2\2\2\u0205\u0206\7\32\2\2"+
		"\u0206\u0207\7t\2\2\u0207\u0208\7u\2\2\u0208\u0209\5\u0100\u0081\2\u0209"+
		";\3\2\2\2\u020a\u020b\t\7\2\2\u020b\u020c\7t\2\2\u020c\u020d\5\u0088E"+
		"\2\u020d\u020e\7u\2\2\u020e\u0216\3\2\2\2\u020f\u0210\7+\2\2\u0210\u0211"+
		"\7t\2\2\u0211\u0212\5\u0088E\2\u0212\u0213\7u\2\2\u0213\u0214\5\u0088"+
		"E\2\u0214\u0216\3\2\2\2\u0215\u020a\3\2\2\2\u0215\u020f\3\2\2\2\u0216"+
		"=\3\2\2\2\u0217\u0218\5@!\2\u0218\u0219\5\u009cO\2\u0219\u021b\3\2\2\2"+
		"\u021a\u0217\3\2\2\2\u021b\u021e\3\2\2\2\u021c\u021a\3\2\2\2\u021c\u021d"+
		"\3\2\2\2\u021d\u021f\3\2\2\2\u021e\u021c\3\2\2\2\u021f\u022c\7\20\2\2"+
		"\u0220\u0224\5@!\2\u0221\u0224\7\20\2\2\u0222\u0224\7A\2\2\u0223\u0220"+
		"\3\2\2\2\u0223\u0221\3\2\2\2\u0223\u0222\3\2\2\2\u0224\u0225\3\2\2\2\u0225"+
		"\u0227\5\u009cO\2\u0226\u0223\3\2\2\2\u0227\u022a\3\2\2\2\u0228\u0226"+
		"\3\2\2\2\u0228\u0229\3\2\2\2\u0229\u022c\3\2\2\2\u022a\u0228\3\2\2\2\u022b"+
		"\u021c\3\2\2\2\u022b\u0228\3\2\2\2\u022c?\3\2\2\2\u022d\u022e\7\13\2\2"+
		"\u022e\u0236\5D#\2\u022f\u0230\7\f\2\2\u0230\u0236\5D#\2\u0231\u0232\7"+
		"\r\2\2\u0232\u0236\5D#\2\u0233\u0234\7\17\2\2\u0234\u0236\5B\"\2\u0235"+
		"\u022d\3\2\2\2\u0235\u022f\3\2\2\2\u0235\u0231\3\2\2\2\u0235\u0233\3\2"+
		"\2\2\u0236A\3\2\2\2\u0237\u0239\5\u00aeX\2\u0238\u0237\3\2\2\2\u0238\u0239"+
		"\3\2\2\2\u0239\u023c\3\2\2\2\u023a\u023b\7g\2\2\u023b\u023d\5p9\2\u023c"+
		"\u023a\3\2\2\2\u023c\u023d\3\2\2\2\u023dC\3\2\2\2\u023e\u0241\3\2\2\2"+
		"\u023f\u0241\5p9\2\u0240\u023e\3\2\2\2\u0240\u023f\3\2\2\2\u0241E\3\2"+
		"\2\2\u0242\u0247\7r\2\2\u0243\u0244\79\2\2\u0244\u0245\5\u00acW\2\u0245"+
		"\u0246\5\u009cO\2\u0246\u0248\3\2\2\2\u0247\u0243\3\2\2\2\u0247\u0248"+
		"\3\2\2\2\u0248\u024a\3\2\2\2\u0249\u024b\5\u00b8]\2\u024a\u0249\3\2\2"+
		"\2\u024a\u024b\3\2\2\2\u024b\u024c\3\2\2\2\u024c\u024d\7s\2\2\u024dG\3"+
		"\2\2\2\u024e\u024f\5\u0088E\2\u024f\u0250\7\21\2\2\u0250\u0263\5\u0088"+
		"E\2\u0251\u0257\7r\2\2\u0252\u0253\5P)\2\u0253\u0254\5\u009cO\2\u0254"+
		"\u0256\3\2\2\2\u0255\u0252\3\2\2\2\u0256\u0259\3\2\2\2\u0257\u0255\3\2"+
		"\2\2\u0257\u0258\3\2\2\2\u0258\u025f\3\2\2\2\u0259\u0257\3\2\2\2\u025a"+
		"\u025b\5J&\2\u025b\u025c\5\u009cO\2\u025c\u025e\3\2\2\2\u025d\u025a\3"+
		"\2\2\2\u025e\u0261\3\2\2\2\u025f\u025d\3\2\2\2\u025f\u0260\3\2\2\2\u0260"+
		"\u0262\3\2\2\2\u0261\u025f\3\2\2\2\u0262\u0264\7s\2\2\u0263\u0251\3\2"+
		"\2\2\u0263\u0264\3\2\2\2\u0264I\3\2\2\2\u0265\u0267\7\20\2\2\u0266\u0265"+
		"\3\2\2\2\u0266\u0267\3\2\2\2\u0267\u0268\3\2\2\2\u0268\u0269\5L\'\2\u0269"+
		"\u026a\7o\2\2\u026a\u026c\5\u010c\u0087\2\u026b\u026d\5\u00b6\\\2\u026c"+
		"\u026b\3\2\2\2\u026c\u026d\3\2\2\2\u026dK\3\2\2\2\u026e\u0270\7p\2\2\u026f"+
		"\u0271\7o\2\2\u0270\u026f\3\2\2\2\u0270\u0271\3\2\2\2\u0271\u0273\3\2"+
		"\2\2\u0272\u0274\7\u0091\2\2\u0273\u0272\3\2\2\2\u0273\u0274\3\2\2\2\u0274"+
		"\u0275\3\2\2\2\u0275\u0276\5\u00fa~\2\u0276\u0277\7q\2\2\u0277M\3\2\2"+
		"\2\u0278\u027e\5~@\2\u0279\u027a\5\u0088E\2\u027a\u027b\7z\2\2\u027b\u027c"+
		"\7o\2\2\u027c\u027e\3\2\2\2\u027d\u0278\3\2\2\2\u027d\u0279\3\2\2\2\u027e"+
		"O\3\2\2\2\u027f\u0280\7\66\2\2\u0280\u0281\7o\2\2\u0281\u0284\7}\2\2\u0282"+
		"\u0285\5N(\2\u0283\u0285\5\u011a\u008e\2\u0284\u0282\3\2\2\2\u0284\u0283"+
		"\3\2\2\2\u0285Q\3\2\2\2\u0286\u0287\7/\2\2\u0287\u0288\7p\2\2\u0288\u028b"+
		"\5\u0088E\2\u0289\u028a\7w\2\2\u028a\u028c\5\u00aeX\2\u028b\u0289\3\2"+
		"\2\2\u028b\u028c\3\2\2\2\u028c\u028d\3\2\2\2\u028d\u028e\7q\2\2\u028e"+
		"S\3\2\2\2\u028f\u0290\7.\2\2\u0290\u0291\7p\2\2\u0291\u0292\5\u0088E\2"+
		"\u0292\u0293\7q\2\2\u0293U\3\2\2\2\u0294\u0295\5> \2\u0295\u0296\7X\2"+
		"\2\u0296\u0297\7o\2\2\u0297\u0299\5\u010c\u0087\2\u0298\u029a\5F$\2\u0299"+
		"\u0298\3\2\2\2\u0299\u029a\3\2\2\2\u029aW\3\2\2\2\u029b\u029c\5> \2\u029c"+
		"\u029d\7X\2\2\u029d\u029e\5h\65\2\u029e\u029f\7o\2\2\u029f\u02a1\5\u010c"+
		"\u0087\2\u02a0\u02a2\5F$\2\u02a1\u02a0\3\2\2\2\u02a1\u02a2\3\2\2\2\u02a2"+
		"Y\3\2\2\2\u02a3\u02a4\5\u009eP\2\u02a4\u02aa\5\u009cO\2\u02a5\u02a6\5"+
		"\u00a0Q\2\u02a6\u02a7\5\u009cO\2\u02a7\u02a9\3\2\2\2\u02a8\u02a5\3\2\2"+
		"\2\u02a9\u02ac\3\2\2\2\u02aa\u02a8\3\2\2\2\u02aa\u02ab\3\2\2\2\u02ab\u02b7"+
		"\3\2\2\2\u02ac\u02aa\3\2\2\2\u02ad\u02b2\5V,\2\u02ae\u02b2\5X-\2\u02af"+
		"\u02b2\5\u00a6T\2\u02b0\u02b2\5\\/\2\u02b1\u02ad\3\2\2\2\u02b1\u02ae\3"+
		"\2\2\2\u02b1\u02af\3\2\2\2\u02b1\u02b0\3\2\2\2\u02b2\u02b3\3\2\2\2\u02b3"+
		"\u02b4\5\u009cO\2\u02b4\u02b6\3\2\2\2\u02b5\u02b1\3\2\2\2\u02b6\u02b9"+
		"\3\2\2\2\u02b7\u02b5\3\2\2\2\u02b7\u02b8\3\2\2\2\u02b8\u02ba\3\2\2\2\u02b9"+
		"\u02b7\3\2\2\2\u02ba\u02bb\7\2\2\3\u02bb[\3\2\2\2\u02bc\u02cc\5H%\2\u02bd"+
		"\u02cc\5^\60\2\u02be\u02cc\5b\62\2\u02bf\u02c3\7\32\2\2\u02c0\u02c1\7"+
		"\32\2\2\u02c1\u02c3\5\u009cO\2\u02c2\u02bf\3\2\2\2\u02c2\u02c0\3\2\2\2"+
		"\u02c3\u02c9\3\2\2\2\u02c4\u02ca\5X-\2\u02c5\u02ca\5V,\2\u02c6\u02ca\5"+
		"\u00a8U\2\u02c7\u02ca\5\u00b0Y\2\u02c8\u02ca\5\u00b4[\2\u02c9\u02c4\3"+
		"\2\2\2\u02c9\u02c5\3\2\2\2\u02c9\u02c6\3\2\2\2\u02c9\u02c7\3\2\2\2\u02c9"+
		"\u02c8\3\2\2\2\u02ca\u02cc\3\2\2\2\u02cb\u02bc\3\2\2\2\u02cb\u02bd\3\2"+
		"\2\2\u02cb\u02be\3\2\2\2\u02cb\u02c2\3\2\2\2\u02cc]\3\2\2\2\u02cd\u02ce"+
		"\7\66\2\2\u02ce\u02cf\7o\2\2\u02cf\u02d1\5\u0110\u0089\2\u02d0\u02d2\5"+
		"`\61\2\u02d1\u02d0\3\2\2\2\u02d1\u02d2\3\2\2\2\u02d2_\3\2\2\2\u02d3\u02d4"+
		"\7r\2\2\u02d4\u02d5\5p9\2\u02d5\u02d6\5\u009cO\2\u02d6\u02d7\7s\2\2\u02d7"+
		"a\3\2\2\2\u02d8\u02d9\7\66\2\2\u02d9\u02da\5h\65\2\u02da\u02db\7o\2\2"+
		"\u02db\u02dd\5\u0110\u0089\2\u02dc\u02de\5`\61\2\u02dd\u02dc\3\2\2\2\u02dd"+
		"\u02de\3\2\2\2\u02dec\3\2\2\2\u02df\u02e7\5\b\5\2\u02e0\u02e3\5\u0088"+
		"E\2\u02e1\u02e2\7v\2\2\u02e2\u02e4\5\u00aeX\2\u02e3\u02e1\3\2\2\2\u02e3"+
		"\u02e4\3\2\2\2\u02e4\u02e8\3\2\2\2\u02e5\u02e6\7v\2\2\u02e6\u02e8\5\u00ae"+
		"X\2\u02e7\u02e0\3\2\2\2\u02e7\u02e5\3\2\2\2\u02e8e\3\2\2\2\u02e9\u02ea"+
		"\5\b\5\2\u02ea\u02eb\7}\2\2\u02eb\u02ec\5\u00aeX\2\u02ecg\3\2\2\2\u02ed"+
		"\u02ef\7p\2\2\u02ee\u02f0\5\n\6\2\u02ef\u02ee\3\2\2\2\u02ef\u02f0\3\2"+
		"\2\2\u02f0\u02f1\3\2\2\2\u02f1\u02f3\5\u0088E\2\u02f2\u02f4\7w\2\2\u02f3"+
		"\u02f2\3\2\2\2\u02f3\u02f4\3\2\2\2\u02f4\u02f5\3\2\2\2\u02f5\u02f6\7q"+
		"\2\2\u02f6i\3\2\2\2\u02f7\u02f9\7\32\2\2\u02f8\u02f7\3\2\2\2\u02f8\u02f9"+
		"\3\2\2\2\u02f9\u02fb\3\2\2\2\u02fa\u02fc\5\u00acW\2\u02fb\u02fa\3\2\2"+
		"\2\u02fb\u02fc\3\2\2\2\u02fc\u02fe\3\2\2\2\u02fd\u02ff\7~\2\2\u02fe\u02fd"+
		"\3\2\2\2\u02fe\u02ff\3\2\2\2\u02ff\u0300\3\2\2\2\u0300\u0301\5\u0088E"+
		"\2\u0301k\3\2\2\2\u0302\u030c\5~@\2\u0303\u0304\t\b\2\2\u0304\u0305\7"+
		"p\2\2\u0305\u0306\5p9\2\u0306\u0307\7q\2\2\u0307\u030c\3\2\2\2\u0308\u030c"+
		"\5n8\2\u0309\u030a\t\t\2\2\u030a\u030c\5p9\2\u030b\u0302\3\2\2\2\u030b"+
		"\u0303\3\2\2\2\u030b\u0308\3\2\2\2\u030b\u0309\3\2\2\2\u030cm\3\2\2\2"+
		"\u030d\u030e\7\31\2\2\u030e\u030f\5\30\r\2\u030f\u0310\7\33\2\2\u0310"+
		"\u0311\5p9\2\u0311o\3\2\2\2\u0312\u0313\b9\1\2\u0313\u0314\7h\2\2\u0314"+
		"\u0315\7t\2\2\u0315\u0316\5\u0088E\2\u0316\u0317\7u\2\2\u0317\u0323\3"+
		"\2\2\2\u0318\u0319\t\b\2\2\u0319\u031a\7p\2\2\u031a\u031b\5p9\2\u031b"+
		"\u031c\7q\2\2\u031c\u0323\3\2\2\2\u031d\u0323\5n8\2\u031e\u0323\5R*\2"+
		"\u031f\u0320\t\t\2\2\u0320\u0323\5p9\r\u0321\u0323\5~@\2\u0322\u0312\3"+
		"\2\2\2\u0322\u0318\3\2\2\2\u0322\u031d\3\2\2\2\u0322\u031e\3\2\2\2\u0322"+
		"\u031f\3\2\2\2\u0322\u0321\3\2\2\2\u0323\u0344\3\2\2\2\u0324\u0325\f\13"+
		"\2\2\u0325\u0326\t\n\2\2\u0326\u0343\5p9\f\u0327\u0328\f\n\2\2\u0328\u0329"+
		"\t\13\2\2\u0329\u0343\5p9\13\u032a\u032b\f\t\2\2\u032b\u032c\t\f\2\2\u032c"+
		"\u0343\5p9\n\u032d\u032e\f\b\2\2\u032e\u032f\t\r\2\2\u032f\u0343\5p9\t"+
		"\u0330\u0331\f\7\2\2\u0331\u0332\t\16\2\2\u0332\u0343\5p9\b\u0333\u0334"+
		"\f\6\2\2\u0334\u0335\7\u0080\2\2\u0335\u0343\5p9\7\u0336\u0337\f\5\2\2"+
		"\u0337\u0338\7\177\2\2\u0338\u0343\5p9\6\u0339\u033a\f\4\2\2\u033a\u033b"+
		"\7!\2\2\u033b\u0343\5p9\4\u033c\u033d\f\3\2\2\u033d\u033e\7$\2\2\u033e"+
		"\u033f\5p9\2\u033f\u0340\7y\2\2\u0340\u0341\5p9\3\u0341\u0343\3\2\2\2"+
		"\u0342\u0324\3\2\2\2\u0342\u0327\3\2\2\2\u0342\u032a\3\2\2\2\u0342\u032d"+
		"\3\2\2\2\u0342\u0330\3\2\2\2\u0342\u0333\3\2\2\2\u0342\u0336\3\2\2\2\u0342"+
		"\u0339\3\2\2\2\u0342\u033c\3\2\2\2\u0343\u0346\3\2\2\2\u0344\u0342\3\2"+
		"\2\2\u0344\u0345\3\2\2\2\u0345q\3\2\2\2\u0346\u0344\3\2\2\2\u0347\u035a"+
		"\5\f\7\2\u0348\u035a\5v<\2\u0349\u035a\5t;\2\u034a\u035a\5\u00a6T\2\u034b"+
		"\u035a\5\u00c8e\2\u034c\u035a\5\u00ba^\2\u034d\u035a\5\u00f8}\2\u034e"+
		"\u035a\5\u00caf\2\u034f\u035a\5\u00ccg\2\u0350\u035a\5\u00ceh\2\u0351"+
		"\u035a\5\u00d0i\2\u0352\u035a\5\u00d2j\2\u0353\u035a\5\u00b6\\\2\u0354"+
		"\u035a\5\u00d6l\2\u0355\u035a\5\u00d8m\2\u0356\u035a\5\u00eav\2\u0357"+
		"\u035a\5x=\2\u0358\u035a\5\u00d4k\2\u0359\u0347\3\2\2\2\u0359\u0348\3"+
		"\2\2\2\u0359\u0349\3\2\2\2\u0359\u034a\3\2\2\2\u0359\u034b\3\2\2\2\u0359"+
		"\u034c\3\2\2\2\u0359\u034d\3\2\2\2\u0359\u034e\3\2\2\2\u0359\u034f\3\2"+
		"\2\2\u0359\u0350\3\2\2\2\u0359\u0351\3\2\2\2\u0359\u0352\3\2\2\2\u0359"+
		"\u0353\3\2\2\2\u0359\u0354\3\2\2\2\u0359\u0355\3\2\2\2\u0359\u0356\3\2"+
		"\2\2\u0359\u0357\3\2\2\2\u0359\u0358\3\2\2\2\u035as\3\2\2\2\u035b\u035c"+
		"\7#\2\2\u035c\u035d\5p9\2\u035du\3\2\2\2\u035e\u035f\7c\2\2\u035f\u0361"+
		"\5p9\2\u0360\u0362\5\u00b6\\\2\u0361\u0360\3\2\2\2\u0361\u0362\3\2\2\2"+
		"\u0362w\3\2\2\2\u0363\u0364\5z>\2\u0364\u0365\5\u00f2z\2\u0365y\3\2\2"+
		"\2\u0366\u0367\7\16\2\2\u0367\u0368\5p9\2\u0368\u0369\5\u009cO\2\u0369"+
		"\u036b\3\2\2\2\u036a\u0366\3\2\2\2\u036b\u036e\3\2\2\2\u036c\u036a\3\2"+
		"\2\2\u036c\u036d\3\2\2\2\u036d\u0373\3\2\2\2\u036e\u036c\3\2\2\2\u036f"+
		"\u0370\7\17\2\2\u0370\u0371\5B\"\2\u0371\u0372\5\u009cO\2\u0372\u0374"+
		"\3\2\2\2\u0373\u036f\3\2\2\2\u0373\u0374\3\2\2\2\u0374{\3\2\2\2\u0375"+
		"\u037e\7\5\2\2\u0376\u037e\7\6\2\2\u0377\u037e\7n\2\2\u0378\u037e\5\u0118"+
		"\u008d\2\u0379\u037e\5\u012e\u0098\2\u037a\u037e\7\3\2\2\u037b\u037e\7"+
		"\u0099\2\2\u037c\u037e\7\u009a\2\2\u037d\u0375\3\2\2\2\u037d\u0376\3\2"+
		"\2\2\u037d\u0377\3\2\2\2\u037d\u0378\3\2\2\2\u037d\u0379\3\2\2\2\u037d"+
		"\u037a\3\2\2\2\u037d\u037b\3\2\2\2\u037d\u037c\3\2\2\2\u037e}\3\2\2\2"+
		"\u037f\u0380\b@\1\2\u0380\u0386\5\u0114\u008b\2\u0381\u0386\5\u0112\u008a"+
		"\2\u0382\u0386\5\u013a\u009e\2\u0383\u0386\5\16\b\2\u0384\u0386\5T+\2"+
		"\u0385\u037f\3\2\2\2\u0385\u0381\3\2\2\2\u0385\u0382\3\2\2\2\u0385\u0383"+
		"\3\2\2\2\u0385\u0384\3\2\2\2\u0386\u0395\3\2\2\2\u0387\u0391\f\3\2\2\u0388"+
		"\u0389\7z\2\2\u0389\u0392\7o\2\2\u038a\u0392\5\u0134\u009b\2\u038b\u0392"+
		"\5\u0092J\2\u038c\u0392\5\60\31\2\u038d\u0392\5\u0136\u009c\2\u038e\u038f"+
		"\6@\f\2\u038f\u0392\5\u0138\u009d\2\u0390\u0392\5\u0080A\2\u0391\u0388"+
		"\3\2\2\2\u0391\u038a\3\2\2\2\u0391\u038b\3\2\2\2\u0391\u038c\3\2\2\2\u0391"+
		"\u038d\3\2\2\2\u0391\u038e\3\2\2\2\u0391\u0390\3\2\2\2\u0392\u0394\3\2"+
		"\2\2\u0393\u0387\3\2\2\2\u0394\u0397\3\2\2\2\u0395\u0393\3\2\2\2\u0395"+
		"\u0396\3\2\2\2\u0396\177\3\2\2\2\u0397\u0395\3\2\2\2\u0398\u039a\7%\2"+
		"\2\u0399\u039b\5\u00aeX\2\u039a\u0399\3\2\2\2\u039a\u039b\3\2\2\2\u039b"+
		"\u039d\3\2\2\2\u039c\u039e\7w\2\2\u039d\u039c\3\2\2\2\u039d\u039e\3\2"+
		"\2\2\u039e\u039f\3\2\2\2\u039f\u03a0\7&\2\2\u03a0\u0081\3\2\2\2\u03a1"+
		"\u03a2\7Y\2\2\u03a2\u03ac\7r\2\2\u03a3\u03a7\5\u0086D\2\u03a4\u03a7\5"+
		"\u00fa~\2\u03a5\u03a7\5\u0084C\2\u03a6\u03a3\3\2\2\2\u03a6\u03a4\3\2\2"+
		"\2\u03a6\u03a5\3\2\2\2\u03a7\u03a8\3\2\2\2\u03a8\u03a9\5\u009cO\2\u03a9"+
		"\u03ab\3\2\2\2\u03aa\u03a6\3\2\2\2\u03ab\u03ae\3\2\2\2\u03ac\u03aa\3\2"+
		"\2\2\u03ac\u03ad\3\2\2\2\u03ad\u03af\3\2\2\2\u03ae\u03ac\3\2\2\2\u03af"+
		"\u03b0\7s\2\2\u03b0\u0083\3\2\2\2\u03b1\u03b2\7\66\2\2\u03b2\u03b3\7o"+
		"\2\2\u03b3\u03b4\5\u0110\u0089\2\u03b4\u0085\3\2\2\2\u03b5\u03b7\6D\r"+
		"\2\u03b6\u03b8\7\32\2\2\u03b7\u03b6\3\2\2\2\u03b7\u03b8\3\2\2\2\u03b8"+
		"\u03b9\3\2\2\2\u03b9\u03ba\5> \2\u03ba\u03bb\7o\2\2\u03bb\u03bc\5\u0110"+
		"\u0089\2\u03bc\u03bd\5\u010e\u0088\2\u03bd\u03c6\3\2\2\2\u03be\u03c0\7"+
		"\32\2\2\u03bf\u03be\3\2\2\2\u03bf\u03c0\3\2\2\2\u03c0\u03c1\3\2\2\2\u03c1"+
		"\u03c2\5> \2\u03c2\u03c3\7o\2\2\u03c3\u03c4\5\u0110\u0089\2\u03c4\u03c6"+
		"\3\2\2\2\u03c5\u03b5\3\2\2\2\u03c5\u03bf\3\2\2\2\u03c6\u0087\3\2\2\2\u03c7"+
		"\u03d0\5\u00fa~\2\u03c8\u03d0\5\u008aF\2\u03c9\u03d0\5\64\33\2\u03ca\u03cb"+
		"\7p\2\2\u03cb\u03cc\5\u0088E\2\u03cc\u03cd\7q\2\2\u03cd\u03d0\3\2\2\2"+
		"\u03ce\u03d0\t\17\2\2\u03cf\u03c7\3\2\2\2\u03cf\u03c8\3\2\2\2\u03cf\u03c9"+
		"\3\2\2\2\u03cf\u03ca\3\2\2\2\u03cf\u03ce\3\2\2\2\u03d0\u0089\3\2\2\2\u03d1"+
		"\u03db\5\u00fc\177\2\u03d2\u03db\5\u012a\u0096\2\u03d3\u03db\5\u0102\u0082"+
		"\2\u03d4\u03db\5\u010a\u0086\2\u03d5\u03db\5\u0082B\2\u03d6\u03db\5\u0104"+
		"\u0083\2\u03d7\u03db\5\u0106\u0084\2\u03d8\u03db\5\u0108\u0085\2\u03d9"+
		"\u03db\5\u008cG\2\u03da\u03d1\3\2\2\2\u03da\u03d2\3\2\2\2\u03da\u03d3"+
		"\3\2\2\2\u03da\u03d4\3\2\2\2\u03da\u03d5\3\2\2\2\u03da\u03d6\3\2\2\2\u03da"+
		"\u03d7\3\2\2\2\u03da\u03d8\3\2\2\2\u03da\u03d9\3\2\2\2\u03db\u008b\3\2"+
		"\2\2\u03dc\u03dd\7\66\2\2\u03dd\u03de\5\u008eH\2\u03de\u008d\3\2\2\2\u03df"+
		"\u03eb\7p\2\2\u03e0\u03e5\5\u0088E\2\u03e1\u03e2\7w\2\2\u03e2\u03e4\5"+
		"\u0088E\2\u03e3\u03e1\3\2\2\2\u03e4\u03e7\3\2\2\2\u03e5\u03e3\3\2\2\2"+
		"\u03e5\u03e6\3\2\2\2\u03e6\u03e9\3\2\2\2\u03e7\u03e5\3\2\2\2\u03e8\u03ea"+
		"\7w\2\2\u03e9\u03e8\3\2\2\2\u03e9\u03ea\3\2\2\2\u03ea\u03ec\3\2\2\2\u03eb"+
		"\u03e0\3\2\2\2\u03eb\u03ec\3\2\2\2\u03ec\u03ed\3\2\2\2\u03ed\u03ee\7q"+
		"\2\2\u03ee\u008f\3\2\2\2\u03ef\u03fa\5\u012a\u0096\2\u03f0\u03fa\5\u00fc"+
		"\177\2\u03f1\u03f2\7t\2\2\u03f2\u03f3\7~\2\2\u03f3\u03f4\7u\2\2\u03f4"+
		"\u03fa\5\u0100\u0081\2\u03f5\u03fa\5\u0104\u0083\2\u03f6\u03fa\5\u0106"+
		"\u0084\2\u03f7\u03fa\5\64\33\2\u03f8\u03fa\5\u00fa~\2\u03f9\u03ef\3\2"+
		"\2\2\u03f9\u03f0\3\2\2\2\u03f9\u03f1\3\2\2\2\u03f9\u03f5\3\2\2\2\u03f9"+
		"\u03f6\3\2\2\2\u03f9\u03f7\3\2\2\2\u03f9\u03f8\3\2\2\2\u03fa\u0091\3\2"+
		"\2\2\u03fb\u040b\7t\2\2\u03fc\u03fe\5\u0094K\2\u03fd\u03fc\3\2\2\2\u03fd"+
		"\u03fe\3\2\2\2\u03fe\u03ff\3\2\2\2\u03ff\u0401\7y\2\2\u0400\u0402\5\u0096"+
		"L\2\u0401\u0400\3\2\2\2\u0401\u0402\3\2\2\2\u0402\u040c\3\2\2\2\u0403"+
		"\u0405\5\u0094K\2\u0404\u0403\3\2\2\2\u0404\u0405\3\2\2\2\u0405\u0406"+
		"\3\2\2\2\u0406\u0407\7y\2\2\u0407\u0408\5\u0096L\2\u0408\u0409\7y\2\2"+
		"\u0409\u040a\5\u0098M\2\u040a\u040c\3\2\2\2\u040b\u03fd\3\2\2\2\u040b"+
		"\u0404\3\2\2\2\u040c\u040d\3\2\2\2\u040d\u040e\7u\2\2\u040e\u0093\3\2"+
		"\2\2\u040f\u0410\5p9\2\u0410\u0095\3\2\2\2\u0411\u0412\5p9\2\u0412\u0097"+
		"\3\2\2\2\u0413\u0414\5p9\2\u0414\u0099\3\2\2\2\u0415\u0417\t\20\2\2\u0416"+
		"\u0415\3\2\2\2\u0416\u0417\3\2\2\2\u0417\u0418\3\2\2\2\u0418\u0419\7v"+
		"\2\2\u0419\u009b\3\2\2\2\u041a\u0420\7x\2\2\u041b\u0420\7\2\2\3\u041c"+
		"\u0420\6O\16\2\u041d\u0420\6O\17\2\u041e\u0420\6O\20\2\u041f\u041a\3\2"+
		"\2\2\u041f\u041b\3\2\2\2\u041f\u041c\3\2\2\2\u041f\u041d\3\2\2\2\u041f"+
		"\u041e\3\2\2\2\u0420\u009d\3\2\2\2\u0421\u0422\7c\2\2\u0422\u0423\7o\2"+
		"\2\u0423\u009f\3\2\2\2\u0424\u0430\7k\2\2\u0425\u0431\5\u00a2R\2\u0426"+
		"\u042c\7p\2\2\u0427\u0428\5\u00a2R\2\u0428\u0429\5\u009cO\2\u0429\u042b"+
		"\3\2\2\2\u042a\u0427\3\2\2\2\u042b\u042e\3\2\2\2\u042c\u042a\3\2\2\2\u042c"+
		"\u042d\3\2\2\2\u042d\u042f\3\2\2\2\u042e\u042c\3\2\2\2\u042f\u0431\7q"+
		"\2\2\u0430\u0425\3\2\2\2\u0430\u0426\3\2\2\2\u0431\u00a1\3\2\2\2\u0432"+
		"\u0434\t\21\2\2\u0433\u0432\3\2\2\2\u0433\u0434\3\2\2\2\u0434\u0435\3"+
		"\2\2\2\u0435\u0436\5\u00a4S\2\u0436\u00a3\3\2\2\2\u0437\u0438\5\u012e"+
		"\u0098\2\u0438\u00a5\3\2\2\2\u0439\u043d\5\u00a8U\2\u043a\u043d\5\u00b0"+
		"Y\2\u043b\u043d\5\u00b4[\2\u043c\u0439\3\2\2\2\u043c\u043a\3\2\2\2\u043c"+
		"\u043b\3\2\2\2\u043d\u00a7\3\2\2\2\u043e\u044a\7e\2\2\u043f\u044b\5\u00aa"+
		"V\2\u0440\u0446\7p\2\2\u0441\u0442\5\u00aaV\2\u0442\u0443\5\u009cO\2\u0443"+
		"\u0445\3\2\2\2\u0444\u0441\3\2\2\2\u0445\u0448\3\2\2\2\u0446\u0444\3\2"+
		"\2\2\u0446\u0447\3\2\2\2\u0447\u0449\3\2\2\2\u0448\u0446\3\2\2\2\u0449"+
		"\u044b\7q\2\2\u044a\u043f\3\2\2\2\u044a\u0440\3\2\2\2\u044b\u00a9\3\2"+
		"\2\2\u044c\u0452\5\u00acW\2\u044d\u044f\5\u0088E\2\u044e\u044d\3\2\2\2"+
		"\u044e\u044f\3\2\2\2\u044f\u0450\3\2\2\2\u0450\u0451\7v\2\2\u0451\u0453"+
		"\5\u00aeX\2\u0452\u044e\3\2\2\2\u0452\u0453\3\2\2\2\u0453\u00ab\3\2\2"+
		"\2\u0454\u0459\7o\2\2\u0455\u0456\7w\2\2\u0456\u0458\7o\2\2\u0457\u0455"+
		"\3\2\2\2\u0458\u045b\3\2\2\2\u0459\u0457\3\2\2\2\u0459\u045a\3\2\2\2\u045a"+
		"\u00ad\3\2\2\2\u045b\u0459\3\2\2\2\u045c\u0461\5p9\2\u045d\u045e\7w\2"+
		"\2\u045e\u0460\5p9\2\u045f\u045d\3\2\2\2\u0460\u0463\3\2\2\2\u0461\u045f"+
		"\3\2\2\2\u0461\u0462\3\2\2\2\u0462\u00af\3\2\2\2\u0463\u0461\3\2\2\2\u0464"+
		"\u0470\7h\2\2\u0465\u0471\5\u00b2Z\2\u0466\u046c\7p\2\2\u0467\u0468\5"+
		"\u00b2Z\2\u0468\u0469\5\u009cO\2\u0469\u046b\3\2\2\2\u046a\u0467\3\2\2"+
		"\2\u046b\u046e\3\2\2\2\u046c\u046a\3\2\2\2\u046c\u046d\3\2\2\2\u046d\u046f"+
		"\3\2\2\2\u046e\u046c\3\2\2\2\u046f\u0471\7q\2\2\u0470\u0465\3\2\2\2\u0470"+
		"\u0466\3\2\2\2\u0471\u00b1\3\2\2\2\u0472\u0474\7o\2\2\u0473\u0475\7v\2"+
		"\2\u0474\u0473\3\2\2\2\u0474\u0475\3\2\2\2\u0475\u0476\3\2\2\2\u0476\u0477"+
		"\5\u0088E\2\u0477\u00b3\3\2\2\2\u0478\u0484\7m\2\2\u0479\u0485\5d\63\2"+
		"\u047a\u0480\7p\2\2\u047b\u047c\5d\63\2\u047c\u047d\5\u009cO\2\u047d\u047f"+
		"\3\2\2\2\u047e\u047b\3\2\2\2\u047f\u0482\3\2\2\2\u0480\u047e\3\2\2\2\u0480"+
		"\u0481\3\2\2\2\u0481\u0483\3\2\2\2\u0482\u0480\3\2\2\2\u0483\u0485\7q"+
		"\2\2\u0484\u0479\3\2\2\2\u0484\u047a\3\2\2\2\u0485\u00b5\3\2\2\2\u0486"+
		"\u0488\7r\2\2\u0487\u0489\5\u00b8]\2\u0488\u0487\3\2\2\2\u0488\u0489\3"+
		"\2\2\2\u0489\u048a\3\2\2\2\u048a\u048b\7s\2\2\u048b\u00b7\3\2\2\2\u048c"+
		"\u048d\5r:\2\u048d\u048e\5\u009cO\2\u048e\u0490\3\2\2\2\u048f\u048c\3"+
		"\2\2\2\u0490\u0491\3\2\2\2\u0491\u048f\3\2\2\2\u0491\u0492\3\2\2\2\u0492"+
		"\u00b9\3\2\2\2\u0493\u049a\5\u00c0a\2\u0494\u049a\5\u00c2b\2\u0495\u049a"+
		"\5\u00c4c\2\u0496\u049a\5\u00be`\2\u0497\u049a\5f\64\2\u0498\u049a\5\u00c6"+
		"d\2\u0499\u0493\3\2\2\2\u0499\u0494\3\2\2\2\u0499\u0495\3\2\2\2\u0499"+
		"\u0496\3\2\2\2\u0499\u0497\3\2\2\2\u0499\u0498\3\2\2\2\u049a\u00bb\3\2"+
		"\2\2\u049b\u049c\5\u00c0a\2\u049c\u049d\7x\2\2\u049d\u04ac\3\2\2\2\u049e"+
		"\u049f\5\u00c2b\2\u049f\u04a0\7x\2\2\u04a0\u04ac\3\2\2\2\u04a1\u04a2\5"+
		"\u00c4c\2\u04a2\u04a3\7x\2\2\u04a3\u04ac\3\2\2\2\u04a4\u04a5\5\u00be`"+
		"\2\u04a5\u04a6\7x\2\2\u04a6\u04ac\3\2\2\2\u04a7\u04a8\5f\64\2\u04a8\u04a9"+
		"\7x\2\2\u04a9\u04ac\3\2\2\2\u04aa\u04ac\5\u00c6d\2\u04ab\u049b\3\2\2\2"+
		"\u04ab\u049e\3\2\2\2\u04ab\u04a1\3\2\2\2\u04ab\u04a4\3\2\2\2\u04ab\u04a7"+
		"\3\2\2\2\u04ab\u04aa\3\2\2\2\u04ac\u00bd\3\2\2\2\u04ad\u04ae\5p9\2\u04ae"+
		"\u00bf\3\2\2\2\u04af\u04b0\5p9\2\u04b0\u04b1\7\u0093\2\2\u04b1\u04b2\5"+
		"p9\2\u04b2\u00c1\3\2\2\2\u04b3\u04b4\5p9\2\u04b4\u04b5\t\22\2\2\u04b5"+
		"\u00c3\3\2\2\2\u04b6\u04b7\5\u00aeX\2\u04b7\u04b8\5\u009aN\2\u04b8\u04b9"+
		"\5\u00aeX\2\u04b9\u00c5\3\2\2\2\u04ba\u04bb\7x\2\2\u04bb\u00c7\3\2\2\2"+
		"\u04bc\u04bd\7o\2\2\u04bd\u04bf\7y\2\2\u04be\u04c0\5r:\2\u04bf\u04be\3"+
		"\2\2\2\u04bf\u04c0\3\2\2\2\u04c0\u00c9\3\2\2\2\u04c1\u04c3\7l\2\2\u04c2"+
		"\u04c4\5\u00aeX\2\u04c3\u04c2\3\2\2\2\u04c3\u04c4\3\2\2\2\u04c4\u00cb"+
		"\3\2\2\2\u04c5\u04c7\7V\2\2\u04c6\u04c8\7o\2\2\u04c7\u04c6\3\2\2\2\u04c7"+
		"\u04c8\3\2\2\2\u04c8\u00cd\3\2\2\2\u04c9\u04cb\7i\2\2\u04ca\u04cc\7o\2"+
		"\2\u04cb\u04ca\3\2\2\2\u04cb\u04cc\3\2\2\2\u04cc\u00cf\3\2\2\2\u04cd\u04ce"+
		"\7b\2\2\u04ce\u04cf\7o\2\2\u04cf\u00d1\3\2\2\2\u04d0\u04d1\7f\2\2\u04d1"+
		"\u00d3\3\2\2\2\u04d2\u04d3\7\\\2\2\u04d3\u04d4\5p9\2\u04d4\u00d5\3\2\2"+
		"\2\u04d5\u04d7\7g\2\2\u04d6\u04d8\5\u00bc_\2\u04d7\u04d6\3\2\2\2\u04d7"+
		"\u04d8\3\2\2\2\u04d8\u04d9\3\2\2\2\u04d9\u04da\5p9\2\u04da\u04e0\5\u00b6"+
		"\\\2\u04db\u04de\7a\2\2\u04dc\u04df\5\u00d6l\2\u04dd\u04df\5\u00b6\\\2"+
		"\u04de\u04dc\3\2\2\2\u04de\u04dd\3\2\2\2\u04df\u04e1\3\2\2\2\u04e0\u04db"+
		"\3\2\2\2\u04e0\u04e1\3\2\2\2\u04e1\u00d7\3\2\2\2\u04e2\u04e5\5\u00dan"+
		"\2\u04e3\u04e5\5\u00e0q\2\u04e4\u04e2\3\2\2\2\u04e4\u04e3\3\2\2\2\u04e5"+
		"\u00d9\3\2\2\2\u04e6\u04e8\7d\2\2\u04e7\u04e9\5\u00bc_\2\u04e8\u04e7\3"+
		"\2\2\2\u04e8\u04e9\3\2\2\2\u04e9\u04eb\3\2\2\2\u04ea\u04ec\5p9\2\u04eb"+
		"\u04ea\3\2\2\2\u04eb\u04ec\3\2\2\2\u04ec\u04ed\3\2\2\2\u04ed\u04f1\7r"+
		"\2\2\u04ee\u04f0\5\u00dco\2\u04ef\u04ee\3\2\2\2\u04f0\u04f3\3\2\2\2\u04f1"+
		"\u04ef\3\2\2\2\u04f1\u04f2\3\2\2\2\u04f2\u04f4\3\2\2\2\u04f3\u04f1\3\2"+
		"\2\2\u04f4\u04f5\7s\2\2\u04f5\u00db\3\2\2\2\u04f6\u04f7\5\u00dep\2\u04f7"+
		"\u04f9\7y\2\2\u04f8\u04fa\5\u00b8]\2\u04f9\u04f8\3\2\2\2\u04f9\u04fa\3"+
		"\2\2\2\u04fa\u00dd\3\2\2\2\u04fb\u04fc\7[\2\2\u04fc\u04ff\5\u00aeX\2\u04fd"+
		"\u04ff\7W\2\2\u04fe\u04fb\3\2\2\2\u04fe\u04fd\3\2\2\2\u04ff\u00df\3\2"+
		"\2\2\u0500\u0502\7d\2\2\u0501\u0503\5\u00bc_\2\u0502\u0501\3\2\2\2\u0502"+
		"\u0503\3\2\2\2\u0503\u0504\3\2\2\2\u0504\u0505\5\u00e2r\2\u0505\u0509"+
		"\7r\2\2\u0506\u0508\5\u00e4s\2\u0507\u0506\3\2\2\2\u0508\u050b\3\2\2\2"+
		"\u0509\u0507\3\2\2\2\u0509\u050a\3\2\2\2\u050a\u050c\3\2\2\2\u050b\u0509"+
		"\3\2\2\2\u050c\u050d\7s\2\2\u050d\u00e1\3\2\2\2\u050e\u050f\7o\2\2\u050f"+
		"\u0511\7}\2\2\u0510\u050e\3\2\2\2\u0510\u0511\3\2\2\2\u0511\u0512\3\2"+
		"\2\2\u0512\u0513\5~@\2\u0513\u0514\7z\2\2\u0514\u0515\7p\2\2\u0515\u0516"+
		"\7h\2\2\u0516\u0517\7q\2\2\u0517\u00e3\3\2\2\2\u0518\u0519\5\u00e6t\2"+
		"\u0519\u051b\7y\2\2\u051a\u051c\5\u00b8]\2\u051b\u051a\3\2\2\2\u051b\u051c"+
		"\3\2\2\2\u051c\u00e5\3\2\2\2\u051d\u051e\7[\2\2\u051e\u0521\5\u00e8u\2"+
		"\u051f\u0521\7W\2\2\u0520\u051d\3\2\2\2\u0520\u051f\3\2\2\2\u0521\u00e7"+
		"\3\2\2\2\u0522\u0525\5\u0088E\2\u0523\u0525\7n\2\2\u0524\u0522\3\2\2\2"+
		"\u0524\u0523\3\2\2\2\u0525\u052d\3\2\2\2\u0526\u0529\7w\2\2\u0527\u052a"+
		"\5\u0088E\2\u0528\u052a\7n\2\2\u0529\u0527\3\2\2\2\u0529\u0528\3\2\2\2"+
		"\u052a\u052c\3\2\2\2\u052b\u0526\3\2\2\2\u052c\u052f\3\2\2\2\u052d\u052b"+
		"\3\2\2\2\u052d\u052e\3\2\2\2\u052e\u00e9\3\2\2\2\u052f\u052d\3\2\2\2\u0530"+
		"\u0531\7Z\2\2\u0531\u0535\7r\2\2\u0532\u0534\5\u00ecw\2\u0533\u0532\3"+
		"\2\2\2\u0534\u0537\3\2\2\2\u0535\u0533\3\2\2\2\u0535\u0536\3\2\2\2\u0536"+
		"\u0538\3\2\2\2\u0537\u0535\3\2\2\2\u0538\u0539\7s\2\2\u0539\u00eb\3\2"+
		"\2\2\u053a\u053b\5\u00eex\2\u053b\u053d\7y\2\2\u053c\u053e\5\u00b8]\2"+
		"\u053d\u053c\3\2\2\2\u053d\u053e\3\2\2\2\u053e\u00ed\3\2\2\2\u053f\u0542"+
		"\7[\2\2\u0540\u0543\5\u00c0a\2\u0541\u0543\5\u00f0y\2\u0542\u0540\3\2"+
		"\2\2\u0542\u0541\3\2\2\2\u0543\u0546\3\2\2\2\u0544\u0546\7W\2\2\u0545"+
		"\u053f\3\2\2\2\u0545\u0544\3\2\2\2\u0546\u00ef\3\2\2\2\u0547\u0548\5\u00ae"+
		"X\2\u0548\u0549\7v\2\2\u0549\u054e\3\2\2\2\u054a\u054b\5\u00acW\2\u054b"+
		"\u054c\7}\2\2\u054c\u054e\3\2\2\2\u054d\u0547\3\2\2\2\u054d\u054a\3\2"+
		"\2\2\u054d\u054e\3\2\2\2\u054e\u054f\3\2\2\2\u054f\u0550\5p9\2\u0550\u00f1"+
		"\3\2\2\2\u0551\u0555\7j\2\2\u0552\u0556\5p9\2\u0553\u0556\5\u00f4{\2\u0554"+
		"\u0556\5\u00f6|\2\u0555\u0552\3\2\2\2\u0555\u0553\3\2\2\2\u0555\u0554"+
		"\3\2\2\2\u0555\u0556\3\2\2\2\u0556\u0557\3\2\2\2\u0557\u0558\5\u00b6\\"+
		"\2\u0558\u00f3\3\2\2\2\u0559\u055b\5\u00bc_\2\u055a\u055c\5p9\2\u055b"+
		"\u055a\3\2\2\2\u055b\u055c\3\2\2\2\u055c\u055d\3\2\2\2\u055d\u055f\7x"+
		"\2\2\u055e\u0560\5\u00ba^\2\u055f\u055e\3\2\2\2\u055f\u0560\3\2\2\2\u0560"+
		"\u00f5\3\2\2\2\u0561\u0562\5\u00aeX\2\u0562\u0563\7v\2\2\u0563\u0568\3"+
		"\2\2\2\u0564\u0565\5\u00acW\2\u0565\u0566\7}\2\2\u0566\u0568\3\2\2\2\u0567"+
		"\u0561\3\2\2\2\u0567\u0564\3\2\2\2\u0567\u0568\3\2\2\2\u0568\u0569\3\2"+
		"\2\2\u0569\u056a\7\'\2\2\u056a\u056b\5p9\2\u056b\u00f7\3\2\2\2\u056c\u056d"+
		"\7]\2\2\u056d\u056e\5p9\2\u056e\u00f9\3\2\2\2\u056f\u0572\5\u011c\u008f"+
		"\2\u0570\u0572\7o\2\2\u0571\u056f\3\2\2\2\u0571\u0570\3\2\2\2\u0572\u00fb"+
		"\3\2\2\2\u0573\u0574\7t\2\2\u0574\u0575\5\u00fe\u0080\2\u0575\u0576\7"+
		"u\2\2\u0576\u0577\5\u0100\u0081\2\u0577\u00fd\3\2\2\2\u0578\u0579\5p9"+
		"\2\u0579\u00ff\3\2\2\2\u057a\u057b\5\u0088E\2\u057b\u0101\3\2\2\2\u057c"+
		"\u057d\7\u0091\2\2\u057d\u057e\5\u0088E\2\u057e\u0103\3\2\2\2\u057f\u0580"+
		"\7t\2\2\u0580\u0581\7u\2\2\u0581\u0582\5\u0100\u0081\2\u0582\u0105\3\2"+
		"\2\2\u0583\u0584\7^\2\2\u0584\u0585\7t\2\2\u0585\u0586\5\u0088E\2\u0586"+
		"\u0587\7u\2\2\u0587\u0588\5\u0100\u0081\2\u0588\u0107\3\2\2\2\u0589\u058f"+
		"\7`\2\2\u058a\u058b\7`\2\2\u058b\u058f\7\u0093\2\2\u058c\u058d\7\u0093"+
		"\2\2\u058d\u058f\7`\2\2\u058e\u0589\3\2\2\2\u058e\u058a\3\2\2\2\u058e"+
		"\u058c\3\2\2\2\u058f\u0590\3\2\2\2\u0590\u0591\5\u0100\u0081\2\u0591\u0109"+
		"\3\2\2\2\u0592\u0593\7X\2\2\u0593\u0594\5\u010c\u0087\2\u0594\u010b\3"+
		"\2\2\2\u0595\u0596\6\u0087\21\2\u0596\u0597\5\u0110\u0089\2\u0597\u0598"+
		"\5\u010e\u0088\2\u0598\u059b\3\2\2\2\u0599\u059b\5\u0110\u0089\2\u059a"+
		"\u0595\3\2\2\2\u059a\u0599\3\2\2\2\u059b\u010d\3\2\2\2\u059c\u059f\5\u0110"+
		"\u0089\2\u059d\u059f\5\u0088E\2\u059e\u059c\3\2\2\2\u059e\u059d\3\2\2"+
		"\2\u059f\u010f\3\2\2\2\u05a0\u05ac\7p\2\2\u05a1\u05a6\5j\66\2\u05a2\u05a3"+
		"\7w\2\2\u05a3\u05a5\5j\66\2\u05a4\u05a2\3\2\2\2\u05a5\u05a8\3\2\2\2\u05a6"+
		"\u05a4\3\2\2\2\u05a6\u05a7\3\2\2\2\u05a7\u05aa\3\2\2\2\u05a8\u05a6\3\2"+
		"\2\2\u05a9\u05ab\7w\2\2\u05aa\u05a9\3\2\2\2\u05aa\u05ab\3\2\2\2\u05ab"+
		"\u05ad\3\2\2\2\u05ac\u05a1\3\2\2\2\u05ac\u05ad\3\2\2\2\u05ad\u05ae\3\2"+
		"\2\2\u05ae\u05af\7q\2\2\u05af\u0111\3\2\2\2\u05b0\u05b1\5\u0088E\2\u05b1"+
		"\u05b2\7p\2\2\u05b2\u05b4\5p9\2\u05b3\u05b5\7w\2\2\u05b4\u05b3\3\2\2\2"+
		"\u05b4\u05b5\3\2\2\2\u05b5\u05b6\3\2\2\2\u05b6\u05b7\7q\2\2\u05b7\u0113"+
		"\3\2\2\2\u05b8\u05bf\5\u0116\u008c\2\u05b9\u05bf\5\u011a\u008e\2\u05ba"+
		"\u05bb\7p\2\2\u05bb\u05bc\5p9\2\u05bc\u05bd\7q\2\2\u05bd\u05bf\3\2\2\2"+
		"\u05be\u05b8\3\2\2\2\u05be\u05b9\3\2\2\2\u05be\u05ba\3\2\2\2\u05bf\u0115"+
		"\3\2\2\2\u05c0\u05c4\5|?\2\u05c1\u05c4\5\u011e\u0090\2\u05c2\u05c4\5\u0132"+
		"\u009a\2\u05c3\u05c0\3\2\2\2\u05c3\u05c1\3\2\2\2\u05c3\u05c2\3\2\2\2\u05c4"+
		"\u0117\3\2\2\2\u05c5\u05c6\t\23\2\2\u05c6\u0119\3\2\2\2\u05c7\u05ca\7"+
		"o\2\2\u05c8\u05c9\7z\2\2\u05c9\u05cb\7o\2\2\u05ca\u05c8\3\2\2\2\u05ca"+
		"\u05cb\3\2\2\2\u05cb\u011b\3\2\2\2\u05cc\u05cd\7o\2\2\u05cd\u05ce\7z\2"+
		"\2\u05ce\u05cf\7o\2\2\u05cf\u011d\3\2\2\2\u05d0\u05d1\5\u0090I\2\u05d1"+
		"\u05d2\5\u0120\u0091\2\u05d2\u011f\3\2\2\2\u05d3\u05d8\7r\2\2\u05d4\u05d6"+
		"\5\u0122\u0092\2\u05d5\u05d7\7w\2\2\u05d6\u05d5\3\2\2\2\u05d6\u05d7\3"+
		"\2\2\2\u05d7\u05d9\3\2\2\2\u05d8\u05d4\3\2\2\2\u05d8\u05d9\3\2\2\2\u05d9"+
		"\u05da\3\2\2\2\u05da\u05db\7s\2\2\u05db\u0121\3\2\2\2\u05dc\u05e1\5\u0124"+
		"\u0093\2\u05dd\u05de\7w\2\2\u05de\u05e0\5\u0124\u0093\2\u05df\u05dd\3"+
		"\2\2\2\u05e0\u05e3\3\2\2\2\u05e1\u05df\3\2\2\2\u05e1\u05e2\3\2\2\2\u05e2"+
		"\u0123\3\2\2\2\u05e3\u05e1\3\2\2\2\u05e4\u05e5\5\u0126\u0094\2\u05e5\u05e6"+
		"\7y\2\2\u05e6\u05e8\3\2\2\2\u05e7\u05e4\3\2\2\2\u05e7\u05e8\3\2\2\2\u05e8"+
		"\u05e9\3\2\2\2\u05e9\u05ea\5\u0128\u0095\2\u05ea\u0125\3\2\2\2\u05eb\u05ef"+
		"\7o\2\2\u05ec\u05ef\5p9\2\u05ed\u05ef\5\u0120\u0091\2\u05ee\u05eb\3\2"+
		"\2\2\u05ee\u05ec\3\2\2\2\u05ee\u05ed\3\2\2\2\u05ef\u0127\3\2\2\2\u05f0"+
		"\u05f3\5p9\2\u05f1\u05f3\5\u0120\u0091\2\u05f2\u05f0\3\2\2\2\u05f2\u05f1"+
		"\3\2\2\2\u05f3\u0129\3\2\2\2\u05f4\u05f5\7_\2\2\u05f5\u05fb\7r\2\2\u05f6"+
		"\u05f7\5\u012c\u0097\2\u05f7\u05f8\5\u009cO\2\u05f8\u05fa\3\2\2\2\u05f9"+
		"\u05f6\3\2\2\2\u05fa\u05fd\3\2\2\2\u05fb\u05f9\3\2\2\2\u05fb\u05fc\3\2"+
		"\2\2\u05fc\u05fe\3\2\2\2\u05fd\u05fb\3\2\2\2\u05fe\u05ff\7s\2\2\u05ff"+
		"\u012b\3\2\2\2\u0600\u0601\6\u0097\22\2\u0601\u0602\5\u00acW\2\u0602\u0603"+
		"\5\u0088E\2\u0603\u0606\3\2\2\2\u0604\u0606\5\u0130\u0099\2\u0605\u0600"+
		"\3\2\2\2\u0605\u0604\3\2\2\2\u0606\u0608\3\2\2\2\u0607\u0609\5\u012e\u0098"+
		"\2\u0608\u0607\3\2\2\2\u0608\u0609\3\2\2\2\u0609\u012d\3\2\2\2\u060a\u060b"+
		"\t\24\2\2\u060b\u012f\3\2\2\2\u060c\u060e\7\u0091\2\2\u060d\u060c\3\2"+
		"\2\2\u060d\u060e\3\2\2\2\u060e\u060f\3\2\2\2\u060f\u0610\5\u00fa~\2\u0610"+
		"\u0131\3\2\2\2\u0611\u0612\7X\2\2\u0612\u0613\5\u010c\u0087\2\u0613\u0614"+
		"\5\u00b6\\\2\u0614\u0133\3\2\2\2\u0615\u0616\7t\2\2\u0616\u0617\5p9\2"+
		"\u0617\u0618\7u\2\2\u0618\u0135\3\2\2\2\u0619\u061a\7z\2\2\u061a\u061b"+
		"\7p\2\2\u061b\u061c\5\u0088E\2\u061c\u061d\7q\2\2\u061d\u0137\3\2\2\2"+
		"\u061e\u062d\7p\2\2\u061f\u0626\5\u00aeX\2\u0620\u0623\5\u0088E\2\u0621"+
		"\u0622\7w\2\2\u0622\u0624\5\u00aeX\2\u0623\u0621\3\2\2\2\u0623\u0624\3"+
		"\2\2\2\u0624\u0626\3\2\2\2\u0625\u061f\3\2\2\2\u0625\u0620\3\2\2\2\u0626"+
		"\u0628\3\2\2\2\u0627\u0629\7~\2\2\u0628\u0627\3\2\2\2\u0628\u0629\3\2"+
		"\2\2\u0629\u062b\3\2\2\2\u062a\u062c\7w\2\2\u062b\u062a\3\2\2\2\u062b"+
		"\u062c\3\2\2\2\u062c\u062e\3\2\2\2\u062d\u0625\3\2\2\2\u062d\u062e\3\2"+
		"\2\2\u062e\u062f\3\2\2\2\u062f\u0630\7q\2\2\u0630\u0139\3\2\2\2\u0631"+
		"\u0632\5\u013c\u009f\2\u0632\u0633\7z\2\2\u0633\u0634\7o\2\2\u0634\u013b"+
		"\3\2\2\2\u0635\u0636\5\u0088E\2\u0636\u013d\3\2\2\2\u00a3\u014c\u0151"+
		"\u015b\u016e\u0175\u0179\u0180\u0188\u0191\u01b1\u01b9\u01cd\u01cf\u01e0"+
		"\u01ec\u01f5\u0203\u0215\u021c\u0223\u0228\u022b\u0235\u0238\u023c\u0240"+
		"\u0247\u024a\u0257\u025f\u0263\u0266\u026c\u0270\u0273\u027d\u0284\u028b"+
		"\u0299\u02a1\u02aa\u02b1\u02b7\u02c2\u02c9\u02cb\u02d1\u02dd\u02e3\u02e7"+
		"\u02ef\u02f3\u02f8\u02fb\u02fe\u030b\u0322\u0342\u0344\u0359\u0361\u036c"+
		"\u0373\u037d\u0385\u0391\u0395\u039a\u039d\u03a6\u03ac\u03b7\u03bf\u03c5"+
		"\u03cf\u03da\u03e5\u03e9\u03eb\u03f9\u03fd\u0401\u0404\u040b\u0416\u041f"+
		"\u042c\u0430\u0433\u043c\u0446\u044a\u044e\u0452\u0459\u0461\u046c\u0470"+
		"\u0474\u0480\u0484\u0488\u0491\u0499\u04ab\u04bf\u04c3\u04c7\u04cb\u04d7"+
		"\u04de\u04e0\u04e4\u04e8\u04eb\u04f1\u04f9\u04fe\u0502\u0509\u0510\u051b"+
		"\u0520\u0524\u0529\u052d\u0535\u053d\u0542\u0545\u054d\u0555\u055b\u055f"+
		"\u0567\u0571\u058e\u059a\u059e\u05a6\u05aa\u05ac\u05b4\u05be\u05c3\u05ca"+
		"\u05d6\u05d8\u05e1\u05e7\u05ee\u05f2\u05fb\u0605\u0608\u060d\u0623\u0625"+
		"\u0628\u062b\u062d";
>>>>>>> e3648704
	public static final ATN _ATN =
		new ATNDeserializer().deserialize(_serializedATN.toCharArray());
	static {
		_decisionToDFA = new DFA[_ATN.getNumberOfDecisions()];
		for (int i = 0; i < _ATN.getNumberOfDecisions(); i++) {
			_decisionToDFA[i] = new DFA(_ATN.getDecisionState(i), i);
		}
	}
}<|MERGE_RESOLUTION|>--- conflicted
+++ resolved
@@ -17,31 +17,6 @@
 	protected static final PredictionContextCache _sharedContextCache =
 		new PredictionContextCache();
 	public static final int
-<<<<<<< HEAD
-		TRUE=1, FALSE=2, ASSERT=3, ASSUME=4, INHALE=5, EXHALE=6, PRE=7, PRESERVES=8, 
-		POST=9, INV=10, DEC=11, PURE=12, IMPL=13, OLD=14, LHS=15, FORALL=16, EXISTS=17, 
-		ACCESS=18, FOLD=19, UNFOLD=20, UNFOLDING=21, GHOST=22, IN=23, MULTI=24, 
-		SUBSET=25, UNION=26, INTERSECTION=27, SETMINUS=28, IMPLIES=29, WAND=30, 
-		APPLY=31, QMARK=32, L_PRED=33, R_PRED=34, RANGE=35, SEQ=36, SET=37, MSET=38, 
-		DICT=39, OPT=40, LEN=41, NEW=42, MAKE=43, CAP=44, SOME=45, GET=46, DOM=47, 
-		AXIOM=48, NONE=49, PRED=50, TYPE_OF=51, IS_COMPARABLE=52, SHARE=53, ADDR_MOD=54, 
-		DOT_DOT=55, SHARED=56, EXCLUSIVE=57, PREDICATE=58, WRITEPERM=59, NOPERM=60, 
-		PERM=61, BREAK=62, DEFAULT=63, FUNC=64, INTERFACE=65, SELECT=66, CASE=67, 
-		DEFER=68, GO=69, MAP=70, STRUCT=71, CHAN=72, ELSE=73, GOTO=74, PACKAGE=75, 
-		SWITCH=76, CONST=77, FALLTHROUGH=78, IF=79, TYPE=80, CONTINUE=81, FOR=82, 
-		IMPORT=83, RETURN=84, VAR=85, NIL_LIT=86, IDENTIFIER=87, L_PAREN=88, R_PAREN=89, 
-		L_CURLY=90, R_CURLY=91, L_BRACKET=92, R_BRACKET=93, ASSIGN=94, COMMA=95, 
-		SEMI=96, COLON=97, DOT=98, PLUS_PLUS=99, MINUS_MINUS=100, DECLARE_ASSIGN=101, 
-		ELLIPSIS=102, LOGICAL_OR=103, LOGICAL_AND=104, EQUALS=105, NOT_EQUALS=106, 
-		LESS=107, LESS_OR_EQUALS=108, GREATER=109, GREATER_OR_EQUALS=110, OR=111, 
-		DIV=112, MOD=113, LSHIFT=114, RSHIFT=115, BIT_CLEAR=116, EXCLAMATION=117, 
-		PLUS=118, MINUS=119, CARET=120, STAR=121, AMPERSAND=122, RECEIVE=123, 
-		DECIMAL_LIT=124, BINARY_LIT=125, OCTAL_LIT=126, HEX_LIT=127, FLOAT_LIT=128, 
-		DECIMAL_FLOAT_LIT=129, HEX_FLOAT_LIT=130, IMAGINARY_LIT=131, RUNE_LIT=132, 
-		BYTE_VALUE=133, OCTAL_BYTE_VALUE=134, HEX_BYTE_VALUE=135, LITTLE_U_VALUE=136, 
-		BIG_U_VALUE=137, RAW_STRING_LIT=138, INTERPRETED_STRING_LIT=139, WS=140, 
-		COMMENT=141, TERMINATOR=142, LINE_COMMENT=143;
-=======
 		FLOAT_LIT=1, DECIMAL_FLOAT_LIT=2, TRUE=3, FALSE=4, ASSERT=5, ASSUME=6, 
 		INHALE=7, EXHALE=8, PRE=9, PRESERVES=10, POST=11, INV=12, DEC=13, PURE=14, 
 		IMPL=15, OLD=16, LHS=17, FORALL=18, EXISTS=19, ACCESS=20, FOLD=21, UNFOLD=22, 
@@ -50,25 +25,21 @@
 		RANGE=37, SEQ=38, SET=39, MSET=40, DICT=41, OPT=42, LEN=43, NEW=44, MAKE=45, 
 		CAP=46, SOME=47, GET=48, DOM=49, AXIOM=50, NONE=51, PRED=52, TYPE_OF=53, 
 		IS_COMPARABLE=54, SHARE=55, ADDR_MOD=56, DOT_DOT=57, SHARED=58, EXCLUSIVE=59, 
-		PREDICATE=60, WRITEPERM=61, NOPERM=62, TRUSTED=63, BOOL=64, STRING=65, 
-		PERM=66, RUNE=67, INT=68, INT8=69, INT16=70, INT32=71, INT64=72, BYTE=73, 
-		UINT=74, UINT8=75, UINT16=76, UINT32=77, UINT64=78, UINTPTR=79, FLOAT32=80, 
-		FLOAT64=81, COMPLEX64=82, COMPLEX128=83, BREAK=84, DEFAULT=85, FUNC=86, 
-		INTERFACE=87, SELECT=88, CASE=89, DEFER=90, GO=91, MAP=92, STRUCT=93, 
-		CHAN=94, ELSE=95, GOTO=96, PACKAGE=97, SWITCH=98, CONST=99, FALLTHROUGH=100, 
-		IF=101, TYPE=102, CONTINUE=103, FOR=104, IMPORT=105, RETURN=106, VAR=107, 
-		NIL_LIT=108, IDENTIFIER=109, L_PAREN=110, R_PAREN=111, L_CURLY=112, R_CURLY=113, 
-		L_BRACKET=114, R_BRACKET=115, ASSIGN=116, COMMA=117, SEMI=118, COLON=119, 
-		DOT=120, PLUS_PLUS=121, MINUS_MINUS=122, DECLARE_ASSIGN=123, ELLIPSIS=124, 
-		LOGICAL_OR=125, LOGICAL_AND=126, EQUALS=127, NOT_EQUALS=128, LESS=129, 
-		LESS_OR_EQUALS=130, GREATER=131, GREATER_OR_EQUALS=132, OR=133, DIV=134, 
-		MOD=135, LSHIFT=136, RSHIFT=137, BIT_CLEAR=138, EXCLAMATION=139, PLUS=140, 
-		MINUS=141, CARET=142, STAR=143, AMPERSAND=144, RECEIVE=145, DECIMAL_LIT=146, 
-		BINARY_LIT=147, OCTAL_LIT=148, HEX_LIT=149, HEX_FLOAT_LIT=150, IMAGINARY_LIT=151, 
-		RUNE_LIT=152, BYTE_VALUE=153, OCTAL_BYTE_VALUE=154, HEX_BYTE_VALUE=155, 
-		LITTLE_U_VALUE=156, BIG_U_VALUE=157, RAW_STRING_LIT=158, INTERPRETED_STRING_LIT=159, 
-		WS=160, COMMENT=161, TERMINATOR=162, LINE_COMMENT=163;
->>>>>>> e3648704
+		PREDICATE=60, WRITEPERM=61, NOPERM=62, TRUSTED=63, PERM=64, BREAK=65, 
+		DEFAULT=66, FUNC=67, INTERFACE=68, SELECT=69, CASE=70, DEFER=71, GO=72, 
+		MAP=73, STRUCT=74, CHAN=75, ELSE=76, GOTO=77, PACKAGE=78, SWITCH=79, CONST=80, 
+		FALLTHROUGH=81, IF=82, TYPE=83, CONTINUE=84, FOR=85, IMPORT=86, RETURN=87, 
+		VAR=88, NIL_LIT=89, IDENTIFIER=90, L_PAREN=91, R_PAREN=92, L_CURLY=93, 
+		R_CURLY=94, L_BRACKET=95, R_BRACKET=96, ASSIGN=97, COMMA=98, SEMI=99, 
+		COLON=100, DOT=101, PLUS_PLUS=102, MINUS_MINUS=103, DECLARE_ASSIGN=104, 
+		ELLIPSIS=105, LOGICAL_OR=106, LOGICAL_AND=107, EQUALS=108, NOT_EQUALS=109, 
+		LESS=110, LESS_OR_EQUALS=111, GREATER=112, GREATER_OR_EQUALS=113, OR=114, 
+		DIV=115, MOD=116, LSHIFT=117, RSHIFT=118, BIT_CLEAR=119, EXCLAMATION=120, 
+		PLUS=121, MINUS=122, CARET=123, STAR=124, AMPERSAND=125, RECEIVE=126, 
+		DECIMAL_LIT=127, BINARY_LIT=128, OCTAL_LIT=129, HEX_LIT=130, HEX_FLOAT_LIT=131, 
+		IMAGINARY_LIT=132, RUNE_LIT=133, BYTE_VALUE=134, OCTAL_BYTE_VALUE=135, 
+		HEX_BYTE_VALUE=136, LITTLE_U_VALUE=137, BIG_U_VALUE=138, RAW_STRING_LIT=139, 
+		INTERPRETED_STRING_LIT=140, WS=141, COMMENT=142, TERMINATOR=143, LINE_COMMENT=144;
 	public static final int
 		RULE_exprOnly = 0, RULE_stmtOnly = 1, RULE_typeOnly = 2, RULE_maybeAddressableIdentifierList = 3, 
 		RULE_maybeAddressableIdentifier = 4, RULE_ghostStatement = 5, RULE_ghostPrimaryExpr = 6, 
@@ -153,25 +124,6 @@
 
 	private static String[] makeLiteralNames() {
 		return new String[] {
-<<<<<<< HEAD
-			null, "'true'", "'false'", "'assert'", "'assume'", "'inhale'", "'exhale'", 
-			"'requires'", "'preserves'", "'ensures'", "'invariant'", "'decreases'", 
-			"'pure'", "'implements'", "'old'", "'#lhs'", "'forall'", "'exists'", 
-			"'acc'", "'fold'", "'unfold'", "'unfolding'", "'ghost'", "'in'", "'#'", 
-			"'subset'", "'union'", "'intersection'", "'setminus'", "'==>'", "'--*'", 
-			"'apply'", "'?'", "'!<'", "'!>'", "'range'", "'seq'", "'set'", "'mset'", 
-			"'dict'", "'option'", "'len'", "'new'", "'make'", "'cap'", "'some'", 
-			"'get'", "'domain'", "'axiom'", "'none'", "'pred'", "'typeOf'", "'isComparable'", 
-			"'share'", "'@'", "'..'", "'shared'", "'exclusive'", "'predicate'", "'writePerm'", 
-			"'noPerm'", "'perm'", "'break'", "'default'", "'func'", "'interface'", 
-			"'select'", "'case'", "'defer'", "'go'", "'map'", "'struct'", "'chan'", 
-			"'else'", "'goto'", "'package'", "'switch'", "'const'", "'fallthrough'", 
-			"'if'", "'type'", "'continue'", "'for'", "'import'", "'return'", "'var'", 
-			"'nil'", null, "'('", "')'", "'{'", "'}'", "'['", "']'", "'='", "','", 
-			"';'", "':'", "'.'", "'++'", "'--'", "':='", "'...'", "'||'", "'&&'", 
-			"'=='", "'!='", "'<'", "'<='", "'>'", "'>='", "'|'", "'/'", "'%'", "'<<'", 
-			"'>>'", "'&^'", "'!'", "'+'", "'-'", "'^'", "'*'", "'&'", "'<-'"
-=======
 			null, null, null, "'true'", "'false'", "'assert'", "'assume'", "'inhale'", 
 			"'exhale'", "'requires'", "'preserves'", "'ensures'", "'invariant'", 
 			"'decreases'", "'pure'", "'implements'", "'old'", "'#lhs'", "'forall'", 
@@ -181,44 +133,20 @@
 			"'set'", "'mset'", "'dict'", "'option'", "'len'", "'new'", "'make'", 
 			"'cap'", "'some'", "'get'", "'domain'", "'axiom'", "'none'", "'pred'", 
 			"'typeOf'", "'isComparable'", "'share'", "'@'", "'..'", "'shared'", "'exclusive'", 
-			"'predicate'", "'writePerm'", "'noPerm'", "'trusted'", "'bool'", "'string'", 
-			"'perm'", "'rune'", "'int'", "'int8'", "'int16'", "'int32'", "'int64'", 
-			"'byte'", "'uint'", "'uint8'", "'uint16'", "'uint32'", "'uint64'", "'uintptr'", 
-			"'float32'", "'float64'", "'complex64'", "'complex128'", "'break'", "'default'", 
-			"'func'", "'interface'", "'select'", "'case'", "'defer'", "'go'", "'map'", 
-			"'struct'", "'chan'", "'else'", "'goto'", "'package'", "'switch'", "'const'", 
-			"'fallthrough'", "'if'", "'type'", "'continue'", "'for'", "'import'", 
-			"'return'", "'var'", "'nil'", null, "'('", "')'", "'{'", "'}'", "'['", 
-			"']'", "'='", "','", "';'", "':'", "'.'", "'++'", "'--'", "':='", "'...'", 
-			"'||'", "'&&'", "'=='", "'!='", "'<'", "'<='", "'>'", "'>='", "'|'", 
-			"'/'", "'%'", "'<<'", "'>>'", "'&^'", "'!'", "'+'", "'-'", "'^'", "'*'", 
-			"'&'", "'<-'"
->>>>>>> e3648704
+			"'predicate'", "'writePerm'", "'noPerm'", "'trusted'", "'perm'", "'break'", 
+			"'default'", "'func'", "'interface'", "'select'", "'case'", "'defer'", 
+			"'go'", "'map'", "'struct'", "'chan'", "'else'", "'goto'", "'package'", 
+			"'switch'", "'const'", "'fallthrough'", "'if'", "'type'", "'continue'", 
+			"'for'", "'import'", "'return'", "'var'", "'nil'", null, "'('", "')'", 
+			"'{'", "'}'", "'['", "']'", "'='", "','", "';'", "':'", "'.'", "'++'", 
+			"'--'", "':='", "'...'", "'||'", "'&&'", "'=='", "'!='", "'<'", "'<='", 
+			"'>'", "'>='", "'|'", "'/'", "'%'", "'<<'", "'>>'", "'&^'", "'!'", "'+'", 
+			"'-'", "'^'", "'*'", "'&'", "'<-'"
 		};
 	}
 	private static final String[] _LITERAL_NAMES = makeLiteralNames();
 	private static String[] makeSymbolicNames() {
 		return new String[] {
-<<<<<<< HEAD
-			null, "TRUE", "FALSE", "ASSERT", "ASSUME", "INHALE", "EXHALE", "PRE", 
-			"PRESERVES", "POST", "INV", "DEC", "PURE", "IMPL", "OLD", "LHS", "FORALL", 
-			"EXISTS", "ACCESS", "FOLD", "UNFOLD", "UNFOLDING", "GHOST", "IN", "MULTI", 
-			"SUBSET", "UNION", "INTERSECTION", "SETMINUS", "IMPLIES", "WAND", "APPLY", 
-			"QMARK", "L_PRED", "R_PRED", "RANGE", "SEQ", "SET", "MSET", "DICT", "OPT", 
-			"LEN", "NEW", "MAKE", "CAP", "SOME", "GET", "DOM", "AXIOM", "NONE", "PRED", 
-			"TYPE_OF", "IS_COMPARABLE", "SHARE", "ADDR_MOD", "DOT_DOT", "SHARED", 
-			"EXCLUSIVE", "PREDICATE", "WRITEPERM", "NOPERM", "PERM", "BREAK", "DEFAULT", 
-			"FUNC", "INTERFACE", "SELECT", "CASE", "DEFER", "GO", "MAP", "STRUCT", 
-			"CHAN", "ELSE", "GOTO", "PACKAGE", "SWITCH", "CONST", "FALLTHROUGH", 
-			"IF", "TYPE", "CONTINUE", "FOR", "IMPORT", "RETURN", "VAR", "NIL_LIT", 
-			"IDENTIFIER", "L_PAREN", "R_PAREN", "L_CURLY", "R_CURLY", "L_BRACKET", 
-			"R_BRACKET", "ASSIGN", "COMMA", "SEMI", "COLON", "DOT", "PLUS_PLUS", 
-			"MINUS_MINUS", "DECLARE_ASSIGN", "ELLIPSIS", "LOGICAL_OR", "LOGICAL_AND", 
-			"EQUALS", "NOT_EQUALS", "LESS", "LESS_OR_EQUALS", "GREATER", "GREATER_OR_EQUALS", 
-			"OR", "DIV", "MOD", "LSHIFT", "RSHIFT", "BIT_CLEAR", "EXCLAMATION", "PLUS", 
-			"MINUS", "CARET", "STAR", "AMPERSAND", "RECEIVE", "DECIMAL_LIT", "BINARY_LIT", 
-			"OCTAL_LIT", "HEX_LIT", "FLOAT_LIT", "DECIMAL_FLOAT_LIT", "HEX_FLOAT_LIT", 
-=======
 			null, "FLOAT_LIT", "DECIMAL_FLOAT_LIT", "TRUE", "FALSE", "ASSERT", "ASSUME", 
 			"INHALE", "EXHALE", "PRE", "PRESERVES", "POST", "INV", "DEC", "PURE", 
 			"IMPL", "OLD", "LHS", "FORALL", "EXISTS", "ACCESS", "FOLD", "UNFOLD", 
@@ -227,23 +155,20 @@
 			"RANGE", "SEQ", "SET", "MSET", "DICT", "OPT", "LEN", "NEW", "MAKE", "CAP", 
 			"SOME", "GET", "DOM", "AXIOM", "NONE", "PRED", "TYPE_OF", "IS_COMPARABLE", 
 			"SHARE", "ADDR_MOD", "DOT_DOT", "SHARED", "EXCLUSIVE", "PREDICATE", "WRITEPERM", 
-			"NOPERM", "TRUSTED", "BOOL", "STRING", "PERM", "RUNE", "INT", "INT8", 
-			"INT16", "INT32", "INT64", "BYTE", "UINT", "UINT8", "UINT16", "UINT32", 
-			"UINT64", "UINTPTR", "FLOAT32", "FLOAT64", "COMPLEX64", "COMPLEX128", 
-			"BREAK", "DEFAULT", "FUNC", "INTERFACE", "SELECT", "CASE", "DEFER", "GO", 
-			"MAP", "STRUCT", "CHAN", "ELSE", "GOTO", "PACKAGE", "SWITCH", "CONST", 
-			"FALLTHROUGH", "IF", "TYPE", "CONTINUE", "FOR", "IMPORT", "RETURN", "VAR", 
-			"NIL_LIT", "IDENTIFIER", "L_PAREN", "R_PAREN", "L_CURLY", "R_CURLY", 
-			"L_BRACKET", "R_BRACKET", "ASSIGN", "COMMA", "SEMI", "COLON", "DOT", 
-			"PLUS_PLUS", "MINUS_MINUS", "DECLARE_ASSIGN", "ELLIPSIS", "LOGICAL_OR", 
-			"LOGICAL_AND", "EQUALS", "NOT_EQUALS", "LESS", "LESS_OR_EQUALS", "GREATER", 
-			"GREATER_OR_EQUALS", "OR", "DIV", "MOD", "LSHIFT", "RSHIFT", "BIT_CLEAR", 
-			"EXCLAMATION", "PLUS", "MINUS", "CARET", "STAR", "AMPERSAND", "RECEIVE", 
-			"DECIMAL_LIT", "BINARY_LIT", "OCTAL_LIT", "HEX_LIT", "HEX_FLOAT_LIT", 
->>>>>>> e3648704
-			"IMAGINARY_LIT", "RUNE_LIT", "BYTE_VALUE", "OCTAL_BYTE_VALUE", "HEX_BYTE_VALUE", 
-			"LITTLE_U_VALUE", "BIG_U_VALUE", "RAW_STRING_LIT", "INTERPRETED_STRING_LIT", 
-			"WS", "COMMENT", "TERMINATOR", "LINE_COMMENT"
+			"NOPERM", "TRUSTED", "PERM", "BREAK", "DEFAULT", "FUNC", "INTERFACE", 
+			"SELECT", "CASE", "DEFER", "GO", "MAP", "STRUCT", "CHAN", "ELSE", "GOTO", 
+			"PACKAGE", "SWITCH", "CONST", "FALLTHROUGH", "IF", "TYPE", "CONTINUE", 
+			"FOR", "IMPORT", "RETURN", "VAR", "NIL_LIT", "IDENTIFIER", "L_PAREN", 
+			"R_PAREN", "L_CURLY", "R_CURLY", "L_BRACKET", "R_BRACKET", "ASSIGN", 
+			"COMMA", "SEMI", "COLON", "DOT", "PLUS_PLUS", "MINUS_MINUS", "DECLARE_ASSIGN", 
+			"ELLIPSIS", "LOGICAL_OR", "LOGICAL_AND", "EQUALS", "NOT_EQUALS", "LESS", 
+			"LESS_OR_EQUALS", "GREATER", "GREATER_OR_EQUALS", "OR", "DIV", "MOD", 
+			"LSHIFT", "RSHIFT", "BIT_CLEAR", "EXCLAMATION", "PLUS", "MINUS", "CARET", 
+			"STAR", "AMPERSAND", "RECEIVE", "DECIMAL_LIT", "BINARY_LIT", "OCTAL_LIT", 
+			"HEX_LIT", "HEX_FLOAT_LIT", "IMAGINARY_LIT", "RUNE_LIT", "BYTE_VALUE", 
+			"OCTAL_BYTE_VALUE", "HEX_BYTE_VALUE", "LITTLE_U_VALUE", "BIG_U_VALUE", 
+			"RAW_STRING_LIT", "INTERPRETED_STRING_LIT", "WS", "COMMENT", "TERMINATOR", 
+			"LINE_COMMENT"
 		};
 	}
 	private static final String[] _SYMBOLIC_NAMES = makeSymbolicNames();
@@ -2498,11 +2423,7 @@
 			setState(584);
 			_errHandler.sync(this);
 			_la = _input.LA(1);
-<<<<<<< HEAD
-			if ((((_la) & ~0x3f) == 0 && ((1L << _la) & ((1L << TRUE) | (1L << FALSE) | (1L << ASSERT) | (1L << ASSUME) | (1L << INHALE) | (1L << EXHALE) | (1L << INV) | (1L << DEC) | (1L << OLD) | (1L << FORALL) | (1L << EXISTS) | (1L << ACCESS) | (1L << FOLD) | (1L << UNFOLD) | (1L << UNFOLDING) | (1L << GHOST) | (1L << APPLY) | (1L << RANGE) | (1L << SEQ) | (1L << SET) | (1L << MSET) | (1L << DICT) | (1L << OPT) | (1L << LEN) | (1L << NEW) | (1L << MAKE) | (1L << CAP) | (1L << SOME) | (1L << GET) | (1L << DOM) | (1L << NONE) | (1L << PRED) | (1L << TYPE_OF) | (1L << IS_COMPARABLE) | (1L << WRITEPERM) | (1L << NOPERM) | (1L << PERM) | (1L << BREAK))) != 0) || ((((_la - 64)) & ~0x3f) == 0 && ((1L << (_la - 64)) & ((1L << (FUNC - 64)) | (1L << (INTERFACE - 64)) | (1L << (SELECT - 64)) | (1L << (DEFER - 64)) | (1L << (GO - 64)) | (1L << (MAP - 64)) | (1L << (STRUCT - 64)) | (1L << (CHAN - 64)) | (1L << (GOTO - 64)) | (1L << (PACKAGE - 64)) | (1L << (SWITCH - 64)) | (1L << (CONST - 64)) | (1L << (FALLTHROUGH - 64)) | (1L << (IF - 64)) | (1L << (TYPE - 64)) | (1L << (CONTINUE - 64)) | (1L << (FOR - 64)) | (1L << (RETURN - 64)) | (1L << (VAR - 64)) | (1L << (NIL_LIT - 64)) | (1L << (IDENTIFIER - 64)) | (1L << (L_PAREN - 64)) | (1L << (L_CURLY - 64)) | (1L << (L_BRACKET - 64)) | (1L << (SEMI - 64)) | (1L << (EXCLAMATION - 64)) | (1L << (PLUS - 64)) | (1L << (MINUS - 64)) | (1L << (CARET - 64)) | (1L << (STAR - 64)) | (1L << (AMPERSAND - 64)) | (1L << (RECEIVE - 64)) | (1L << (DECIMAL_LIT - 64)) | (1L << (BINARY_LIT - 64)) | (1L << (OCTAL_LIT - 64)) | (1L << (HEX_LIT - 64)))) != 0) || ((((_la - 128)) & ~0x3f) == 0 && ((1L << (_la - 128)) & ((1L << (FLOAT_LIT - 128)) | (1L << (IMAGINARY_LIT - 128)) | (1L << (RUNE_LIT - 128)) | (1L << (RAW_STRING_LIT - 128)) | (1L << (INTERPRETED_STRING_LIT - 128)))) != 0)) {
-=======
-			if ((((_la) & ~0x3f) == 0 && ((1L << _la) & ((1L << FLOAT_LIT) | (1L << TRUE) | (1L << FALSE) | (1L << ASSERT) | (1L << ASSUME) | (1L << INHALE) | (1L << EXHALE) | (1L << INV) | (1L << DEC) | (1L << OLD) | (1L << FORALL) | (1L << EXISTS) | (1L << ACCESS) | (1L << FOLD) | (1L << UNFOLD) | (1L << UNFOLDING) | (1L << GHOST) | (1L << APPLY) | (1L << RANGE) | (1L << SEQ) | (1L << SET) | (1L << MSET) | (1L << DICT) | (1L << OPT) | (1L << LEN) | (1L << NEW) | (1L << MAKE) | (1L << CAP) | (1L << SOME) | (1L << GET) | (1L << DOM) | (1L << NONE) | (1L << PRED) | (1L << TYPE_OF) | (1L << IS_COMPARABLE) | (1L << WRITEPERM) | (1L << NOPERM))) != 0) || ((((_la - 64)) & ~0x3f) == 0 && ((1L << (_la - 64)) & ((1L << (BOOL - 64)) | (1L << (STRING - 64)) | (1L << (PERM - 64)) | (1L << (RUNE - 64)) | (1L << (INT - 64)) | (1L << (INT8 - 64)) | (1L << (INT16 - 64)) | (1L << (INT32 - 64)) | (1L << (INT64 - 64)) | (1L << (BYTE - 64)) | (1L << (UINT - 64)) | (1L << (UINT8 - 64)) | (1L << (UINT16 - 64)) | (1L << (UINT32 - 64)) | (1L << (UINT64 - 64)) | (1L << (UINTPTR - 64)) | (1L << (FLOAT32 - 64)) | (1L << (FLOAT64 - 64)) | (1L << (COMPLEX64 - 64)) | (1L << (COMPLEX128 - 64)) | (1L << (BREAK - 64)) | (1L << (FUNC - 64)) | (1L << (INTERFACE - 64)) | (1L << (SELECT - 64)) | (1L << (DEFER - 64)) | (1L << (GO - 64)) | (1L << (MAP - 64)) | (1L << (STRUCT - 64)) | (1L << (CHAN - 64)) | (1L << (GOTO - 64)) | (1L << (PACKAGE - 64)) | (1L << (SWITCH - 64)) | (1L << (CONST - 64)) | (1L << (FALLTHROUGH - 64)) | (1L << (IF - 64)) | (1L << (TYPE - 64)) | (1L << (CONTINUE - 64)) | (1L << (FOR - 64)) | (1L << (RETURN - 64)) | (1L << (VAR - 64)) | (1L << (NIL_LIT - 64)) | (1L << (IDENTIFIER - 64)) | (1L << (L_PAREN - 64)) | (1L << (L_CURLY - 64)) | (1L << (L_BRACKET - 64)) | (1L << (SEMI - 64)))) != 0) || ((((_la - 139)) & ~0x3f) == 0 && ((1L << (_la - 139)) & ((1L << (EXCLAMATION - 139)) | (1L << (PLUS - 139)) | (1L << (MINUS - 139)) | (1L << (CARET - 139)) | (1L << (STAR - 139)) | (1L << (AMPERSAND - 139)) | (1L << (RECEIVE - 139)) | (1L << (DECIMAL_LIT - 139)) | (1L << (BINARY_LIT - 139)) | (1L << (OCTAL_LIT - 139)) | (1L << (HEX_LIT - 139)) | (1L << (IMAGINARY_LIT - 139)) | (1L << (RUNE_LIT - 139)) | (1L << (RAW_STRING_LIT - 139)) | (1L << (INTERPRETED_STRING_LIT - 139)))) != 0)) {
->>>>>>> e3648704
+			if ((((_la) & ~0x3f) == 0 && ((1L << _la) & ((1L << FLOAT_LIT) | (1L << TRUE) | (1L << FALSE) | (1L << ASSERT) | (1L << ASSUME) | (1L << INHALE) | (1L << EXHALE) | (1L << INV) | (1L << DEC) | (1L << OLD) | (1L << FORALL) | (1L << EXISTS) | (1L << ACCESS) | (1L << FOLD) | (1L << UNFOLD) | (1L << UNFOLDING) | (1L << GHOST) | (1L << APPLY) | (1L << RANGE) | (1L << SEQ) | (1L << SET) | (1L << MSET) | (1L << DICT) | (1L << OPT) | (1L << LEN) | (1L << NEW) | (1L << MAKE) | (1L << CAP) | (1L << SOME) | (1L << GET) | (1L << DOM) | (1L << NONE) | (1L << PRED) | (1L << TYPE_OF) | (1L << IS_COMPARABLE) | (1L << WRITEPERM) | (1L << NOPERM))) != 0) || ((((_la - 64)) & ~0x3f) == 0 && ((1L << (_la - 64)) & ((1L << (PERM - 64)) | (1L << (BREAK - 64)) | (1L << (FUNC - 64)) | (1L << (INTERFACE - 64)) | (1L << (SELECT - 64)) | (1L << (DEFER - 64)) | (1L << (GO - 64)) | (1L << (MAP - 64)) | (1L << (STRUCT - 64)) | (1L << (CHAN - 64)) | (1L << (GOTO - 64)) | (1L << (PACKAGE - 64)) | (1L << (SWITCH - 64)) | (1L << (CONST - 64)) | (1L << (FALLTHROUGH - 64)) | (1L << (IF - 64)) | (1L << (TYPE - 64)) | (1L << (CONTINUE - 64)) | (1L << (FOR - 64)) | (1L << (RETURN - 64)) | (1L << (VAR - 64)) | (1L << (NIL_LIT - 64)) | (1L << (IDENTIFIER - 64)) | (1L << (L_PAREN - 64)) | (1L << (L_CURLY - 64)) | (1L << (L_BRACKET - 64)) | (1L << (SEMI - 64)) | (1L << (EXCLAMATION - 64)) | (1L << (PLUS - 64)) | (1L << (MINUS - 64)) | (1L << (CARET - 64)) | (1L << (STAR - 64)) | (1L << (AMPERSAND - 64)) | (1L << (RECEIVE - 64)) | (1L << (DECIMAL_LIT - 64)))) != 0) || ((((_la - 128)) & ~0x3f) == 0 && ((1L << (_la - 128)) & ((1L << (BINARY_LIT - 128)) | (1L << (OCTAL_LIT - 128)) | (1L << (HEX_LIT - 128)) | (1L << (IMAGINARY_LIT - 128)) | (1L << (RUNE_LIT - 128)) | (1L << (RAW_STRING_LIT - 128)) | (1L << (INTERPRETED_STRING_LIT - 128)))) != 0)) {
 				{
 				setState(583);
 				statementList();
@@ -2743,12 +2664,7 @@
 			setState(625);
 			_errHandler.sync(this);
 			_la = _input.LA(1);
-<<<<<<< HEAD
-			while ((((_la) & ~0x3f) == 0 && ((1L << _la) & ((1L << PRE) | (1L << PRESERVES) | (1L << POST) | (1L << DEC) | (1L << PURE) | (1L << GHOST) | (1L << SEQ) | (1L << SET) | (1L << MSET) | (1L << DICT) | (1L << OPT) | (1L << DOM) | (1L << PRED) | (1L << PERM))) != 0) || ((((_la - 64)) & ~0x3f) == 0 && ((1L << (_la - 64)) & ((1L << (FUNC - 64)) | (1L << (INTERFACE - 64)) | (1L << (MAP - 64)) | (1L << (STRUCT - 64)) | (1L << (CHAN - 64)) | (1L << (CONST - 64)) | (1L << (TYPE - 64)) | (1L << (VAR - 64)) | (1L << (IDENTIFIER - 64)) | (1L << (L_PAREN - 64)) | (1L << (L_BRACKET - 64)) | (1L << (STAR - 64)) | (1L << (RECEIVE - 64)))) != 0)) {
-				{
-=======
 			if (_la==STAR) {
->>>>>>> e3648704
 				{
 				setState(624);
 				match(STAR);
@@ -3210,7 +3126,7 @@
 			setState(693);
 			_errHandler.sync(this);
 			_la = _input.LA(1);
-			while ((((_la) & ~0x3f) == 0 && ((1L << _la) & ((1L << PRE) | (1L << PRESERVES) | (1L << POST) | (1L << DEC) | (1L << PURE) | (1L << GHOST) | (1L << SEQ) | (1L << SET) | (1L << MSET) | (1L << DICT) | (1L << OPT) | (1L << DOM) | (1L << PRED) | (1L << TRUSTED))) != 0) || ((((_la - 64)) & ~0x3f) == 0 && ((1L << (_la - 64)) & ((1L << (BOOL - 64)) | (1L << (STRING - 64)) | (1L << (PERM - 64)) | (1L << (RUNE - 64)) | (1L << (INT - 64)) | (1L << (INT8 - 64)) | (1L << (INT16 - 64)) | (1L << (INT32 - 64)) | (1L << (INT64 - 64)) | (1L << (BYTE - 64)) | (1L << (UINT - 64)) | (1L << (UINT8 - 64)) | (1L << (UINT16 - 64)) | (1L << (UINT32 - 64)) | (1L << (UINT64 - 64)) | (1L << (UINTPTR - 64)) | (1L << (FLOAT32 - 64)) | (1L << (FLOAT64 - 64)) | (1L << (COMPLEX64 - 64)) | (1L << (COMPLEX128 - 64)) | (1L << (FUNC - 64)) | (1L << (INTERFACE - 64)) | (1L << (MAP - 64)) | (1L << (STRUCT - 64)) | (1L << (CHAN - 64)) | (1L << (CONST - 64)) | (1L << (TYPE - 64)) | (1L << (VAR - 64)) | (1L << (IDENTIFIER - 64)) | (1L << (L_PAREN - 64)) | (1L << (L_BRACKET - 64)))) != 0) || _la==STAR || _la==RECEIVE) {
+			while ((((_la) & ~0x3f) == 0 && ((1L << _la) & ((1L << PRE) | (1L << PRESERVES) | (1L << POST) | (1L << DEC) | (1L << PURE) | (1L << GHOST) | (1L << SEQ) | (1L << SET) | (1L << MSET) | (1L << DICT) | (1L << OPT) | (1L << DOM) | (1L << PRED) | (1L << TRUSTED))) != 0) || ((((_la - 64)) & ~0x3f) == 0 && ((1L << (_la - 64)) & ((1L << (PERM - 64)) | (1L << (FUNC - 64)) | (1L << (INTERFACE - 64)) | (1L << (MAP - 64)) | (1L << (STRUCT - 64)) | (1L << (CHAN - 64)) | (1L << (CONST - 64)) | (1L << (TYPE - 64)) | (1L << (VAR - 64)) | (1L << (IDENTIFIER - 64)) | (1L << (L_PAREN - 64)) | (1L << (L_BRACKET - 64)) | (1L << (STAR - 64)) | (1L << (RECEIVE - 64)))) != 0)) {
 				{
 				{
 				setState(687);
@@ -3928,11 +3844,7 @@
 				setState(775);
 				((UnaryExprContext)_localctx).unary_op = _input.LT(1);
 				_la = _input.LA(1);
-<<<<<<< HEAD
-				if ( !(((((_la - 117)) & ~0x3f) == 0 && ((1L << (_la - 117)) & ((1L << (EXCLAMATION - 117)) | (1L << (PLUS - 117)) | (1L << (MINUS - 117)) | (1L << (CARET - 117)) | (1L << (STAR - 117)) | (1L << (AMPERSAND - 117)) | (1L << (RECEIVE - 117)))) != 0)) ) {
-=======
-				if ( !(((((_la - 139)) & ~0x3f) == 0 && ((1L << (_la - 139)) & ((1L << (EXCLAMATION - 139)) | (1L << (PLUS - 139)) | (1L << (MINUS - 139)) | (1L << (CARET - 139)) | (1L << (STAR - 139)) | (1L << (AMPERSAND - 139)) | (1L << (RECEIVE - 139)))) != 0)) ) {
->>>>>>> e3648704
+				if ( !(((((_la - 120)) & ~0x3f) == 0 && ((1L << (_la - 120)) & ((1L << (EXCLAMATION - 120)) | (1L << (PLUS - 120)) | (1L << (MINUS - 120)) | (1L << (CARET - 120)) | (1L << (STAR - 120)) | (1L << (AMPERSAND - 120)) | (1L << (RECEIVE - 120)))) != 0)) ) {
 					((UnaryExprContext)_localctx).unary_op = (Token)_errHandler.recoverInline(this);
 				}
 				else {
@@ -4030,7 +3942,6 @@
 		public TerminalNode CAP() { return getToken(GobraParser.CAP, 0); }
 		public TerminalNode DOM() { return getToken(GobraParser.DOM, 0); }
 		public TerminalNode RANGE() { return getToken(GobraParser.RANGE, 0); }
-		public TerminalNode PERM() { return getToken(GobraParser.PERM, 0); }
 		public UnfoldingContext unfolding() {
 			return getRuleContext(UnfoldingContext.class,0);
 		}
@@ -4119,7 +4030,7 @@
 				setState(790);
 				((ExpressionContext)_localctx).call_op = _input.LT(1);
 				_la = _input.LA(1);
-				if ( !((((_la) & ~0x3f) == 0 && ((1L << _la) & ((1L << RANGE) | (1L << LEN) | (1L << CAP) | (1L << DOM) | (1L << PERM))) != 0)) ) {
+				if ( !((((_la) & ~0x3f) == 0 && ((1L << _la) & ((1L << RANGE) | (1L << LEN) | (1L << CAP) | (1L << DOM))) != 0)) ) {
 					((ExpressionContext)_localctx).call_op = (Token)_errHandler.recoverInline(this);
 				}
 				else {
@@ -4152,11 +4063,7 @@
 				setState(797);
 				((ExpressionContext)_localctx).unary_op = _input.LT(1);
 				_la = _input.LA(1);
-<<<<<<< HEAD
-				if ( !(((((_la - 117)) & ~0x3f) == 0 && ((1L << (_la - 117)) & ((1L << (EXCLAMATION - 117)) | (1L << (PLUS - 117)) | (1L << (MINUS - 117)) | (1L << (CARET - 117)) | (1L << (STAR - 117)) | (1L << (AMPERSAND - 117)) | (1L << (RECEIVE - 117)))) != 0)) ) {
-=======
-				if ( !(((((_la - 139)) & ~0x3f) == 0 && ((1L << (_la - 139)) & ((1L << (EXCLAMATION - 139)) | (1L << (PLUS - 139)) | (1L << (MINUS - 139)) | (1L << (CARET - 139)) | (1L << (STAR - 139)) | (1L << (AMPERSAND - 139)) | (1L << (RECEIVE - 139)))) != 0)) ) {
->>>>>>> e3648704
+				if ( !(((((_la - 120)) & ~0x3f) == 0 && ((1L << (_la - 120)) & ((1L << (EXCLAMATION - 120)) | (1L << (PLUS - 120)) | (1L << (MINUS - 120)) | (1L << (CARET - 120)) | (1L << (STAR - 120)) | (1L << (AMPERSAND - 120)) | (1L << (RECEIVE - 120)))) != 0)) ) {
 					((ExpressionContext)_localctx).unary_op = (Token)_errHandler.recoverInline(this);
 				}
 				else {
@@ -4196,11 +4103,7 @@
 						setState(803);
 						((ExpressionContext)_localctx).mul_op = _input.LT(1);
 						_la = _input.LA(1);
-<<<<<<< HEAD
-						if ( !(((((_la - 112)) & ~0x3f) == 0 && ((1L << (_la - 112)) & ((1L << (DIV - 112)) | (1L << (MOD - 112)) | (1L << (LSHIFT - 112)) | (1L << (RSHIFT - 112)) | (1L << (BIT_CLEAR - 112)) | (1L << (STAR - 112)) | (1L << (AMPERSAND - 112)))) != 0)) ) {
-=======
-						if ( !(((((_la - 134)) & ~0x3f) == 0 && ((1L << (_la - 134)) & ((1L << (DIV - 134)) | (1L << (MOD - 134)) | (1L << (LSHIFT - 134)) | (1L << (RSHIFT - 134)) | (1L << (BIT_CLEAR - 134)) | (1L << (STAR - 134)) | (1L << (AMPERSAND - 134)))) != 0)) ) {
->>>>>>> e3648704
+						if ( !(((((_la - 115)) & ~0x3f) == 0 && ((1L << (_la - 115)) & ((1L << (DIV - 115)) | (1L << (MOD - 115)) | (1L << (LSHIFT - 115)) | (1L << (RSHIFT - 115)) | (1L << (BIT_CLEAR - 115)) | (1L << (STAR - 115)) | (1L << (AMPERSAND - 115)))) != 0)) ) {
 							((ExpressionContext)_localctx).mul_op = (Token)_errHandler.recoverInline(this);
 						}
 						else {
@@ -4221,11 +4124,7 @@
 						setState(806);
 						((ExpressionContext)_localctx).add_op = _input.LT(1);
 						_la = _input.LA(1);
-<<<<<<< HEAD
-						if ( !(_la==WAND || ((((_la - 99)) & ~0x3f) == 0 && ((1L << (_la - 99)) & ((1L << (PLUS_PLUS - 99)) | (1L << (OR - 99)) | (1L << (PLUS - 99)) | (1L << (MINUS - 99)) | (1L << (CARET - 99)))) != 0)) ) {
-=======
-						if ( !(_la==WAND || ((((_la - 121)) & ~0x3f) == 0 && ((1L << (_la - 121)) & ((1L << (PLUS_PLUS - 121)) | (1L << (OR - 121)) | (1L << (PLUS - 121)) | (1L << (MINUS - 121)) | (1L << (CARET - 121)))) != 0)) ) {
->>>>>>> e3648704
+						if ( !(_la==WAND || ((((_la - 102)) & ~0x3f) == 0 && ((1L << (_la - 102)) & ((1L << (PLUS_PLUS - 102)) | (1L << (OR - 102)) | (1L << (PLUS - 102)) | (1L << (MINUS - 102)) | (1L << (CARET - 102)))) != 0)) ) {
 							((ExpressionContext)_localctx).add_op = (Token)_errHandler.recoverInline(this);
 						}
 						else {
@@ -4288,11 +4187,7 @@
 						setState(815);
 						((ExpressionContext)_localctx).rel_op = _input.LT(1);
 						_la = _input.LA(1);
-<<<<<<< HEAD
-						if ( !(((((_la - 105)) & ~0x3f) == 0 && ((1L << (_la - 105)) & ((1L << (EQUALS - 105)) | (1L << (NOT_EQUALS - 105)) | (1L << (LESS - 105)) | (1L << (LESS_OR_EQUALS - 105)) | (1L << (GREATER - 105)) | (1L << (GREATER_OR_EQUALS - 105)))) != 0)) ) {
-=======
-						if ( !(((((_la - 127)) & ~0x3f) == 0 && ((1L << (_la - 127)) & ((1L << (EQUALS - 127)) | (1L << (NOT_EQUALS - 127)) | (1L << (LESS - 127)) | (1L << (LESS_OR_EQUALS - 127)) | (1L << (GREATER - 127)) | (1L << (GREATER_OR_EQUALS - 127)))) != 0)) ) {
->>>>>>> e3648704
+						if ( !(((((_la - 108)) & ~0x3f) == 0 && ((1L << (_la - 108)) & ((1L << (EQUALS - 108)) | (1L << (NOT_EQUALS - 108)) | (1L << (LESS - 108)) | (1L << (LESS_OR_EQUALS - 108)) | (1L << (GREATER - 108)) | (1L << (GREATER_OR_EQUALS - 108)))) != 0)) ) {
 							((ExpressionContext)_localctx).rel_op = (Token)_errHandler.recoverInline(this);
 						}
 						else {
@@ -5119,11 +5014,7 @@
 			setState(920);
 			_errHandler.sync(this);
 			_la = _input.LA(1);
-<<<<<<< HEAD
-			if ((((_la) & ~0x3f) == 0 && ((1L << _la) & ((1L << TRUE) | (1L << FALSE) | (1L << OLD) | (1L << FORALL) | (1L << EXISTS) | (1L << ACCESS) | (1L << UNFOLDING) | (1L << GHOST) | (1L << RANGE) | (1L << SEQ) | (1L << SET) | (1L << MSET) | (1L << DICT) | (1L << OPT) | (1L << LEN) | (1L << NEW) | (1L << MAKE) | (1L << CAP) | (1L << SOME) | (1L << GET) | (1L << DOM) | (1L << NONE) | (1L << PRED) | (1L << TYPE_OF) | (1L << IS_COMPARABLE) | (1L << WRITEPERM) | (1L << NOPERM) | (1L << PERM))) != 0) || ((((_la - 64)) & ~0x3f) == 0 && ((1L << (_la - 64)) & ((1L << (FUNC - 64)) | (1L << (INTERFACE - 64)) | (1L << (MAP - 64)) | (1L << (STRUCT - 64)) | (1L << (CHAN - 64)) | (1L << (TYPE - 64)) | (1L << (NIL_LIT - 64)) | (1L << (IDENTIFIER - 64)) | (1L << (L_PAREN - 64)) | (1L << (L_BRACKET - 64)) | (1L << (EXCLAMATION - 64)) | (1L << (PLUS - 64)) | (1L << (MINUS - 64)) | (1L << (CARET - 64)) | (1L << (STAR - 64)) | (1L << (AMPERSAND - 64)) | (1L << (RECEIVE - 64)) | (1L << (DECIMAL_LIT - 64)) | (1L << (BINARY_LIT - 64)) | (1L << (OCTAL_LIT - 64)) | (1L << (HEX_LIT - 64)))) != 0) || ((((_la - 128)) & ~0x3f) == 0 && ((1L << (_la - 128)) & ((1L << (FLOAT_LIT - 128)) | (1L << (IMAGINARY_LIT - 128)) | (1L << (RUNE_LIT - 128)) | (1L << (RAW_STRING_LIT - 128)) | (1L << (INTERPRETED_STRING_LIT - 128)))) != 0)) {
-=======
-			if ((((_la) & ~0x3f) == 0 && ((1L << _la) & ((1L << FLOAT_LIT) | (1L << TRUE) | (1L << FALSE) | (1L << OLD) | (1L << FORALL) | (1L << EXISTS) | (1L << ACCESS) | (1L << UNFOLDING) | (1L << GHOST) | (1L << RANGE) | (1L << SEQ) | (1L << SET) | (1L << MSET) | (1L << DICT) | (1L << OPT) | (1L << LEN) | (1L << NEW) | (1L << MAKE) | (1L << CAP) | (1L << SOME) | (1L << GET) | (1L << DOM) | (1L << NONE) | (1L << PRED) | (1L << TYPE_OF) | (1L << IS_COMPARABLE) | (1L << WRITEPERM) | (1L << NOPERM))) != 0) || ((((_la - 64)) & ~0x3f) == 0 && ((1L << (_la - 64)) & ((1L << (BOOL - 64)) | (1L << (STRING - 64)) | (1L << (PERM - 64)) | (1L << (RUNE - 64)) | (1L << (INT - 64)) | (1L << (INT8 - 64)) | (1L << (INT16 - 64)) | (1L << (INT32 - 64)) | (1L << (INT64 - 64)) | (1L << (BYTE - 64)) | (1L << (UINT - 64)) | (1L << (UINT8 - 64)) | (1L << (UINT16 - 64)) | (1L << (UINT32 - 64)) | (1L << (UINT64 - 64)) | (1L << (UINTPTR - 64)) | (1L << (FLOAT32 - 64)) | (1L << (FLOAT64 - 64)) | (1L << (COMPLEX64 - 64)) | (1L << (COMPLEX128 - 64)) | (1L << (FUNC - 64)) | (1L << (INTERFACE - 64)) | (1L << (MAP - 64)) | (1L << (STRUCT - 64)) | (1L << (CHAN - 64)) | (1L << (TYPE - 64)) | (1L << (NIL_LIT - 64)) | (1L << (IDENTIFIER - 64)) | (1L << (L_PAREN - 64)) | (1L << (L_BRACKET - 64)))) != 0) || ((((_la - 139)) & ~0x3f) == 0 && ((1L << (_la - 139)) & ((1L << (EXCLAMATION - 139)) | (1L << (PLUS - 139)) | (1L << (MINUS - 139)) | (1L << (CARET - 139)) | (1L << (STAR - 139)) | (1L << (AMPERSAND - 139)) | (1L << (RECEIVE - 139)) | (1L << (DECIMAL_LIT - 139)) | (1L << (BINARY_LIT - 139)) | (1L << (OCTAL_LIT - 139)) | (1L << (HEX_LIT - 139)) | (1L << (IMAGINARY_LIT - 139)) | (1L << (RUNE_LIT - 139)) | (1L << (RAW_STRING_LIT - 139)) | (1L << (INTERPRETED_STRING_LIT - 139)))) != 0)) {
->>>>>>> e3648704
+			if ((((_la) & ~0x3f) == 0 && ((1L << _la) & ((1L << FLOAT_LIT) | (1L << TRUE) | (1L << FALSE) | (1L << OLD) | (1L << FORALL) | (1L << EXISTS) | (1L << ACCESS) | (1L << UNFOLDING) | (1L << GHOST) | (1L << RANGE) | (1L << SEQ) | (1L << SET) | (1L << MSET) | (1L << DICT) | (1L << OPT) | (1L << LEN) | (1L << NEW) | (1L << MAKE) | (1L << CAP) | (1L << SOME) | (1L << GET) | (1L << DOM) | (1L << NONE) | (1L << PRED) | (1L << TYPE_OF) | (1L << IS_COMPARABLE) | (1L << WRITEPERM) | (1L << NOPERM))) != 0) || ((((_la - 64)) & ~0x3f) == 0 && ((1L << (_la - 64)) & ((1L << (PERM - 64)) | (1L << (FUNC - 64)) | (1L << (INTERFACE - 64)) | (1L << (MAP - 64)) | (1L << (STRUCT - 64)) | (1L << (CHAN - 64)) | (1L << (TYPE - 64)) | (1L << (NIL_LIT - 64)) | (1L << (IDENTIFIER - 64)) | (1L << (L_PAREN - 64)) | (1L << (L_BRACKET - 64)) | (1L << (EXCLAMATION - 64)) | (1L << (PLUS - 64)) | (1L << (MINUS - 64)) | (1L << (CARET - 64)) | (1L << (STAR - 64)) | (1L << (AMPERSAND - 64)) | (1L << (RECEIVE - 64)) | (1L << (DECIMAL_LIT - 64)))) != 0) || ((((_la - 128)) & ~0x3f) == 0 && ((1L << (_la - 128)) & ((1L << (BINARY_LIT - 128)) | (1L << (OCTAL_LIT - 128)) | (1L << (HEX_LIT - 128)) | (1L << (IMAGINARY_LIT - 128)) | (1L << (RUNE_LIT - 128)) | (1L << (RAW_STRING_LIT - 128)) | (1L << (INTERPRETED_STRING_LIT - 128)))) != 0)) {
 				{
 				setState(919);
 				expressionList();
@@ -5473,22 +5364,8 @@
 			case PERM:
 				enterOuterAlt(_localctx, 5);
 				{
-<<<<<<< HEAD
-				setState(971);
+				setState(972);
 				match(PERM);
-=======
-				setState(972);
-				((Type_Context)_localctx).predefined = _input.LT(1);
-				_la = _input.LA(1);
-				if ( !(((((_la - 64)) & ~0x3f) == 0 && ((1L << (_la - 64)) & ((1L << (BOOL - 64)) | (1L << (STRING - 64)) | (1L << (PERM - 64)) | (1L << (RUNE - 64)) | (1L << (INT - 64)) | (1L << (INT8 - 64)) | (1L << (INT16 - 64)) | (1L << (INT32 - 64)) | (1L << (INT64 - 64)) | (1L << (BYTE - 64)) | (1L << (UINT - 64)) | (1L << (UINT8 - 64)) | (1L << (UINT16 - 64)) | (1L << (UINT32 - 64)) | (1L << (UINT64 - 64)) | (1L << (UINTPTR - 64)) | (1L << (FLOAT32 - 64)) | (1L << (FLOAT64 - 64)) | (1L << (COMPLEX64 - 64)) | (1L << (COMPLEX128 - 64)))) != 0)) ) {
-					((Type_Context)_localctx).predefined = (Token)_errHandler.recoverInline(this);
-				}
-				else {
-					if ( _input.LA(1)==Token.EOF ) matchedEOF = true;
-					_errHandler.reportMatch(this);
-					consume();
-				}
->>>>>>> e3648704
 				}
 				break;
 			default:
@@ -5704,11 +5581,7 @@
 			setState(1001);
 			_errHandler.sync(this);
 			_la = _input.LA(1);
-<<<<<<< HEAD
-			if ((((_la) & ~0x3f) == 0 && ((1L << _la) & ((1L << GHOST) | (1L << SEQ) | (1L << SET) | (1L << MSET) | (1L << DICT) | (1L << OPT) | (1L << DOM) | (1L << PRED) | (1L << PERM))) != 0) || ((((_la - 64)) & ~0x3f) == 0 && ((1L << (_la - 64)) & ((1L << (FUNC - 64)) | (1L << (INTERFACE - 64)) | (1L << (MAP - 64)) | (1L << (STRUCT - 64)) | (1L << (CHAN - 64)) | (1L << (IDENTIFIER - 64)) | (1L << (L_PAREN - 64)) | (1L << (L_BRACKET - 64)) | (1L << (STAR - 64)) | (1L << (RECEIVE - 64)))) != 0)) {
-=======
-			if (((((_la - 24)) & ~0x3f) == 0 && ((1L << (_la - 24)) & ((1L << (GHOST - 24)) | (1L << (SEQ - 24)) | (1L << (SET - 24)) | (1L << (MSET - 24)) | (1L << (DICT - 24)) | (1L << (OPT - 24)) | (1L << (DOM - 24)) | (1L << (PRED - 24)) | (1L << (BOOL - 24)) | (1L << (STRING - 24)) | (1L << (PERM - 24)) | (1L << (RUNE - 24)) | (1L << (INT - 24)) | (1L << (INT8 - 24)) | (1L << (INT16 - 24)) | (1L << (INT32 - 24)) | (1L << (INT64 - 24)) | (1L << (BYTE - 24)) | (1L << (UINT - 24)) | (1L << (UINT8 - 24)) | (1L << (UINT16 - 24)) | (1L << (UINT32 - 24)) | (1L << (UINT64 - 24)) | (1L << (UINTPTR - 24)) | (1L << (FLOAT32 - 24)) | (1L << (FLOAT64 - 24)) | (1L << (COMPLEX64 - 24)) | (1L << (COMPLEX128 - 24)) | (1L << (FUNC - 24)) | (1L << (INTERFACE - 24)))) != 0) || ((((_la - 92)) & ~0x3f) == 0 && ((1L << (_la - 92)) & ((1L << (MAP - 92)) | (1L << (STRUCT - 92)) | (1L << (CHAN - 92)) | (1L << (IDENTIFIER - 92)) | (1L << (L_PAREN - 92)) | (1L << (L_BRACKET - 92)) | (1L << (STAR - 92)) | (1L << (RECEIVE - 92)))) != 0)) {
->>>>>>> e3648704
+			if ((((_la) & ~0x3f) == 0 && ((1L << _la) & ((1L << GHOST) | (1L << SEQ) | (1L << SET) | (1L << MSET) | (1L << DICT) | (1L << OPT) | (1L << DOM) | (1L << PRED))) != 0) || ((((_la - 64)) & ~0x3f) == 0 && ((1L << (_la - 64)) & ((1L << (PERM - 64)) | (1L << (FUNC - 64)) | (1L << (INTERFACE - 64)) | (1L << (MAP - 64)) | (1L << (STRUCT - 64)) | (1L << (CHAN - 64)) | (1L << (IDENTIFIER - 64)) | (1L << (L_PAREN - 64)) | (1L << (L_BRACKET - 64)) | (1L << (STAR - 64)) | (1L << (RECEIVE - 64)))) != 0)) {
 				{
 				setState(990);
 				type_();
@@ -5892,7 +5765,6 @@
 		@Override
 		public <T> T accept(ParseTreeVisitor<? extends T> visitor) {
 			if ( visitor instanceof GobraParserVisitor ) return ((GobraParserVisitor<? extends T>)visitor).visitSlice_(this);
-<<<<<<< HEAD
 			else return visitor.visitChildren(this);
 		}
 	}
@@ -5904,222 +5776,6 @@
 		try {
 			enterOuterAlt(_localctx, 1);
 			{
-			setState(1016);
-			match(L_BRACKET);
-			setState(1032);
-			_errHandler.sync(this);
-			switch ( getInterpreter().adaptivePredict(_input,82,_ctx) ) {
-			case 1:
-				{
-				setState(1018);
-				_errHandler.sync(this);
-				_la = _input.LA(1);
-				if ((((_la) & ~0x3f) == 0 && ((1L << _la) & ((1L << TRUE) | (1L << FALSE) | (1L << OLD) | (1L << FORALL) | (1L << EXISTS) | (1L << ACCESS) | (1L << UNFOLDING) | (1L << GHOST) | (1L << RANGE) | (1L << SEQ) | (1L << SET) | (1L << MSET) | (1L << DICT) | (1L << OPT) | (1L << LEN) | (1L << NEW) | (1L << MAKE) | (1L << CAP) | (1L << SOME) | (1L << GET) | (1L << DOM) | (1L << NONE) | (1L << PRED) | (1L << TYPE_OF) | (1L << IS_COMPARABLE) | (1L << WRITEPERM) | (1L << NOPERM) | (1L << PERM))) != 0) || ((((_la - 64)) & ~0x3f) == 0 && ((1L << (_la - 64)) & ((1L << (FUNC - 64)) | (1L << (INTERFACE - 64)) | (1L << (MAP - 64)) | (1L << (STRUCT - 64)) | (1L << (CHAN - 64)) | (1L << (TYPE - 64)) | (1L << (NIL_LIT - 64)) | (1L << (IDENTIFIER - 64)) | (1L << (L_PAREN - 64)) | (1L << (L_BRACKET - 64)) | (1L << (EXCLAMATION - 64)) | (1L << (PLUS - 64)) | (1L << (MINUS - 64)) | (1L << (CARET - 64)) | (1L << (STAR - 64)) | (1L << (AMPERSAND - 64)) | (1L << (RECEIVE - 64)) | (1L << (DECIMAL_LIT - 64)) | (1L << (BINARY_LIT - 64)) | (1L << (OCTAL_LIT - 64)) | (1L << (HEX_LIT - 64)))) != 0) || ((((_la - 128)) & ~0x3f) == 0 && ((1L << (_la - 128)) & ((1L << (FLOAT_LIT - 128)) | (1L << (IMAGINARY_LIT - 128)) | (1L << (RUNE_LIT - 128)) | (1L << (RAW_STRING_LIT - 128)) | (1L << (INTERPRETED_STRING_LIT - 128)))) != 0)) {
-					{
-					setState(1017);
-					low();
-					}
-				}
-
-				setState(1020);
-				match(COLON);
-				setState(1022);
-				_errHandler.sync(this);
-				_la = _input.LA(1);
-				if ((((_la) & ~0x3f) == 0 && ((1L << _la) & ((1L << TRUE) | (1L << FALSE) | (1L << OLD) | (1L << FORALL) | (1L << EXISTS) | (1L << ACCESS) | (1L << UNFOLDING) | (1L << GHOST) | (1L << RANGE) | (1L << SEQ) | (1L << SET) | (1L << MSET) | (1L << DICT) | (1L << OPT) | (1L << LEN) | (1L << NEW) | (1L << MAKE) | (1L << CAP) | (1L << SOME) | (1L << GET) | (1L << DOM) | (1L << NONE) | (1L << PRED) | (1L << TYPE_OF) | (1L << IS_COMPARABLE) | (1L << WRITEPERM) | (1L << NOPERM) | (1L << PERM))) != 0) || ((((_la - 64)) & ~0x3f) == 0 && ((1L << (_la - 64)) & ((1L << (FUNC - 64)) | (1L << (INTERFACE - 64)) | (1L << (MAP - 64)) | (1L << (STRUCT - 64)) | (1L << (CHAN - 64)) | (1L << (TYPE - 64)) | (1L << (NIL_LIT - 64)) | (1L << (IDENTIFIER - 64)) | (1L << (L_PAREN - 64)) | (1L << (L_BRACKET - 64)) | (1L << (EXCLAMATION - 64)) | (1L << (PLUS - 64)) | (1L << (MINUS - 64)) | (1L << (CARET - 64)) | (1L << (STAR - 64)) | (1L << (AMPERSAND - 64)) | (1L << (RECEIVE - 64)) | (1L << (DECIMAL_LIT - 64)) | (1L << (BINARY_LIT - 64)) | (1L << (OCTAL_LIT - 64)) | (1L << (HEX_LIT - 64)))) != 0) || ((((_la - 128)) & ~0x3f) == 0 && ((1L << (_la - 128)) & ((1L << (FLOAT_LIT - 128)) | (1L << (IMAGINARY_LIT - 128)) | (1L << (RUNE_LIT - 128)) | (1L << (RAW_STRING_LIT - 128)) | (1L << (INTERPRETED_STRING_LIT - 128)))) != 0)) {
-					{
-					setState(1021);
-					high();
-					}
-				}
-
-				}
-				break;
-			case 2:
-				{
-				setState(1025);
-				_errHandler.sync(this);
-				_la = _input.LA(1);
-				if ((((_la) & ~0x3f) == 0 && ((1L << _la) & ((1L << TRUE) | (1L << FALSE) | (1L << OLD) | (1L << FORALL) | (1L << EXISTS) | (1L << ACCESS) | (1L << UNFOLDING) | (1L << GHOST) | (1L << RANGE) | (1L << SEQ) | (1L << SET) | (1L << MSET) | (1L << DICT) | (1L << OPT) | (1L << LEN) | (1L << NEW) | (1L << MAKE) | (1L << CAP) | (1L << SOME) | (1L << GET) | (1L << DOM) | (1L << NONE) | (1L << PRED) | (1L << TYPE_OF) | (1L << IS_COMPARABLE) | (1L << WRITEPERM) | (1L << NOPERM) | (1L << PERM))) != 0) || ((((_la - 64)) & ~0x3f) == 0 && ((1L << (_la - 64)) & ((1L << (FUNC - 64)) | (1L << (INTERFACE - 64)) | (1L << (MAP - 64)) | (1L << (STRUCT - 64)) | (1L << (CHAN - 64)) | (1L << (TYPE - 64)) | (1L << (NIL_LIT - 64)) | (1L << (IDENTIFIER - 64)) | (1L << (L_PAREN - 64)) | (1L << (L_BRACKET - 64)) | (1L << (EXCLAMATION - 64)) | (1L << (PLUS - 64)) | (1L << (MINUS - 64)) | (1L << (CARET - 64)) | (1L << (STAR - 64)) | (1L << (AMPERSAND - 64)) | (1L << (RECEIVE - 64)) | (1L << (DECIMAL_LIT - 64)) | (1L << (BINARY_LIT - 64)) | (1L << (OCTAL_LIT - 64)) | (1L << (HEX_LIT - 64)))) != 0) || ((((_la - 128)) & ~0x3f) == 0 && ((1L << (_la - 128)) & ((1L << (FLOAT_LIT - 128)) | (1L << (IMAGINARY_LIT - 128)) | (1L << (RUNE_LIT - 128)) | (1L << (RAW_STRING_LIT - 128)) | (1L << (INTERPRETED_STRING_LIT - 128)))) != 0)) {
-					{
-					setState(1024);
-					low();
-					}
-				}
-
-				setState(1027);
-				match(COLON);
-				setState(1028);
-				high();
-				setState(1029);
-				match(COLON);
-				setState(1030);
-				cap();
-				}
-				break;
-			}
-			setState(1034);
-			match(R_BRACKET);
-			}
-		}
-		catch (RecognitionException re) {
-			_localctx.exception = re;
-			_errHandler.reportError(this, re);
-			_errHandler.recover(this, re);
-		}
-		finally {
-			exitRule();
-		}
-		return _localctx;
-	}
-
-	public static class LowContext extends ParserRuleContext {
-		public ExpressionContext expression() {
-			return getRuleContext(ExpressionContext.class,0);
-		}
-		public LowContext(ParserRuleContext parent, int invokingState) {
-			super(parent, invokingState);
-		}
-		@Override public int getRuleIndex() { return RULE_low; }
-		@Override
-		public <T> T accept(ParseTreeVisitor<? extends T> visitor) {
-			if ( visitor instanceof GobraParserVisitor ) return ((GobraParserVisitor<? extends T>)visitor).visitLow(this);
-			else return visitor.visitChildren(this);
-		}
-	}
-
-	public final LowContext low() throws RecognitionException {
-		LowContext _localctx = new LowContext(_ctx, getState());
-		enterRule(_localctx, 146, RULE_low);
-		try {
-			enterOuterAlt(_localctx, 1);
-			{
-			setState(1036);
-			expression(0);
-			}
-		}
-		catch (RecognitionException re) {
-			_localctx.exception = re;
-			_errHandler.reportError(this, re);
-			_errHandler.recover(this, re);
-		}
-		finally {
-			exitRule();
-		}
-		return _localctx;
-	}
-
-	public static class HighContext extends ParserRuleContext {
-		public ExpressionContext expression() {
-			return getRuleContext(ExpressionContext.class,0);
-		}
-		public HighContext(ParserRuleContext parent, int invokingState) {
-			super(parent, invokingState);
-		}
-		@Override public int getRuleIndex() { return RULE_high; }
-		@Override
-		public <T> T accept(ParseTreeVisitor<? extends T> visitor) {
-			if ( visitor instanceof GobraParserVisitor ) return ((GobraParserVisitor<? extends T>)visitor).visitHigh(this);
-			else return visitor.visitChildren(this);
-		}
-	}
-
-	public final HighContext high() throws RecognitionException {
-		HighContext _localctx = new HighContext(_ctx, getState());
-		enterRule(_localctx, 148, RULE_high);
-		try {
-			enterOuterAlt(_localctx, 1);
-			{
-			setState(1038);
-			expression(0);
-			}
-		}
-		catch (RecognitionException re) {
-			_localctx.exception = re;
-			_errHandler.reportError(this, re);
-			_errHandler.recover(this, re);
-		}
-		finally {
-			exitRule();
-		}
-		return _localctx;
-	}
-
-	public static class CapContext extends ParserRuleContext {
-		public ExpressionContext expression() {
-			return getRuleContext(ExpressionContext.class,0);
-		}
-		public CapContext(ParserRuleContext parent, int invokingState) {
-			super(parent, invokingState);
-		}
-		@Override public int getRuleIndex() { return RULE_cap; }
-		@Override
-		public <T> T accept(ParseTreeVisitor<? extends T> visitor) {
-			if ( visitor instanceof GobraParserVisitor ) return ((GobraParserVisitor<? extends T>)visitor).visitCap(this);
-			else return visitor.visitChildren(this);
-		}
-	}
-
-	public final CapContext cap() throws RecognitionException {
-		CapContext _localctx = new CapContext(_ctx, getState());
-		enterRule(_localctx, 150, RULE_cap);
-		try {
-			enterOuterAlt(_localctx, 1);
-			{
-			setState(1040);
-			expression(0);
-			}
-		}
-		catch (RecognitionException re) {
-			_localctx.exception = re;
-			_errHandler.reportError(this, re);
-			_errHandler.recover(this, re);
-		}
-		finally {
-			exitRule();
-		}
-		return _localctx;
-	}
-
-	public static class IfStmtContext extends ParserRuleContext {
-		public TerminalNode IF() { return getToken(GobraParser.IF, 0); }
-		public ExpressionContext expression() {
-			return getRuleContext(ExpressionContext.class,0);
-		}
-		public List<BlockContext> block() {
-			return getRuleContexts(BlockContext.class);
-		}
-		public BlockContext block(int i) {
-			return getRuleContext(BlockContext.class,i);
-		}
-		public TerminalNode SEMI() { return getToken(GobraParser.SEMI, 0); }
-		public TerminalNode ELSE() { return getToken(GobraParser.ELSE, 0); }
-		public IfStmtContext ifStmt() {
-			return getRuleContext(IfStmtContext.class,0);
-		}
-		public SimpleStmtContext simpleStmt() {
-			return getRuleContext(SimpleStmtContext.class,0);
-		}
-		public IfStmtContext(ParserRuleContext parent, int invokingState) {
-			super(parent, invokingState);
-		}
-		@Override public int getRuleIndex() { return RULE_ifStmt; }
-		@Override
-		public <T> T accept(ParseTreeVisitor<? extends T> visitor) {
-			if ( visitor instanceof GobraParserVisitor ) return ((GobraParserVisitor<? extends T>)visitor).visitIfStmt(this);
-=======
->>>>>>> e3648704
-			else return visitor.visitChildren(this);
-		}
-	}
-
-	public final Slice_Context slice_() throws RecognitionException {
-		Slice_Context _localctx = new Slice_Context(_ctx, getState());
-		enterRule(_localctx, 144, RULE_slice_);
-		int _la;
-		try {
-			enterOuterAlt(_localctx, 1);
-			{
 			setState(1017);
 			match(L_BRACKET);
 			setState(1033);
@@ -6130,7 +5786,7 @@
 				setState(1019);
 				_errHandler.sync(this);
 				_la = _input.LA(1);
-				if ((((_la) & ~0x3f) == 0 && ((1L << _la) & ((1L << FLOAT_LIT) | (1L << TRUE) | (1L << FALSE) | (1L << OLD) | (1L << FORALL) | (1L << EXISTS) | (1L << ACCESS) | (1L << UNFOLDING) | (1L << GHOST) | (1L << RANGE) | (1L << SEQ) | (1L << SET) | (1L << MSET) | (1L << DICT) | (1L << OPT) | (1L << LEN) | (1L << NEW) | (1L << MAKE) | (1L << CAP) | (1L << SOME) | (1L << GET) | (1L << DOM) | (1L << NONE) | (1L << PRED) | (1L << TYPE_OF) | (1L << IS_COMPARABLE) | (1L << WRITEPERM) | (1L << NOPERM))) != 0) || ((((_la - 64)) & ~0x3f) == 0 && ((1L << (_la - 64)) & ((1L << (BOOL - 64)) | (1L << (STRING - 64)) | (1L << (PERM - 64)) | (1L << (RUNE - 64)) | (1L << (INT - 64)) | (1L << (INT8 - 64)) | (1L << (INT16 - 64)) | (1L << (INT32 - 64)) | (1L << (INT64 - 64)) | (1L << (BYTE - 64)) | (1L << (UINT - 64)) | (1L << (UINT8 - 64)) | (1L << (UINT16 - 64)) | (1L << (UINT32 - 64)) | (1L << (UINT64 - 64)) | (1L << (UINTPTR - 64)) | (1L << (FLOAT32 - 64)) | (1L << (FLOAT64 - 64)) | (1L << (COMPLEX64 - 64)) | (1L << (COMPLEX128 - 64)) | (1L << (FUNC - 64)) | (1L << (INTERFACE - 64)) | (1L << (MAP - 64)) | (1L << (STRUCT - 64)) | (1L << (CHAN - 64)) | (1L << (TYPE - 64)) | (1L << (NIL_LIT - 64)) | (1L << (IDENTIFIER - 64)) | (1L << (L_PAREN - 64)) | (1L << (L_BRACKET - 64)))) != 0) || ((((_la - 139)) & ~0x3f) == 0 && ((1L << (_la - 139)) & ((1L << (EXCLAMATION - 139)) | (1L << (PLUS - 139)) | (1L << (MINUS - 139)) | (1L << (CARET - 139)) | (1L << (STAR - 139)) | (1L << (AMPERSAND - 139)) | (1L << (RECEIVE - 139)) | (1L << (DECIMAL_LIT - 139)) | (1L << (BINARY_LIT - 139)) | (1L << (OCTAL_LIT - 139)) | (1L << (HEX_LIT - 139)) | (1L << (IMAGINARY_LIT - 139)) | (1L << (RUNE_LIT - 139)) | (1L << (RAW_STRING_LIT - 139)) | (1L << (INTERPRETED_STRING_LIT - 139)))) != 0)) {
+				if ((((_la) & ~0x3f) == 0 && ((1L << _la) & ((1L << FLOAT_LIT) | (1L << TRUE) | (1L << FALSE) | (1L << OLD) | (1L << FORALL) | (1L << EXISTS) | (1L << ACCESS) | (1L << UNFOLDING) | (1L << GHOST) | (1L << RANGE) | (1L << SEQ) | (1L << SET) | (1L << MSET) | (1L << DICT) | (1L << OPT) | (1L << LEN) | (1L << NEW) | (1L << MAKE) | (1L << CAP) | (1L << SOME) | (1L << GET) | (1L << DOM) | (1L << NONE) | (1L << PRED) | (1L << TYPE_OF) | (1L << IS_COMPARABLE) | (1L << WRITEPERM) | (1L << NOPERM))) != 0) || ((((_la - 64)) & ~0x3f) == 0 && ((1L << (_la - 64)) & ((1L << (PERM - 64)) | (1L << (FUNC - 64)) | (1L << (INTERFACE - 64)) | (1L << (MAP - 64)) | (1L << (STRUCT - 64)) | (1L << (CHAN - 64)) | (1L << (TYPE - 64)) | (1L << (NIL_LIT - 64)) | (1L << (IDENTIFIER - 64)) | (1L << (L_PAREN - 64)) | (1L << (L_BRACKET - 64)) | (1L << (EXCLAMATION - 64)) | (1L << (PLUS - 64)) | (1L << (MINUS - 64)) | (1L << (CARET - 64)) | (1L << (STAR - 64)) | (1L << (AMPERSAND - 64)) | (1L << (RECEIVE - 64)) | (1L << (DECIMAL_LIT - 64)))) != 0) || ((((_la - 128)) & ~0x3f) == 0 && ((1L << (_la - 128)) & ((1L << (BINARY_LIT - 128)) | (1L << (OCTAL_LIT - 128)) | (1L << (HEX_LIT - 128)) | (1L << (IMAGINARY_LIT - 128)) | (1L << (RUNE_LIT - 128)) | (1L << (RAW_STRING_LIT - 128)) | (1L << (INTERPRETED_STRING_LIT - 128)))) != 0)) {
 					{
 					setState(1018);
 					low();
@@ -6142,7 +5798,7 @@
 				setState(1023);
 				_errHandler.sync(this);
 				_la = _input.LA(1);
-				if ((((_la) & ~0x3f) == 0 && ((1L << _la) & ((1L << FLOAT_LIT) | (1L << TRUE) | (1L << FALSE) | (1L << OLD) | (1L << FORALL) | (1L << EXISTS) | (1L << ACCESS) | (1L << UNFOLDING) | (1L << GHOST) | (1L << RANGE) | (1L << SEQ) | (1L << SET) | (1L << MSET) | (1L << DICT) | (1L << OPT) | (1L << LEN) | (1L << NEW) | (1L << MAKE) | (1L << CAP) | (1L << SOME) | (1L << GET) | (1L << DOM) | (1L << NONE) | (1L << PRED) | (1L << TYPE_OF) | (1L << IS_COMPARABLE) | (1L << WRITEPERM) | (1L << NOPERM))) != 0) || ((((_la - 64)) & ~0x3f) == 0 && ((1L << (_la - 64)) & ((1L << (BOOL - 64)) | (1L << (STRING - 64)) | (1L << (PERM - 64)) | (1L << (RUNE - 64)) | (1L << (INT - 64)) | (1L << (INT8 - 64)) | (1L << (INT16 - 64)) | (1L << (INT32 - 64)) | (1L << (INT64 - 64)) | (1L << (BYTE - 64)) | (1L << (UINT - 64)) | (1L << (UINT8 - 64)) | (1L << (UINT16 - 64)) | (1L << (UINT32 - 64)) | (1L << (UINT64 - 64)) | (1L << (UINTPTR - 64)) | (1L << (FLOAT32 - 64)) | (1L << (FLOAT64 - 64)) | (1L << (COMPLEX64 - 64)) | (1L << (COMPLEX128 - 64)) | (1L << (FUNC - 64)) | (1L << (INTERFACE - 64)) | (1L << (MAP - 64)) | (1L << (STRUCT - 64)) | (1L << (CHAN - 64)) | (1L << (TYPE - 64)) | (1L << (NIL_LIT - 64)) | (1L << (IDENTIFIER - 64)) | (1L << (L_PAREN - 64)) | (1L << (L_BRACKET - 64)))) != 0) || ((((_la - 139)) & ~0x3f) == 0 && ((1L << (_la - 139)) & ((1L << (EXCLAMATION - 139)) | (1L << (PLUS - 139)) | (1L << (MINUS - 139)) | (1L << (CARET - 139)) | (1L << (STAR - 139)) | (1L << (AMPERSAND - 139)) | (1L << (RECEIVE - 139)) | (1L << (DECIMAL_LIT - 139)) | (1L << (BINARY_LIT - 139)) | (1L << (OCTAL_LIT - 139)) | (1L << (HEX_LIT - 139)) | (1L << (IMAGINARY_LIT - 139)) | (1L << (RUNE_LIT - 139)) | (1L << (RAW_STRING_LIT - 139)) | (1L << (INTERPRETED_STRING_LIT - 139)))) != 0)) {
+				if ((((_la) & ~0x3f) == 0 && ((1L << _la) & ((1L << FLOAT_LIT) | (1L << TRUE) | (1L << FALSE) | (1L << OLD) | (1L << FORALL) | (1L << EXISTS) | (1L << ACCESS) | (1L << UNFOLDING) | (1L << GHOST) | (1L << RANGE) | (1L << SEQ) | (1L << SET) | (1L << MSET) | (1L << DICT) | (1L << OPT) | (1L << LEN) | (1L << NEW) | (1L << MAKE) | (1L << CAP) | (1L << SOME) | (1L << GET) | (1L << DOM) | (1L << NONE) | (1L << PRED) | (1L << TYPE_OF) | (1L << IS_COMPARABLE) | (1L << WRITEPERM) | (1L << NOPERM))) != 0) || ((((_la - 64)) & ~0x3f) == 0 && ((1L << (_la - 64)) & ((1L << (PERM - 64)) | (1L << (FUNC - 64)) | (1L << (INTERFACE - 64)) | (1L << (MAP - 64)) | (1L << (STRUCT - 64)) | (1L << (CHAN - 64)) | (1L << (TYPE - 64)) | (1L << (NIL_LIT - 64)) | (1L << (IDENTIFIER - 64)) | (1L << (L_PAREN - 64)) | (1L << (L_BRACKET - 64)) | (1L << (EXCLAMATION - 64)) | (1L << (PLUS - 64)) | (1L << (MINUS - 64)) | (1L << (CARET - 64)) | (1L << (STAR - 64)) | (1L << (AMPERSAND - 64)) | (1L << (RECEIVE - 64)) | (1L << (DECIMAL_LIT - 64)))) != 0) || ((((_la - 128)) & ~0x3f) == 0 && ((1L << (_la - 128)) & ((1L << (BINARY_LIT - 128)) | (1L << (OCTAL_LIT - 128)) | (1L << (HEX_LIT - 128)) | (1L << (IMAGINARY_LIT - 128)) | (1L << (RUNE_LIT - 128)) | (1L << (RAW_STRING_LIT - 128)) | (1L << (INTERPRETED_STRING_LIT - 128)))) != 0)) {
 					{
 					setState(1022);
 					high();
@@ -6156,7 +5812,7 @@
 				setState(1026);
 				_errHandler.sync(this);
 				_la = _input.LA(1);
-				if ((((_la) & ~0x3f) == 0 && ((1L << _la) & ((1L << FLOAT_LIT) | (1L << TRUE) | (1L << FALSE) | (1L << OLD) | (1L << FORALL) | (1L << EXISTS) | (1L << ACCESS) | (1L << UNFOLDING) | (1L << GHOST) | (1L << RANGE) | (1L << SEQ) | (1L << SET) | (1L << MSET) | (1L << DICT) | (1L << OPT) | (1L << LEN) | (1L << NEW) | (1L << MAKE) | (1L << CAP) | (1L << SOME) | (1L << GET) | (1L << DOM) | (1L << NONE) | (1L << PRED) | (1L << TYPE_OF) | (1L << IS_COMPARABLE) | (1L << WRITEPERM) | (1L << NOPERM))) != 0) || ((((_la - 64)) & ~0x3f) == 0 && ((1L << (_la - 64)) & ((1L << (BOOL - 64)) | (1L << (STRING - 64)) | (1L << (PERM - 64)) | (1L << (RUNE - 64)) | (1L << (INT - 64)) | (1L << (INT8 - 64)) | (1L << (INT16 - 64)) | (1L << (INT32 - 64)) | (1L << (INT64 - 64)) | (1L << (BYTE - 64)) | (1L << (UINT - 64)) | (1L << (UINT8 - 64)) | (1L << (UINT16 - 64)) | (1L << (UINT32 - 64)) | (1L << (UINT64 - 64)) | (1L << (UINTPTR - 64)) | (1L << (FLOAT32 - 64)) | (1L << (FLOAT64 - 64)) | (1L << (COMPLEX64 - 64)) | (1L << (COMPLEX128 - 64)) | (1L << (FUNC - 64)) | (1L << (INTERFACE - 64)) | (1L << (MAP - 64)) | (1L << (STRUCT - 64)) | (1L << (CHAN - 64)) | (1L << (TYPE - 64)) | (1L << (NIL_LIT - 64)) | (1L << (IDENTIFIER - 64)) | (1L << (L_PAREN - 64)) | (1L << (L_BRACKET - 64)))) != 0) || ((((_la - 139)) & ~0x3f) == 0 && ((1L << (_la - 139)) & ((1L << (EXCLAMATION - 139)) | (1L << (PLUS - 139)) | (1L << (MINUS - 139)) | (1L << (CARET - 139)) | (1L << (STAR - 139)) | (1L << (AMPERSAND - 139)) | (1L << (RECEIVE - 139)) | (1L << (DECIMAL_LIT - 139)) | (1L << (BINARY_LIT - 139)) | (1L << (OCTAL_LIT - 139)) | (1L << (HEX_LIT - 139)) | (1L << (IMAGINARY_LIT - 139)) | (1L << (RUNE_LIT - 139)) | (1L << (RAW_STRING_LIT - 139)) | (1L << (INTERPRETED_STRING_LIT - 139)))) != 0)) {
+				if ((((_la) & ~0x3f) == 0 && ((1L << _la) & ((1L << FLOAT_LIT) | (1L << TRUE) | (1L << FALSE) | (1L << OLD) | (1L << FORALL) | (1L << EXISTS) | (1L << ACCESS) | (1L << UNFOLDING) | (1L << GHOST) | (1L << RANGE) | (1L << SEQ) | (1L << SET) | (1L << MSET) | (1L << DICT) | (1L << OPT) | (1L << LEN) | (1L << NEW) | (1L << MAKE) | (1L << CAP) | (1L << SOME) | (1L << GET) | (1L << DOM) | (1L << NONE) | (1L << PRED) | (1L << TYPE_OF) | (1L << IS_COMPARABLE) | (1L << WRITEPERM) | (1L << NOPERM))) != 0) || ((((_la - 64)) & ~0x3f) == 0 && ((1L << (_la - 64)) & ((1L << (PERM - 64)) | (1L << (FUNC - 64)) | (1L << (INTERFACE - 64)) | (1L << (MAP - 64)) | (1L << (STRUCT - 64)) | (1L << (CHAN - 64)) | (1L << (TYPE - 64)) | (1L << (NIL_LIT - 64)) | (1L << (IDENTIFIER - 64)) | (1L << (L_PAREN - 64)) | (1L << (L_BRACKET - 64)) | (1L << (EXCLAMATION - 64)) | (1L << (PLUS - 64)) | (1L << (MINUS - 64)) | (1L << (CARET - 64)) | (1L << (STAR - 64)) | (1L << (AMPERSAND - 64)) | (1L << (RECEIVE - 64)) | (1L << (DECIMAL_LIT - 64)))) != 0) || ((((_la - 128)) & ~0x3f) == 0 && ((1L << (_la - 128)) & ((1L << (BINARY_LIT - 128)) | (1L << (OCTAL_LIT - 128)) | (1L << (HEX_LIT - 128)) | (1L << (IMAGINARY_LIT - 128)) | (1L << (RUNE_LIT - 128)) | (1L << (RAW_STRING_LIT - 128)) | (1L << (INTERPRETED_STRING_LIT - 128)))) != 0)) {
 					{
 					setState(1025);
 					low();
@@ -6210,61 +5866,8 @@
 		try {
 			enterOuterAlt(_localctx, 1);
 			{
-<<<<<<< HEAD
-			setState(1058);
-			match(SWITCH);
-			setState(1063);
-			_errHandler.sync(this);
-			switch ( getInterpreter().adaptivePredict(_input,88,_ctx) ) {
-			case 1:
-				{
-				setState(1060);
-				_errHandler.sync(this);
-				switch ( getInterpreter().adaptivePredict(_input,87,_ctx) ) {
-				case 1:
-					{
-					setState(1059);
-					simpleStmt();
-					}
-					break;
-				}
-				setState(1062);
-				match(SEMI);
-				}
-				break;
-			}
-			setState(1066);
-			_errHandler.sync(this);
-			_la = _input.LA(1);
-			if ((((_la) & ~0x3f) == 0 && ((1L << _la) & ((1L << TRUE) | (1L << FALSE) | (1L << OLD) | (1L << FORALL) | (1L << EXISTS) | (1L << ACCESS) | (1L << UNFOLDING) | (1L << GHOST) | (1L << RANGE) | (1L << SEQ) | (1L << SET) | (1L << MSET) | (1L << DICT) | (1L << OPT) | (1L << LEN) | (1L << NEW) | (1L << MAKE) | (1L << CAP) | (1L << SOME) | (1L << GET) | (1L << DOM) | (1L << NONE) | (1L << PRED) | (1L << TYPE_OF) | (1L << IS_COMPARABLE) | (1L << WRITEPERM) | (1L << NOPERM) | (1L << PERM))) != 0) || ((((_la - 64)) & ~0x3f) == 0 && ((1L << (_la - 64)) & ((1L << (FUNC - 64)) | (1L << (INTERFACE - 64)) | (1L << (MAP - 64)) | (1L << (STRUCT - 64)) | (1L << (CHAN - 64)) | (1L << (TYPE - 64)) | (1L << (NIL_LIT - 64)) | (1L << (IDENTIFIER - 64)) | (1L << (L_PAREN - 64)) | (1L << (L_BRACKET - 64)) | (1L << (EXCLAMATION - 64)) | (1L << (PLUS - 64)) | (1L << (MINUS - 64)) | (1L << (CARET - 64)) | (1L << (STAR - 64)) | (1L << (AMPERSAND - 64)) | (1L << (RECEIVE - 64)) | (1L << (DECIMAL_LIT - 64)) | (1L << (BINARY_LIT - 64)) | (1L << (OCTAL_LIT - 64)) | (1L << (HEX_LIT - 64)))) != 0) || ((((_la - 128)) & ~0x3f) == 0 && ((1L << (_la - 128)) & ((1L << (FLOAT_LIT - 128)) | (1L << (IMAGINARY_LIT - 128)) | (1L << (RUNE_LIT - 128)) | (1L << (RAW_STRING_LIT - 128)) | (1L << (INTERPRETED_STRING_LIT - 128)))) != 0)) {
-				{
-				setState(1065);
-				expression(0);
-				}
-			}
-
-			setState(1068);
-			match(L_CURLY);
-			setState(1072);
-			_errHandler.sync(this);
-			_la = _input.LA(1);
-			while (_la==DEFAULT || _la==CASE) {
-				{
-				{
-				setState(1069);
-				exprCaseClause();
-				}
-				}
-				setState(1074);
-				_errHandler.sync(this);
-				_la = _input.LA(1);
-			}
-			setState(1075);
-			match(R_CURLY);
-=======
 			setState(1037);
 			expression(0);
->>>>>>> e3648704
 			}
 		}
 		catch (RecognitionException re) {
@@ -6385,20 +5988,12 @@
 			setState(1044);
 			_errHandler.sync(this);
 			_la = _input.LA(1);
-<<<<<<< HEAD
-			if (((((_la - 111)) & ~0x3f) == 0 && ((1L << (_la - 111)) & ((1L << (OR - 111)) | (1L << (DIV - 111)) | (1L << (MOD - 111)) | (1L << (LSHIFT - 111)) | (1L << (RSHIFT - 111)) | (1L << (BIT_CLEAR - 111)) | (1L << (PLUS - 111)) | (1L << (MINUS - 111)) | (1L << (CARET - 111)) | (1L << (STAR - 111)) | (1L << (AMPERSAND - 111)))) != 0)) {
-=======
-			if (((((_la - 133)) & ~0x3f) == 0 && ((1L << (_la - 133)) & ((1L << (OR - 133)) | (1L << (DIV - 133)) | (1L << (MOD - 133)) | (1L << (LSHIFT - 133)) | (1L << (RSHIFT - 133)) | (1L << (BIT_CLEAR - 133)) | (1L << (PLUS - 133)) | (1L << (MINUS - 133)) | (1L << (CARET - 133)) | (1L << (STAR - 133)) | (1L << (AMPERSAND - 133)))) != 0)) {
->>>>>>> e3648704
+			if (((((_la - 114)) & ~0x3f) == 0 && ((1L << (_la - 114)) & ((1L << (OR - 114)) | (1L << (DIV - 114)) | (1L << (MOD - 114)) | (1L << (LSHIFT - 114)) | (1L << (RSHIFT - 114)) | (1L << (BIT_CLEAR - 114)) | (1L << (PLUS - 114)) | (1L << (MINUS - 114)) | (1L << (CARET - 114)) | (1L << (STAR - 114)) | (1L << (AMPERSAND - 114)))) != 0)) {
 				{
 				setState(1043);
 				((Assign_opContext)_localctx).ass_op = _input.LT(1);
 				_la = _input.LA(1);
-<<<<<<< HEAD
-				if ( !(((((_la - 111)) & ~0x3f) == 0 && ((1L << (_la - 111)) & ((1L << (OR - 111)) | (1L << (DIV - 111)) | (1L << (MOD - 111)) | (1L << (LSHIFT - 111)) | (1L << (RSHIFT - 111)) | (1L << (BIT_CLEAR - 111)) | (1L << (PLUS - 111)) | (1L << (MINUS - 111)) | (1L << (CARET - 111)) | (1L << (STAR - 111)) | (1L << (AMPERSAND - 111)))) != 0)) ) {
-=======
-				if ( !(((((_la - 133)) & ~0x3f) == 0 && ((1L << (_la - 133)) & ((1L << (OR - 133)) | (1L << (DIV - 133)) | (1L << (MOD - 133)) | (1L << (LSHIFT - 133)) | (1L << (RSHIFT - 133)) | (1L << (BIT_CLEAR - 133)) | (1L << (PLUS - 133)) | (1L << (MINUS - 133)) | (1L << (CARET - 133)) | (1L << (STAR - 133)) | (1L << (AMPERSAND - 133)))) != 0)) ) {
->>>>>>> e3648704
+				if ( !(((((_la - 114)) & ~0x3f) == 0 && ((1L << (_la - 114)) & ((1L << (OR - 114)) | (1L << (DIV - 114)) | (1L << (MOD - 114)) | (1L << (LSHIFT - 114)) | (1L << (RSHIFT - 114)) | (1L << (BIT_CLEAR - 114)) | (1L << (PLUS - 114)) | (1L << (MINUS - 114)) | (1L << (CARET - 114)) | (1L << (STAR - 114)) | (1L << (AMPERSAND - 114)))) != 0)) ) {
 					((Assign_opContext)_localctx).ass_op = (Token)_errHandler.recoverInline(this);
 				}
 				else {
@@ -6586,11 +6181,7 @@
 				setState(1066);
 				_errHandler.sync(this);
 				_la = _input.LA(1);
-<<<<<<< HEAD
-				while (((((_la - 87)) & ~0x3f) == 0 && ((1L << (_la - 87)) & ((1L << (IDENTIFIER - 87)) | (1L << (DOT - 87)) | (1L << (RAW_STRING_LIT - 87)) | (1L << (INTERPRETED_STRING_LIT - 87)))) != 0)) {
-=======
-				while (((((_la - 109)) & ~0x3f) == 0 && ((1L << (_la - 109)) & ((1L << (IDENTIFIER - 109)) | (1L << (DOT - 109)) | (1L << (RAW_STRING_LIT - 109)) | (1L << (INTERPRETED_STRING_LIT - 109)))) != 0)) {
->>>>>>> e3648704
+				while (((((_la - 90)) & ~0x3f) == 0 && ((1L << (_la - 90)) & ((1L << (IDENTIFIER - 90)) | (1L << (DOT - 90)) | (1L << (RAW_STRING_LIT - 90)) | (1L << (INTERPRETED_STRING_LIT - 90)))) != 0)) {
 					{
 					{
 					setState(1061);
@@ -6906,11 +6497,7 @@
 				setState(1100);
 				_errHandler.sync(this);
 				_la = _input.LA(1);
-<<<<<<< HEAD
-				if ((((_la) & ~0x3f) == 0 && ((1L << _la) & ((1L << GHOST) | (1L << SEQ) | (1L << SET) | (1L << MSET) | (1L << DICT) | (1L << OPT) | (1L << DOM) | (1L << PRED) | (1L << PERM))) != 0) || ((((_la - 64)) & ~0x3f) == 0 && ((1L << (_la - 64)) & ((1L << (FUNC - 64)) | (1L << (INTERFACE - 64)) | (1L << (MAP - 64)) | (1L << (STRUCT - 64)) | (1L << (CHAN - 64)) | (1L << (IDENTIFIER - 64)) | (1L << (L_PAREN - 64)) | (1L << (L_BRACKET - 64)) | (1L << (STAR - 64)) | (1L << (RECEIVE - 64)))) != 0)) {
-=======
-				if (((((_la - 24)) & ~0x3f) == 0 && ((1L << (_la - 24)) & ((1L << (GHOST - 24)) | (1L << (SEQ - 24)) | (1L << (SET - 24)) | (1L << (MSET - 24)) | (1L << (DICT - 24)) | (1L << (OPT - 24)) | (1L << (DOM - 24)) | (1L << (PRED - 24)) | (1L << (BOOL - 24)) | (1L << (STRING - 24)) | (1L << (PERM - 24)) | (1L << (RUNE - 24)) | (1L << (INT - 24)) | (1L << (INT8 - 24)) | (1L << (INT16 - 24)) | (1L << (INT32 - 24)) | (1L << (INT64 - 24)) | (1L << (BYTE - 24)) | (1L << (UINT - 24)) | (1L << (UINT8 - 24)) | (1L << (UINT16 - 24)) | (1L << (UINT32 - 24)) | (1L << (UINT64 - 24)) | (1L << (UINTPTR - 24)) | (1L << (FLOAT32 - 24)) | (1L << (FLOAT64 - 24)) | (1L << (COMPLEX64 - 24)) | (1L << (COMPLEX128 - 24)) | (1L << (FUNC - 24)) | (1L << (INTERFACE - 24)))) != 0) || ((((_la - 92)) & ~0x3f) == 0 && ((1L << (_la - 92)) & ((1L << (MAP - 92)) | (1L << (STRUCT - 92)) | (1L << (CHAN - 92)) | (1L << (IDENTIFIER - 92)) | (1L << (L_PAREN - 92)) | (1L << (L_BRACKET - 92)) | (1L << (STAR - 92)) | (1L << (RECEIVE - 92)))) != 0)) {
->>>>>>> e3648704
+				if ((((_la) & ~0x3f) == 0 && ((1L << _la) & ((1L << GHOST) | (1L << SEQ) | (1L << SET) | (1L << MSET) | (1L << DICT) | (1L << OPT) | (1L << DOM) | (1L << PRED))) != 0) || ((((_la - 64)) & ~0x3f) == 0 && ((1L << (_la - 64)) & ((1L << (PERM - 64)) | (1L << (FUNC - 64)) | (1L << (INTERFACE - 64)) | (1L << (MAP - 64)) | (1L << (STRUCT - 64)) | (1L << (CHAN - 64)) | (1L << (IDENTIFIER - 64)) | (1L << (L_PAREN - 64)) | (1L << (L_BRACKET - 64)) | (1L << (STAR - 64)) | (1L << (RECEIVE - 64)))) != 0)) {
 					{
 					setState(1099);
 					type_();
@@ -7309,11 +6896,7 @@
 			setState(1158);
 			_errHandler.sync(this);
 			_la = _input.LA(1);
-<<<<<<< HEAD
-			if ((((_la) & ~0x3f) == 0 && ((1L << _la) & ((1L << TRUE) | (1L << FALSE) | (1L << ASSERT) | (1L << ASSUME) | (1L << INHALE) | (1L << EXHALE) | (1L << INV) | (1L << DEC) | (1L << OLD) | (1L << FORALL) | (1L << EXISTS) | (1L << ACCESS) | (1L << FOLD) | (1L << UNFOLD) | (1L << UNFOLDING) | (1L << GHOST) | (1L << APPLY) | (1L << RANGE) | (1L << SEQ) | (1L << SET) | (1L << MSET) | (1L << DICT) | (1L << OPT) | (1L << LEN) | (1L << NEW) | (1L << MAKE) | (1L << CAP) | (1L << SOME) | (1L << GET) | (1L << DOM) | (1L << NONE) | (1L << PRED) | (1L << TYPE_OF) | (1L << IS_COMPARABLE) | (1L << WRITEPERM) | (1L << NOPERM) | (1L << PERM) | (1L << BREAK))) != 0) || ((((_la - 64)) & ~0x3f) == 0 && ((1L << (_la - 64)) & ((1L << (FUNC - 64)) | (1L << (INTERFACE - 64)) | (1L << (SELECT - 64)) | (1L << (DEFER - 64)) | (1L << (GO - 64)) | (1L << (MAP - 64)) | (1L << (STRUCT - 64)) | (1L << (CHAN - 64)) | (1L << (GOTO - 64)) | (1L << (PACKAGE - 64)) | (1L << (SWITCH - 64)) | (1L << (CONST - 64)) | (1L << (FALLTHROUGH - 64)) | (1L << (IF - 64)) | (1L << (TYPE - 64)) | (1L << (CONTINUE - 64)) | (1L << (FOR - 64)) | (1L << (RETURN - 64)) | (1L << (VAR - 64)) | (1L << (NIL_LIT - 64)) | (1L << (IDENTIFIER - 64)) | (1L << (L_PAREN - 64)) | (1L << (L_CURLY - 64)) | (1L << (L_BRACKET - 64)) | (1L << (SEMI - 64)) | (1L << (EXCLAMATION - 64)) | (1L << (PLUS - 64)) | (1L << (MINUS - 64)) | (1L << (CARET - 64)) | (1L << (STAR - 64)) | (1L << (AMPERSAND - 64)) | (1L << (RECEIVE - 64)) | (1L << (DECIMAL_LIT - 64)) | (1L << (BINARY_LIT - 64)) | (1L << (OCTAL_LIT - 64)) | (1L << (HEX_LIT - 64)))) != 0) || ((((_la - 128)) & ~0x3f) == 0 && ((1L << (_la - 128)) & ((1L << (FLOAT_LIT - 128)) | (1L << (IMAGINARY_LIT - 128)) | (1L << (RUNE_LIT - 128)) | (1L << (RAW_STRING_LIT - 128)) | (1L << (INTERPRETED_STRING_LIT - 128)))) != 0)) {
-=======
-			if ((((_la) & ~0x3f) == 0 && ((1L << _la) & ((1L << FLOAT_LIT) | (1L << TRUE) | (1L << FALSE) | (1L << ASSERT) | (1L << ASSUME) | (1L << INHALE) | (1L << EXHALE) | (1L << INV) | (1L << DEC) | (1L << OLD) | (1L << FORALL) | (1L << EXISTS) | (1L << ACCESS) | (1L << FOLD) | (1L << UNFOLD) | (1L << UNFOLDING) | (1L << GHOST) | (1L << APPLY) | (1L << RANGE) | (1L << SEQ) | (1L << SET) | (1L << MSET) | (1L << DICT) | (1L << OPT) | (1L << LEN) | (1L << NEW) | (1L << MAKE) | (1L << CAP) | (1L << SOME) | (1L << GET) | (1L << DOM) | (1L << NONE) | (1L << PRED) | (1L << TYPE_OF) | (1L << IS_COMPARABLE) | (1L << WRITEPERM) | (1L << NOPERM))) != 0) || ((((_la - 64)) & ~0x3f) == 0 && ((1L << (_la - 64)) & ((1L << (BOOL - 64)) | (1L << (STRING - 64)) | (1L << (PERM - 64)) | (1L << (RUNE - 64)) | (1L << (INT - 64)) | (1L << (INT8 - 64)) | (1L << (INT16 - 64)) | (1L << (INT32 - 64)) | (1L << (INT64 - 64)) | (1L << (BYTE - 64)) | (1L << (UINT - 64)) | (1L << (UINT8 - 64)) | (1L << (UINT16 - 64)) | (1L << (UINT32 - 64)) | (1L << (UINT64 - 64)) | (1L << (UINTPTR - 64)) | (1L << (FLOAT32 - 64)) | (1L << (FLOAT64 - 64)) | (1L << (COMPLEX64 - 64)) | (1L << (COMPLEX128 - 64)) | (1L << (BREAK - 64)) | (1L << (FUNC - 64)) | (1L << (INTERFACE - 64)) | (1L << (SELECT - 64)) | (1L << (DEFER - 64)) | (1L << (GO - 64)) | (1L << (MAP - 64)) | (1L << (STRUCT - 64)) | (1L << (CHAN - 64)) | (1L << (GOTO - 64)) | (1L << (PACKAGE - 64)) | (1L << (SWITCH - 64)) | (1L << (CONST - 64)) | (1L << (FALLTHROUGH - 64)) | (1L << (IF - 64)) | (1L << (TYPE - 64)) | (1L << (CONTINUE - 64)) | (1L << (FOR - 64)) | (1L << (RETURN - 64)) | (1L << (VAR - 64)) | (1L << (NIL_LIT - 64)) | (1L << (IDENTIFIER - 64)) | (1L << (L_PAREN - 64)) | (1L << (L_CURLY - 64)) | (1L << (L_BRACKET - 64)) | (1L << (SEMI - 64)))) != 0) || ((((_la - 139)) & ~0x3f) == 0 && ((1L << (_la - 139)) & ((1L << (EXCLAMATION - 139)) | (1L << (PLUS - 139)) | (1L << (MINUS - 139)) | (1L << (CARET - 139)) | (1L << (STAR - 139)) | (1L << (AMPERSAND - 139)) | (1L << (RECEIVE - 139)) | (1L << (DECIMAL_LIT - 139)) | (1L << (BINARY_LIT - 139)) | (1L << (OCTAL_LIT - 139)) | (1L << (HEX_LIT - 139)) | (1L << (IMAGINARY_LIT - 139)) | (1L << (RUNE_LIT - 139)) | (1L << (RAW_STRING_LIT - 139)) | (1L << (INTERPRETED_STRING_LIT - 139)))) != 0)) {
->>>>>>> e3648704
+			if ((((_la) & ~0x3f) == 0 && ((1L << _la) & ((1L << FLOAT_LIT) | (1L << TRUE) | (1L << FALSE) | (1L << ASSERT) | (1L << ASSUME) | (1L << INHALE) | (1L << EXHALE) | (1L << INV) | (1L << DEC) | (1L << OLD) | (1L << FORALL) | (1L << EXISTS) | (1L << ACCESS) | (1L << FOLD) | (1L << UNFOLD) | (1L << UNFOLDING) | (1L << GHOST) | (1L << APPLY) | (1L << RANGE) | (1L << SEQ) | (1L << SET) | (1L << MSET) | (1L << DICT) | (1L << OPT) | (1L << LEN) | (1L << NEW) | (1L << MAKE) | (1L << CAP) | (1L << SOME) | (1L << GET) | (1L << DOM) | (1L << NONE) | (1L << PRED) | (1L << TYPE_OF) | (1L << IS_COMPARABLE) | (1L << WRITEPERM) | (1L << NOPERM))) != 0) || ((((_la - 64)) & ~0x3f) == 0 && ((1L << (_la - 64)) & ((1L << (PERM - 64)) | (1L << (BREAK - 64)) | (1L << (FUNC - 64)) | (1L << (INTERFACE - 64)) | (1L << (SELECT - 64)) | (1L << (DEFER - 64)) | (1L << (GO - 64)) | (1L << (MAP - 64)) | (1L << (STRUCT - 64)) | (1L << (CHAN - 64)) | (1L << (GOTO - 64)) | (1L << (PACKAGE - 64)) | (1L << (SWITCH - 64)) | (1L << (CONST - 64)) | (1L << (FALLTHROUGH - 64)) | (1L << (IF - 64)) | (1L << (TYPE - 64)) | (1L << (CONTINUE - 64)) | (1L << (FOR - 64)) | (1L << (RETURN - 64)) | (1L << (VAR - 64)) | (1L << (NIL_LIT - 64)) | (1L << (IDENTIFIER - 64)) | (1L << (L_PAREN - 64)) | (1L << (L_CURLY - 64)) | (1L << (L_BRACKET - 64)) | (1L << (SEMI - 64)) | (1L << (EXCLAMATION - 64)) | (1L << (PLUS - 64)) | (1L << (MINUS - 64)) | (1L << (CARET - 64)) | (1L << (STAR - 64)) | (1L << (AMPERSAND - 64)) | (1L << (RECEIVE - 64)) | (1L << (DECIMAL_LIT - 64)))) != 0) || ((((_la - 128)) & ~0x3f) == 0 && ((1L << (_la - 128)) & ((1L << (BINARY_LIT - 128)) | (1L << (OCTAL_LIT - 128)) | (1L << (HEX_LIT - 128)) | (1L << (IMAGINARY_LIT - 128)) | (1L << (RUNE_LIT - 128)) | (1L << (RAW_STRING_LIT - 128)) | (1L << (INTERPRETED_STRING_LIT - 128)))) != 0)) {
 				{
 				setState(1157);
 				statementList();
@@ -7381,11 +6964,7 @@
 				setState(1167); 
 				_errHandler.sync(this);
 				_la = _input.LA(1);
-<<<<<<< HEAD
-			} while ( (((_la) & ~0x3f) == 0 && ((1L << _la) & ((1L << TRUE) | (1L << FALSE) | (1L << ASSERT) | (1L << ASSUME) | (1L << INHALE) | (1L << EXHALE) | (1L << INV) | (1L << DEC) | (1L << OLD) | (1L << FORALL) | (1L << EXISTS) | (1L << ACCESS) | (1L << FOLD) | (1L << UNFOLD) | (1L << UNFOLDING) | (1L << GHOST) | (1L << APPLY) | (1L << RANGE) | (1L << SEQ) | (1L << SET) | (1L << MSET) | (1L << DICT) | (1L << OPT) | (1L << LEN) | (1L << NEW) | (1L << MAKE) | (1L << CAP) | (1L << SOME) | (1L << GET) | (1L << DOM) | (1L << NONE) | (1L << PRED) | (1L << TYPE_OF) | (1L << IS_COMPARABLE) | (1L << WRITEPERM) | (1L << NOPERM) | (1L << PERM) | (1L << BREAK))) != 0) || ((((_la - 64)) & ~0x3f) == 0 && ((1L << (_la - 64)) & ((1L << (FUNC - 64)) | (1L << (INTERFACE - 64)) | (1L << (SELECT - 64)) | (1L << (DEFER - 64)) | (1L << (GO - 64)) | (1L << (MAP - 64)) | (1L << (STRUCT - 64)) | (1L << (CHAN - 64)) | (1L << (GOTO - 64)) | (1L << (PACKAGE - 64)) | (1L << (SWITCH - 64)) | (1L << (CONST - 64)) | (1L << (FALLTHROUGH - 64)) | (1L << (IF - 64)) | (1L << (TYPE - 64)) | (1L << (CONTINUE - 64)) | (1L << (FOR - 64)) | (1L << (RETURN - 64)) | (1L << (VAR - 64)) | (1L << (NIL_LIT - 64)) | (1L << (IDENTIFIER - 64)) | (1L << (L_PAREN - 64)) | (1L << (L_CURLY - 64)) | (1L << (L_BRACKET - 64)) | (1L << (SEMI - 64)) | (1L << (EXCLAMATION - 64)) | (1L << (PLUS - 64)) | (1L << (MINUS - 64)) | (1L << (CARET - 64)) | (1L << (STAR - 64)) | (1L << (AMPERSAND - 64)) | (1L << (RECEIVE - 64)) | (1L << (DECIMAL_LIT - 64)) | (1L << (BINARY_LIT - 64)) | (1L << (OCTAL_LIT - 64)) | (1L << (HEX_LIT - 64)))) != 0) || ((((_la - 128)) & ~0x3f) == 0 && ((1L << (_la - 128)) & ((1L << (FLOAT_LIT - 128)) | (1L << (IMAGINARY_LIT - 128)) | (1L << (RUNE_LIT - 128)) | (1L << (RAW_STRING_LIT - 128)) | (1L << (INTERPRETED_STRING_LIT - 128)))) != 0) );
-=======
-			} while ( (((_la) & ~0x3f) == 0 && ((1L << _la) & ((1L << FLOAT_LIT) | (1L << TRUE) | (1L << FALSE) | (1L << ASSERT) | (1L << ASSUME) | (1L << INHALE) | (1L << EXHALE) | (1L << INV) | (1L << DEC) | (1L << OLD) | (1L << FORALL) | (1L << EXISTS) | (1L << ACCESS) | (1L << FOLD) | (1L << UNFOLD) | (1L << UNFOLDING) | (1L << GHOST) | (1L << APPLY) | (1L << RANGE) | (1L << SEQ) | (1L << SET) | (1L << MSET) | (1L << DICT) | (1L << OPT) | (1L << LEN) | (1L << NEW) | (1L << MAKE) | (1L << CAP) | (1L << SOME) | (1L << GET) | (1L << DOM) | (1L << NONE) | (1L << PRED) | (1L << TYPE_OF) | (1L << IS_COMPARABLE) | (1L << WRITEPERM) | (1L << NOPERM))) != 0) || ((((_la - 64)) & ~0x3f) == 0 && ((1L << (_la - 64)) & ((1L << (BOOL - 64)) | (1L << (STRING - 64)) | (1L << (PERM - 64)) | (1L << (RUNE - 64)) | (1L << (INT - 64)) | (1L << (INT8 - 64)) | (1L << (INT16 - 64)) | (1L << (INT32 - 64)) | (1L << (INT64 - 64)) | (1L << (BYTE - 64)) | (1L << (UINT - 64)) | (1L << (UINT8 - 64)) | (1L << (UINT16 - 64)) | (1L << (UINT32 - 64)) | (1L << (UINT64 - 64)) | (1L << (UINTPTR - 64)) | (1L << (FLOAT32 - 64)) | (1L << (FLOAT64 - 64)) | (1L << (COMPLEX64 - 64)) | (1L << (COMPLEX128 - 64)) | (1L << (BREAK - 64)) | (1L << (FUNC - 64)) | (1L << (INTERFACE - 64)) | (1L << (SELECT - 64)) | (1L << (DEFER - 64)) | (1L << (GO - 64)) | (1L << (MAP - 64)) | (1L << (STRUCT - 64)) | (1L << (CHAN - 64)) | (1L << (GOTO - 64)) | (1L << (PACKAGE - 64)) | (1L << (SWITCH - 64)) | (1L << (CONST - 64)) | (1L << (FALLTHROUGH - 64)) | (1L << (IF - 64)) | (1L << (TYPE - 64)) | (1L << (CONTINUE - 64)) | (1L << (FOR - 64)) | (1L << (RETURN - 64)) | (1L << (VAR - 64)) | (1L << (NIL_LIT - 64)) | (1L << (IDENTIFIER - 64)) | (1L << (L_PAREN - 64)) | (1L << (L_CURLY - 64)) | (1L << (L_BRACKET - 64)) | (1L << (SEMI - 64)))) != 0) || ((((_la - 139)) & ~0x3f) == 0 && ((1L << (_la - 139)) & ((1L << (EXCLAMATION - 139)) | (1L << (PLUS - 139)) | (1L << (MINUS - 139)) | (1L << (CARET - 139)) | (1L << (STAR - 139)) | (1L << (AMPERSAND - 139)) | (1L << (RECEIVE - 139)) | (1L << (DECIMAL_LIT - 139)) | (1L << (BINARY_LIT - 139)) | (1L << (OCTAL_LIT - 139)) | (1L << (HEX_LIT - 139)) | (1L << (IMAGINARY_LIT - 139)) | (1L << (RUNE_LIT - 139)) | (1L << (RAW_STRING_LIT - 139)) | (1L << (INTERPRETED_STRING_LIT - 139)))) != 0) );
->>>>>>> e3648704
+			} while ( (((_la) & ~0x3f) == 0 && ((1L << _la) & ((1L << FLOAT_LIT) | (1L << TRUE) | (1L << FALSE) | (1L << ASSERT) | (1L << ASSUME) | (1L << INHALE) | (1L << EXHALE) | (1L << INV) | (1L << DEC) | (1L << OLD) | (1L << FORALL) | (1L << EXISTS) | (1L << ACCESS) | (1L << FOLD) | (1L << UNFOLD) | (1L << UNFOLDING) | (1L << GHOST) | (1L << APPLY) | (1L << RANGE) | (1L << SEQ) | (1L << SET) | (1L << MSET) | (1L << DICT) | (1L << OPT) | (1L << LEN) | (1L << NEW) | (1L << MAKE) | (1L << CAP) | (1L << SOME) | (1L << GET) | (1L << DOM) | (1L << NONE) | (1L << PRED) | (1L << TYPE_OF) | (1L << IS_COMPARABLE) | (1L << WRITEPERM) | (1L << NOPERM))) != 0) || ((((_la - 64)) & ~0x3f) == 0 && ((1L << (_la - 64)) & ((1L << (PERM - 64)) | (1L << (BREAK - 64)) | (1L << (FUNC - 64)) | (1L << (INTERFACE - 64)) | (1L << (SELECT - 64)) | (1L << (DEFER - 64)) | (1L << (GO - 64)) | (1L << (MAP - 64)) | (1L << (STRUCT - 64)) | (1L << (CHAN - 64)) | (1L << (GOTO - 64)) | (1L << (PACKAGE - 64)) | (1L << (SWITCH - 64)) | (1L << (CONST - 64)) | (1L << (FALLTHROUGH - 64)) | (1L << (IF - 64)) | (1L << (TYPE - 64)) | (1L << (CONTINUE - 64)) | (1L << (FOR - 64)) | (1L << (RETURN - 64)) | (1L << (VAR - 64)) | (1L << (NIL_LIT - 64)) | (1L << (IDENTIFIER - 64)) | (1L << (L_PAREN - 64)) | (1L << (L_CURLY - 64)) | (1L << (L_BRACKET - 64)) | (1L << (SEMI - 64)) | (1L << (EXCLAMATION - 64)) | (1L << (PLUS - 64)) | (1L << (MINUS - 64)) | (1L << (CARET - 64)) | (1L << (STAR - 64)) | (1L << (AMPERSAND - 64)) | (1L << (RECEIVE - 64)) | (1L << (DECIMAL_LIT - 64)))) != 0) || ((((_la - 128)) & ~0x3f) == 0 && ((1L << (_la - 128)) & ((1L << (BINARY_LIT - 128)) | (1L << (OCTAL_LIT - 128)) | (1L << (HEX_LIT - 128)) | (1L << (IMAGINARY_LIT - 128)) | (1L << (RUNE_LIT - 128)) | (1L << (RAW_STRING_LIT - 128)) | (1L << (INTERPRETED_STRING_LIT - 128)))) != 0) );
 			}
 		}
 		catch (RecognitionException re) {
@@ -8294,7 +7873,7 @@
 			setState(1257);
 			_errHandler.sync(this);
 			_la = _input.LA(1);
-			if ((((_la) & ~0x3f) == 0 && ((1L << _la) & ((1L << FLOAT_LIT) | (1L << TRUE) | (1L << FALSE) | (1L << OLD) | (1L << FORALL) | (1L << EXISTS) | (1L << ACCESS) | (1L << UNFOLDING) | (1L << GHOST) | (1L << RANGE) | (1L << SEQ) | (1L << SET) | (1L << MSET) | (1L << DICT) | (1L << OPT) | (1L << LEN) | (1L << NEW) | (1L << MAKE) | (1L << CAP) | (1L << SOME) | (1L << GET) | (1L << DOM) | (1L << NONE) | (1L << PRED) | (1L << TYPE_OF) | (1L << IS_COMPARABLE) | (1L << WRITEPERM) | (1L << NOPERM))) != 0) || ((((_la - 64)) & ~0x3f) == 0 && ((1L << (_la - 64)) & ((1L << (BOOL - 64)) | (1L << (STRING - 64)) | (1L << (PERM - 64)) | (1L << (RUNE - 64)) | (1L << (INT - 64)) | (1L << (INT8 - 64)) | (1L << (INT16 - 64)) | (1L << (INT32 - 64)) | (1L << (INT64 - 64)) | (1L << (BYTE - 64)) | (1L << (UINT - 64)) | (1L << (UINT8 - 64)) | (1L << (UINT16 - 64)) | (1L << (UINT32 - 64)) | (1L << (UINT64 - 64)) | (1L << (UINTPTR - 64)) | (1L << (FLOAT32 - 64)) | (1L << (FLOAT64 - 64)) | (1L << (COMPLEX64 - 64)) | (1L << (COMPLEX128 - 64)) | (1L << (FUNC - 64)) | (1L << (INTERFACE - 64)) | (1L << (MAP - 64)) | (1L << (STRUCT - 64)) | (1L << (CHAN - 64)) | (1L << (TYPE - 64)) | (1L << (NIL_LIT - 64)) | (1L << (IDENTIFIER - 64)) | (1L << (L_PAREN - 64)) | (1L << (L_BRACKET - 64)))) != 0) || ((((_la - 139)) & ~0x3f) == 0 && ((1L << (_la - 139)) & ((1L << (EXCLAMATION - 139)) | (1L << (PLUS - 139)) | (1L << (MINUS - 139)) | (1L << (CARET - 139)) | (1L << (STAR - 139)) | (1L << (AMPERSAND - 139)) | (1L << (RECEIVE - 139)) | (1L << (DECIMAL_LIT - 139)) | (1L << (BINARY_LIT - 139)) | (1L << (OCTAL_LIT - 139)) | (1L << (HEX_LIT - 139)) | (1L << (IMAGINARY_LIT - 139)) | (1L << (RUNE_LIT - 139)) | (1L << (RAW_STRING_LIT - 139)) | (1L << (INTERPRETED_STRING_LIT - 139)))) != 0)) {
+			if ((((_la) & ~0x3f) == 0 && ((1L << _la) & ((1L << FLOAT_LIT) | (1L << TRUE) | (1L << FALSE) | (1L << OLD) | (1L << FORALL) | (1L << EXISTS) | (1L << ACCESS) | (1L << UNFOLDING) | (1L << GHOST) | (1L << RANGE) | (1L << SEQ) | (1L << SET) | (1L << MSET) | (1L << DICT) | (1L << OPT) | (1L << LEN) | (1L << NEW) | (1L << MAKE) | (1L << CAP) | (1L << SOME) | (1L << GET) | (1L << DOM) | (1L << NONE) | (1L << PRED) | (1L << TYPE_OF) | (1L << IS_COMPARABLE) | (1L << WRITEPERM) | (1L << NOPERM))) != 0) || ((((_la - 64)) & ~0x3f) == 0 && ((1L << (_la - 64)) & ((1L << (PERM - 64)) | (1L << (FUNC - 64)) | (1L << (INTERFACE - 64)) | (1L << (MAP - 64)) | (1L << (STRUCT - 64)) | (1L << (CHAN - 64)) | (1L << (TYPE - 64)) | (1L << (NIL_LIT - 64)) | (1L << (IDENTIFIER - 64)) | (1L << (L_PAREN - 64)) | (1L << (L_BRACKET - 64)) | (1L << (EXCLAMATION - 64)) | (1L << (PLUS - 64)) | (1L << (MINUS - 64)) | (1L << (CARET - 64)) | (1L << (STAR - 64)) | (1L << (AMPERSAND - 64)) | (1L << (RECEIVE - 64)) | (1L << (DECIMAL_LIT - 64)))) != 0) || ((((_la - 128)) & ~0x3f) == 0 && ((1L << (_la - 128)) & ((1L << (BINARY_LIT - 128)) | (1L << (OCTAL_LIT - 128)) | (1L << (HEX_LIT - 128)) | (1L << (IMAGINARY_LIT - 128)) | (1L << (RUNE_LIT - 128)) | (1L << (RAW_STRING_LIT - 128)) | (1L << (INTERPRETED_STRING_LIT - 128)))) != 0)) {
 				{
 				setState(1256);
 				expression(0);
@@ -8365,11 +7944,7 @@
 			setState(1271);
 			_errHandler.sync(this);
 			_la = _input.LA(1);
-<<<<<<< HEAD
-			if ((((_la) & ~0x3f) == 0 && ((1L << _la) & ((1L << TRUE) | (1L << FALSE) | (1L << ASSERT) | (1L << ASSUME) | (1L << INHALE) | (1L << EXHALE) | (1L << INV) | (1L << DEC) | (1L << OLD) | (1L << FORALL) | (1L << EXISTS) | (1L << ACCESS) | (1L << FOLD) | (1L << UNFOLD) | (1L << UNFOLDING) | (1L << GHOST) | (1L << APPLY) | (1L << RANGE) | (1L << SEQ) | (1L << SET) | (1L << MSET) | (1L << DICT) | (1L << OPT) | (1L << LEN) | (1L << NEW) | (1L << MAKE) | (1L << CAP) | (1L << SOME) | (1L << GET) | (1L << DOM) | (1L << NONE) | (1L << PRED) | (1L << TYPE_OF) | (1L << IS_COMPARABLE) | (1L << WRITEPERM) | (1L << NOPERM) | (1L << PERM) | (1L << BREAK))) != 0) || ((((_la - 64)) & ~0x3f) == 0 && ((1L << (_la - 64)) & ((1L << (FUNC - 64)) | (1L << (INTERFACE - 64)) | (1L << (SELECT - 64)) | (1L << (DEFER - 64)) | (1L << (GO - 64)) | (1L << (MAP - 64)) | (1L << (STRUCT - 64)) | (1L << (CHAN - 64)) | (1L << (GOTO - 64)) | (1L << (PACKAGE - 64)) | (1L << (SWITCH - 64)) | (1L << (CONST - 64)) | (1L << (FALLTHROUGH - 64)) | (1L << (IF - 64)) | (1L << (TYPE - 64)) | (1L << (CONTINUE - 64)) | (1L << (FOR - 64)) | (1L << (RETURN - 64)) | (1L << (VAR - 64)) | (1L << (NIL_LIT - 64)) | (1L << (IDENTIFIER - 64)) | (1L << (L_PAREN - 64)) | (1L << (L_CURLY - 64)) | (1L << (L_BRACKET - 64)) | (1L << (SEMI - 64)) | (1L << (EXCLAMATION - 64)) | (1L << (PLUS - 64)) | (1L << (MINUS - 64)) | (1L << (CARET - 64)) | (1L << (STAR - 64)) | (1L << (AMPERSAND - 64)) | (1L << (RECEIVE - 64)) | (1L << (DECIMAL_LIT - 64)) | (1L << (BINARY_LIT - 64)) | (1L << (OCTAL_LIT - 64)) | (1L << (HEX_LIT - 64)))) != 0) || ((((_la - 128)) & ~0x3f) == 0 && ((1L << (_la - 128)) & ((1L << (FLOAT_LIT - 128)) | (1L << (IMAGINARY_LIT - 128)) | (1L << (RUNE_LIT - 128)) | (1L << (RAW_STRING_LIT - 128)) | (1L << (INTERPRETED_STRING_LIT - 128)))) != 0)) {
-=======
-			if ((((_la) & ~0x3f) == 0 && ((1L << _la) & ((1L << FLOAT_LIT) | (1L << TRUE) | (1L << FALSE) | (1L << ASSERT) | (1L << ASSUME) | (1L << INHALE) | (1L << EXHALE) | (1L << INV) | (1L << DEC) | (1L << OLD) | (1L << FORALL) | (1L << EXISTS) | (1L << ACCESS) | (1L << FOLD) | (1L << UNFOLD) | (1L << UNFOLDING) | (1L << GHOST) | (1L << APPLY) | (1L << RANGE) | (1L << SEQ) | (1L << SET) | (1L << MSET) | (1L << DICT) | (1L << OPT) | (1L << LEN) | (1L << NEW) | (1L << MAKE) | (1L << CAP) | (1L << SOME) | (1L << GET) | (1L << DOM) | (1L << NONE) | (1L << PRED) | (1L << TYPE_OF) | (1L << IS_COMPARABLE) | (1L << WRITEPERM) | (1L << NOPERM))) != 0) || ((((_la - 64)) & ~0x3f) == 0 && ((1L << (_la - 64)) & ((1L << (BOOL - 64)) | (1L << (STRING - 64)) | (1L << (PERM - 64)) | (1L << (RUNE - 64)) | (1L << (INT - 64)) | (1L << (INT8 - 64)) | (1L << (INT16 - 64)) | (1L << (INT32 - 64)) | (1L << (INT64 - 64)) | (1L << (BYTE - 64)) | (1L << (UINT - 64)) | (1L << (UINT8 - 64)) | (1L << (UINT16 - 64)) | (1L << (UINT32 - 64)) | (1L << (UINT64 - 64)) | (1L << (UINTPTR - 64)) | (1L << (FLOAT32 - 64)) | (1L << (FLOAT64 - 64)) | (1L << (COMPLEX64 - 64)) | (1L << (COMPLEX128 - 64)) | (1L << (BREAK - 64)) | (1L << (FUNC - 64)) | (1L << (INTERFACE - 64)) | (1L << (SELECT - 64)) | (1L << (DEFER - 64)) | (1L << (GO - 64)) | (1L << (MAP - 64)) | (1L << (STRUCT - 64)) | (1L << (CHAN - 64)) | (1L << (GOTO - 64)) | (1L << (PACKAGE - 64)) | (1L << (SWITCH - 64)) | (1L << (CONST - 64)) | (1L << (FALLTHROUGH - 64)) | (1L << (IF - 64)) | (1L << (TYPE - 64)) | (1L << (CONTINUE - 64)) | (1L << (FOR - 64)) | (1L << (RETURN - 64)) | (1L << (VAR - 64)) | (1L << (NIL_LIT - 64)) | (1L << (IDENTIFIER - 64)) | (1L << (L_PAREN - 64)) | (1L << (L_CURLY - 64)) | (1L << (L_BRACKET - 64)) | (1L << (SEMI - 64)))) != 0) || ((((_la - 139)) & ~0x3f) == 0 && ((1L << (_la - 139)) & ((1L << (EXCLAMATION - 139)) | (1L << (PLUS - 139)) | (1L << (MINUS - 139)) | (1L << (CARET - 139)) | (1L << (STAR - 139)) | (1L << (AMPERSAND - 139)) | (1L << (RECEIVE - 139)) | (1L << (DECIMAL_LIT - 139)) | (1L << (BINARY_LIT - 139)) | (1L << (OCTAL_LIT - 139)) | (1L << (HEX_LIT - 139)) | (1L << (IMAGINARY_LIT - 139)) | (1L << (RUNE_LIT - 139)) | (1L << (RAW_STRING_LIT - 139)) | (1L << (INTERPRETED_STRING_LIT - 139)))) != 0)) {
->>>>>>> e3648704
+			if ((((_la) & ~0x3f) == 0 && ((1L << _la) & ((1L << FLOAT_LIT) | (1L << TRUE) | (1L << FALSE) | (1L << ASSERT) | (1L << ASSUME) | (1L << INHALE) | (1L << EXHALE) | (1L << INV) | (1L << DEC) | (1L << OLD) | (1L << FORALL) | (1L << EXISTS) | (1L << ACCESS) | (1L << FOLD) | (1L << UNFOLD) | (1L << UNFOLDING) | (1L << GHOST) | (1L << APPLY) | (1L << RANGE) | (1L << SEQ) | (1L << SET) | (1L << MSET) | (1L << DICT) | (1L << OPT) | (1L << LEN) | (1L << NEW) | (1L << MAKE) | (1L << CAP) | (1L << SOME) | (1L << GET) | (1L << DOM) | (1L << NONE) | (1L << PRED) | (1L << TYPE_OF) | (1L << IS_COMPARABLE) | (1L << WRITEPERM) | (1L << NOPERM))) != 0) || ((((_la - 64)) & ~0x3f) == 0 && ((1L << (_la - 64)) & ((1L << (PERM - 64)) | (1L << (BREAK - 64)) | (1L << (FUNC - 64)) | (1L << (INTERFACE - 64)) | (1L << (SELECT - 64)) | (1L << (DEFER - 64)) | (1L << (GO - 64)) | (1L << (MAP - 64)) | (1L << (STRUCT - 64)) | (1L << (CHAN - 64)) | (1L << (GOTO - 64)) | (1L << (PACKAGE - 64)) | (1L << (SWITCH - 64)) | (1L << (CONST - 64)) | (1L << (FALLTHROUGH - 64)) | (1L << (IF - 64)) | (1L << (TYPE - 64)) | (1L << (CONTINUE - 64)) | (1L << (FOR - 64)) | (1L << (RETURN - 64)) | (1L << (VAR - 64)) | (1L << (NIL_LIT - 64)) | (1L << (IDENTIFIER - 64)) | (1L << (L_PAREN - 64)) | (1L << (L_CURLY - 64)) | (1L << (L_BRACKET - 64)) | (1L << (SEMI - 64)) | (1L << (EXCLAMATION - 64)) | (1L << (PLUS - 64)) | (1L << (MINUS - 64)) | (1L << (CARET - 64)) | (1L << (STAR - 64)) | (1L << (AMPERSAND - 64)) | (1L << (RECEIVE - 64)) | (1L << (DECIMAL_LIT - 64)))) != 0) || ((((_la - 128)) & ~0x3f) == 0 && ((1L << (_la - 128)) & ((1L << (BINARY_LIT - 128)) | (1L << (OCTAL_LIT - 128)) | (1L << (HEX_LIT - 128)) | (1L << (IMAGINARY_LIT - 128)) | (1L << (RUNE_LIT - 128)) | (1L << (RAW_STRING_LIT - 128)) | (1L << (INTERPRETED_STRING_LIT - 128)))) != 0)) {
 				{
 				setState(1270);
 				statementList();
@@ -8618,11 +8193,7 @@
 			setState(1305);
 			_errHandler.sync(this);
 			_la = _input.LA(1);
-<<<<<<< HEAD
-			if ((((_la) & ~0x3f) == 0 && ((1L << _la) & ((1L << TRUE) | (1L << FALSE) | (1L << ASSERT) | (1L << ASSUME) | (1L << INHALE) | (1L << EXHALE) | (1L << INV) | (1L << DEC) | (1L << OLD) | (1L << FORALL) | (1L << EXISTS) | (1L << ACCESS) | (1L << FOLD) | (1L << UNFOLD) | (1L << UNFOLDING) | (1L << GHOST) | (1L << APPLY) | (1L << RANGE) | (1L << SEQ) | (1L << SET) | (1L << MSET) | (1L << DICT) | (1L << OPT) | (1L << LEN) | (1L << NEW) | (1L << MAKE) | (1L << CAP) | (1L << SOME) | (1L << GET) | (1L << DOM) | (1L << NONE) | (1L << PRED) | (1L << TYPE_OF) | (1L << IS_COMPARABLE) | (1L << WRITEPERM) | (1L << NOPERM) | (1L << PERM) | (1L << BREAK))) != 0) || ((((_la - 64)) & ~0x3f) == 0 && ((1L << (_la - 64)) & ((1L << (FUNC - 64)) | (1L << (INTERFACE - 64)) | (1L << (SELECT - 64)) | (1L << (DEFER - 64)) | (1L << (GO - 64)) | (1L << (MAP - 64)) | (1L << (STRUCT - 64)) | (1L << (CHAN - 64)) | (1L << (GOTO - 64)) | (1L << (PACKAGE - 64)) | (1L << (SWITCH - 64)) | (1L << (CONST - 64)) | (1L << (FALLTHROUGH - 64)) | (1L << (IF - 64)) | (1L << (TYPE - 64)) | (1L << (CONTINUE - 64)) | (1L << (FOR - 64)) | (1L << (RETURN - 64)) | (1L << (VAR - 64)) | (1L << (NIL_LIT - 64)) | (1L << (IDENTIFIER - 64)) | (1L << (L_PAREN - 64)) | (1L << (L_CURLY - 64)) | (1L << (L_BRACKET - 64)) | (1L << (SEMI - 64)) | (1L << (EXCLAMATION - 64)) | (1L << (PLUS - 64)) | (1L << (MINUS - 64)) | (1L << (CARET - 64)) | (1L << (STAR - 64)) | (1L << (AMPERSAND - 64)) | (1L << (RECEIVE - 64)) | (1L << (DECIMAL_LIT - 64)) | (1L << (BINARY_LIT - 64)) | (1L << (OCTAL_LIT - 64)) | (1L << (HEX_LIT - 64)))) != 0) || ((((_la - 128)) & ~0x3f) == 0 && ((1L << (_la - 128)) & ((1L << (FLOAT_LIT - 128)) | (1L << (IMAGINARY_LIT - 128)) | (1L << (RUNE_LIT - 128)) | (1L << (RAW_STRING_LIT - 128)) | (1L << (INTERPRETED_STRING_LIT - 128)))) != 0)) {
-=======
-			if ((((_la) & ~0x3f) == 0 && ((1L << _la) & ((1L << FLOAT_LIT) | (1L << TRUE) | (1L << FALSE) | (1L << ASSERT) | (1L << ASSUME) | (1L << INHALE) | (1L << EXHALE) | (1L << INV) | (1L << DEC) | (1L << OLD) | (1L << FORALL) | (1L << EXISTS) | (1L << ACCESS) | (1L << FOLD) | (1L << UNFOLD) | (1L << UNFOLDING) | (1L << GHOST) | (1L << APPLY) | (1L << RANGE) | (1L << SEQ) | (1L << SET) | (1L << MSET) | (1L << DICT) | (1L << OPT) | (1L << LEN) | (1L << NEW) | (1L << MAKE) | (1L << CAP) | (1L << SOME) | (1L << GET) | (1L << DOM) | (1L << NONE) | (1L << PRED) | (1L << TYPE_OF) | (1L << IS_COMPARABLE) | (1L << WRITEPERM) | (1L << NOPERM))) != 0) || ((((_la - 64)) & ~0x3f) == 0 && ((1L << (_la - 64)) & ((1L << (BOOL - 64)) | (1L << (STRING - 64)) | (1L << (PERM - 64)) | (1L << (RUNE - 64)) | (1L << (INT - 64)) | (1L << (INT8 - 64)) | (1L << (INT16 - 64)) | (1L << (INT32 - 64)) | (1L << (INT64 - 64)) | (1L << (BYTE - 64)) | (1L << (UINT - 64)) | (1L << (UINT8 - 64)) | (1L << (UINT16 - 64)) | (1L << (UINT32 - 64)) | (1L << (UINT64 - 64)) | (1L << (UINTPTR - 64)) | (1L << (FLOAT32 - 64)) | (1L << (FLOAT64 - 64)) | (1L << (COMPLEX64 - 64)) | (1L << (COMPLEX128 - 64)) | (1L << (BREAK - 64)) | (1L << (FUNC - 64)) | (1L << (INTERFACE - 64)) | (1L << (SELECT - 64)) | (1L << (DEFER - 64)) | (1L << (GO - 64)) | (1L << (MAP - 64)) | (1L << (STRUCT - 64)) | (1L << (CHAN - 64)) | (1L << (GOTO - 64)) | (1L << (PACKAGE - 64)) | (1L << (SWITCH - 64)) | (1L << (CONST - 64)) | (1L << (FALLTHROUGH - 64)) | (1L << (IF - 64)) | (1L << (TYPE - 64)) | (1L << (CONTINUE - 64)) | (1L << (FOR - 64)) | (1L << (RETURN - 64)) | (1L << (VAR - 64)) | (1L << (NIL_LIT - 64)) | (1L << (IDENTIFIER - 64)) | (1L << (L_PAREN - 64)) | (1L << (L_CURLY - 64)) | (1L << (L_BRACKET - 64)) | (1L << (SEMI - 64)))) != 0) || ((((_la - 139)) & ~0x3f) == 0 && ((1L << (_la - 139)) & ((1L << (EXCLAMATION - 139)) | (1L << (PLUS - 139)) | (1L << (MINUS - 139)) | (1L << (CARET - 139)) | (1L << (STAR - 139)) | (1L << (AMPERSAND - 139)) | (1L << (RECEIVE - 139)) | (1L << (DECIMAL_LIT - 139)) | (1L << (BINARY_LIT - 139)) | (1L << (OCTAL_LIT - 139)) | (1L << (HEX_LIT - 139)) | (1L << (IMAGINARY_LIT - 139)) | (1L << (RUNE_LIT - 139)) | (1L << (RAW_STRING_LIT - 139)) | (1L << (INTERPRETED_STRING_LIT - 139)))) != 0)) {
->>>>>>> e3648704
+			if ((((_la) & ~0x3f) == 0 && ((1L << _la) & ((1L << FLOAT_LIT) | (1L << TRUE) | (1L << FALSE) | (1L << ASSERT) | (1L << ASSUME) | (1L << INHALE) | (1L << EXHALE) | (1L << INV) | (1L << DEC) | (1L << OLD) | (1L << FORALL) | (1L << EXISTS) | (1L << ACCESS) | (1L << FOLD) | (1L << UNFOLD) | (1L << UNFOLDING) | (1L << GHOST) | (1L << APPLY) | (1L << RANGE) | (1L << SEQ) | (1L << SET) | (1L << MSET) | (1L << DICT) | (1L << OPT) | (1L << LEN) | (1L << NEW) | (1L << MAKE) | (1L << CAP) | (1L << SOME) | (1L << GET) | (1L << DOM) | (1L << NONE) | (1L << PRED) | (1L << TYPE_OF) | (1L << IS_COMPARABLE) | (1L << WRITEPERM) | (1L << NOPERM))) != 0) || ((((_la - 64)) & ~0x3f) == 0 && ((1L << (_la - 64)) & ((1L << (PERM - 64)) | (1L << (BREAK - 64)) | (1L << (FUNC - 64)) | (1L << (INTERFACE - 64)) | (1L << (SELECT - 64)) | (1L << (DEFER - 64)) | (1L << (GO - 64)) | (1L << (MAP - 64)) | (1L << (STRUCT - 64)) | (1L << (CHAN - 64)) | (1L << (GOTO - 64)) | (1L << (PACKAGE - 64)) | (1L << (SWITCH - 64)) | (1L << (CONST - 64)) | (1L << (FALLTHROUGH - 64)) | (1L << (IF - 64)) | (1L << (TYPE - 64)) | (1L << (CONTINUE - 64)) | (1L << (FOR - 64)) | (1L << (RETURN - 64)) | (1L << (VAR - 64)) | (1L << (NIL_LIT - 64)) | (1L << (IDENTIFIER - 64)) | (1L << (L_PAREN - 64)) | (1L << (L_CURLY - 64)) | (1L << (L_BRACKET - 64)) | (1L << (SEMI - 64)) | (1L << (EXCLAMATION - 64)) | (1L << (PLUS - 64)) | (1L << (MINUS - 64)) | (1L << (CARET - 64)) | (1L << (STAR - 64)) | (1L << (AMPERSAND - 64)) | (1L << (RECEIVE - 64)) | (1L << (DECIMAL_LIT - 64)))) != 0) || ((((_la - 128)) & ~0x3f) == 0 && ((1L << (_la - 128)) & ((1L << (BINARY_LIT - 128)) | (1L << (OCTAL_LIT - 128)) | (1L << (HEX_LIT - 128)) | (1L << (IMAGINARY_LIT - 128)) | (1L << (RUNE_LIT - 128)) | (1L << (RAW_STRING_LIT - 128)) | (1L << (INTERPRETED_STRING_LIT - 128)))) != 0)) {
 				{
 				setState(1304);
 				statementList();
@@ -8923,11 +8494,7 @@
 			setState(1339);
 			_errHandler.sync(this);
 			_la = _input.LA(1);
-<<<<<<< HEAD
-			if ((((_la) & ~0x3f) == 0 && ((1L << _la) & ((1L << TRUE) | (1L << FALSE) | (1L << ASSERT) | (1L << ASSUME) | (1L << INHALE) | (1L << EXHALE) | (1L << INV) | (1L << DEC) | (1L << OLD) | (1L << FORALL) | (1L << EXISTS) | (1L << ACCESS) | (1L << FOLD) | (1L << UNFOLD) | (1L << UNFOLDING) | (1L << GHOST) | (1L << APPLY) | (1L << RANGE) | (1L << SEQ) | (1L << SET) | (1L << MSET) | (1L << DICT) | (1L << OPT) | (1L << LEN) | (1L << NEW) | (1L << MAKE) | (1L << CAP) | (1L << SOME) | (1L << GET) | (1L << DOM) | (1L << NONE) | (1L << PRED) | (1L << TYPE_OF) | (1L << IS_COMPARABLE) | (1L << WRITEPERM) | (1L << NOPERM) | (1L << PERM) | (1L << BREAK))) != 0) || ((((_la - 64)) & ~0x3f) == 0 && ((1L << (_la - 64)) & ((1L << (FUNC - 64)) | (1L << (INTERFACE - 64)) | (1L << (SELECT - 64)) | (1L << (DEFER - 64)) | (1L << (GO - 64)) | (1L << (MAP - 64)) | (1L << (STRUCT - 64)) | (1L << (CHAN - 64)) | (1L << (GOTO - 64)) | (1L << (PACKAGE - 64)) | (1L << (SWITCH - 64)) | (1L << (CONST - 64)) | (1L << (FALLTHROUGH - 64)) | (1L << (IF - 64)) | (1L << (TYPE - 64)) | (1L << (CONTINUE - 64)) | (1L << (FOR - 64)) | (1L << (RETURN - 64)) | (1L << (VAR - 64)) | (1L << (NIL_LIT - 64)) | (1L << (IDENTIFIER - 64)) | (1L << (L_PAREN - 64)) | (1L << (L_CURLY - 64)) | (1L << (L_BRACKET - 64)) | (1L << (SEMI - 64)) | (1L << (EXCLAMATION - 64)) | (1L << (PLUS - 64)) | (1L << (MINUS - 64)) | (1L << (CARET - 64)) | (1L << (STAR - 64)) | (1L << (AMPERSAND - 64)) | (1L << (RECEIVE - 64)) | (1L << (DECIMAL_LIT - 64)) | (1L << (BINARY_LIT - 64)) | (1L << (OCTAL_LIT - 64)) | (1L << (HEX_LIT - 64)))) != 0) || ((((_la - 128)) & ~0x3f) == 0 && ((1L << (_la - 128)) & ((1L << (FLOAT_LIT - 128)) | (1L << (IMAGINARY_LIT - 128)) | (1L << (RUNE_LIT - 128)) | (1L << (RAW_STRING_LIT - 128)) | (1L << (INTERPRETED_STRING_LIT - 128)))) != 0)) {
-=======
-			if ((((_la) & ~0x3f) == 0 && ((1L << _la) & ((1L << FLOAT_LIT) | (1L << TRUE) | (1L << FALSE) | (1L << ASSERT) | (1L << ASSUME) | (1L << INHALE) | (1L << EXHALE) | (1L << INV) | (1L << DEC) | (1L << OLD) | (1L << FORALL) | (1L << EXISTS) | (1L << ACCESS) | (1L << FOLD) | (1L << UNFOLD) | (1L << UNFOLDING) | (1L << GHOST) | (1L << APPLY) | (1L << RANGE) | (1L << SEQ) | (1L << SET) | (1L << MSET) | (1L << DICT) | (1L << OPT) | (1L << LEN) | (1L << NEW) | (1L << MAKE) | (1L << CAP) | (1L << SOME) | (1L << GET) | (1L << DOM) | (1L << NONE) | (1L << PRED) | (1L << TYPE_OF) | (1L << IS_COMPARABLE) | (1L << WRITEPERM) | (1L << NOPERM))) != 0) || ((((_la - 64)) & ~0x3f) == 0 && ((1L << (_la - 64)) & ((1L << (BOOL - 64)) | (1L << (STRING - 64)) | (1L << (PERM - 64)) | (1L << (RUNE - 64)) | (1L << (INT - 64)) | (1L << (INT8 - 64)) | (1L << (INT16 - 64)) | (1L << (INT32 - 64)) | (1L << (INT64 - 64)) | (1L << (BYTE - 64)) | (1L << (UINT - 64)) | (1L << (UINT8 - 64)) | (1L << (UINT16 - 64)) | (1L << (UINT32 - 64)) | (1L << (UINT64 - 64)) | (1L << (UINTPTR - 64)) | (1L << (FLOAT32 - 64)) | (1L << (FLOAT64 - 64)) | (1L << (COMPLEX64 - 64)) | (1L << (COMPLEX128 - 64)) | (1L << (BREAK - 64)) | (1L << (FUNC - 64)) | (1L << (INTERFACE - 64)) | (1L << (SELECT - 64)) | (1L << (DEFER - 64)) | (1L << (GO - 64)) | (1L << (MAP - 64)) | (1L << (STRUCT - 64)) | (1L << (CHAN - 64)) | (1L << (GOTO - 64)) | (1L << (PACKAGE - 64)) | (1L << (SWITCH - 64)) | (1L << (CONST - 64)) | (1L << (FALLTHROUGH - 64)) | (1L << (IF - 64)) | (1L << (TYPE - 64)) | (1L << (CONTINUE - 64)) | (1L << (FOR - 64)) | (1L << (RETURN - 64)) | (1L << (VAR - 64)) | (1L << (NIL_LIT - 64)) | (1L << (IDENTIFIER - 64)) | (1L << (L_PAREN - 64)) | (1L << (L_CURLY - 64)) | (1L << (L_BRACKET - 64)) | (1L << (SEMI - 64)))) != 0) || ((((_la - 139)) & ~0x3f) == 0 && ((1L << (_la - 139)) & ((1L << (EXCLAMATION - 139)) | (1L << (PLUS - 139)) | (1L << (MINUS - 139)) | (1L << (CARET - 139)) | (1L << (STAR - 139)) | (1L << (AMPERSAND - 139)) | (1L << (RECEIVE - 139)) | (1L << (DECIMAL_LIT - 139)) | (1L << (BINARY_LIT - 139)) | (1L << (OCTAL_LIT - 139)) | (1L << (HEX_LIT - 139)) | (1L << (IMAGINARY_LIT - 139)) | (1L << (RUNE_LIT - 139)) | (1L << (RAW_STRING_LIT - 139)) | (1L << (INTERPRETED_STRING_LIT - 139)))) != 0)) {
->>>>>>> e3648704
+			if ((((_la) & ~0x3f) == 0 && ((1L << _la) & ((1L << FLOAT_LIT) | (1L << TRUE) | (1L << FALSE) | (1L << ASSERT) | (1L << ASSUME) | (1L << INHALE) | (1L << EXHALE) | (1L << INV) | (1L << DEC) | (1L << OLD) | (1L << FORALL) | (1L << EXISTS) | (1L << ACCESS) | (1L << FOLD) | (1L << UNFOLD) | (1L << UNFOLDING) | (1L << GHOST) | (1L << APPLY) | (1L << RANGE) | (1L << SEQ) | (1L << SET) | (1L << MSET) | (1L << DICT) | (1L << OPT) | (1L << LEN) | (1L << NEW) | (1L << MAKE) | (1L << CAP) | (1L << SOME) | (1L << GET) | (1L << DOM) | (1L << NONE) | (1L << PRED) | (1L << TYPE_OF) | (1L << IS_COMPARABLE) | (1L << WRITEPERM) | (1L << NOPERM))) != 0) || ((((_la - 64)) & ~0x3f) == 0 && ((1L << (_la - 64)) & ((1L << (PERM - 64)) | (1L << (BREAK - 64)) | (1L << (FUNC - 64)) | (1L << (INTERFACE - 64)) | (1L << (SELECT - 64)) | (1L << (DEFER - 64)) | (1L << (GO - 64)) | (1L << (MAP - 64)) | (1L << (STRUCT - 64)) | (1L << (CHAN - 64)) | (1L << (GOTO - 64)) | (1L << (PACKAGE - 64)) | (1L << (SWITCH - 64)) | (1L << (CONST - 64)) | (1L << (FALLTHROUGH - 64)) | (1L << (IF - 64)) | (1L << (TYPE - 64)) | (1L << (CONTINUE - 64)) | (1L << (FOR - 64)) | (1L << (RETURN - 64)) | (1L << (VAR - 64)) | (1L << (NIL_LIT - 64)) | (1L << (IDENTIFIER - 64)) | (1L << (L_PAREN - 64)) | (1L << (L_CURLY - 64)) | (1L << (L_BRACKET - 64)) | (1L << (SEMI - 64)) | (1L << (EXCLAMATION - 64)) | (1L << (PLUS - 64)) | (1L << (MINUS - 64)) | (1L << (CARET - 64)) | (1L << (STAR - 64)) | (1L << (AMPERSAND - 64)) | (1L << (RECEIVE - 64)) | (1L << (DECIMAL_LIT - 64)))) != 0) || ((((_la - 128)) & ~0x3f) == 0 && ((1L << (_la - 128)) & ((1L << (BINARY_LIT - 128)) | (1L << (OCTAL_LIT - 128)) | (1L << (HEX_LIT - 128)) | (1L << (IMAGINARY_LIT - 128)) | (1L << (RUNE_LIT - 128)) | (1L << (RAW_STRING_LIT - 128)) | (1L << (INTERPRETED_STRING_LIT - 128)))) != 0)) {
 				{
 				setState(1338);
 				statementList();
@@ -9190,11 +8757,7 @@
 			setState(1369);
 			_errHandler.sync(this);
 			_la = _input.LA(1);
-<<<<<<< HEAD
-			if ((((_la) & ~0x3f) == 0 && ((1L << _la) & ((1L << TRUE) | (1L << FALSE) | (1L << OLD) | (1L << FORALL) | (1L << EXISTS) | (1L << ACCESS) | (1L << UNFOLDING) | (1L << GHOST) | (1L << RANGE) | (1L << SEQ) | (1L << SET) | (1L << MSET) | (1L << DICT) | (1L << OPT) | (1L << LEN) | (1L << NEW) | (1L << MAKE) | (1L << CAP) | (1L << SOME) | (1L << GET) | (1L << DOM) | (1L << NONE) | (1L << PRED) | (1L << TYPE_OF) | (1L << IS_COMPARABLE) | (1L << WRITEPERM) | (1L << NOPERM) | (1L << PERM))) != 0) || ((((_la - 64)) & ~0x3f) == 0 && ((1L << (_la - 64)) & ((1L << (FUNC - 64)) | (1L << (INTERFACE - 64)) | (1L << (MAP - 64)) | (1L << (STRUCT - 64)) | (1L << (CHAN - 64)) | (1L << (TYPE - 64)) | (1L << (NIL_LIT - 64)) | (1L << (IDENTIFIER - 64)) | (1L << (L_PAREN - 64)) | (1L << (L_BRACKET - 64)) | (1L << (EXCLAMATION - 64)) | (1L << (PLUS - 64)) | (1L << (MINUS - 64)) | (1L << (CARET - 64)) | (1L << (STAR - 64)) | (1L << (AMPERSAND - 64)) | (1L << (RECEIVE - 64)) | (1L << (DECIMAL_LIT - 64)) | (1L << (BINARY_LIT - 64)) | (1L << (OCTAL_LIT - 64)) | (1L << (HEX_LIT - 64)))) != 0) || ((((_la - 128)) & ~0x3f) == 0 && ((1L << (_la - 128)) & ((1L << (FLOAT_LIT - 128)) | (1L << (IMAGINARY_LIT - 128)) | (1L << (RUNE_LIT - 128)) | (1L << (RAW_STRING_LIT - 128)) | (1L << (INTERPRETED_STRING_LIT - 128)))) != 0)) {
-=======
-			if ((((_la) & ~0x3f) == 0 && ((1L << _la) & ((1L << FLOAT_LIT) | (1L << TRUE) | (1L << FALSE) | (1L << OLD) | (1L << FORALL) | (1L << EXISTS) | (1L << ACCESS) | (1L << UNFOLDING) | (1L << GHOST) | (1L << RANGE) | (1L << SEQ) | (1L << SET) | (1L << MSET) | (1L << DICT) | (1L << OPT) | (1L << LEN) | (1L << NEW) | (1L << MAKE) | (1L << CAP) | (1L << SOME) | (1L << GET) | (1L << DOM) | (1L << NONE) | (1L << PRED) | (1L << TYPE_OF) | (1L << IS_COMPARABLE) | (1L << WRITEPERM) | (1L << NOPERM))) != 0) || ((((_la - 64)) & ~0x3f) == 0 && ((1L << (_la - 64)) & ((1L << (BOOL - 64)) | (1L << (STRING - 64)) | (1L << (PERM - 64)) | (1L << (RUNE - 64)) | (1L << (INT - 64)) | (1L << (INT8 - 64)) | (1L << (INT16 - 64)) | (1L << (INT32 - 64)) | (1L << (INT64 - 64)) | (1L << (BYTE - 64)) | (1L << (UINT - 64)) | (1L << (UINT8 - 64)) | (1L << (UINT16 - 64)) | (1L << (UINT32 - 64)) | (1L << (UINT64 - 64)) | (1L << (UINTPTR - 64)) | (1L << (FLOAT32 - 64)) | (1L << (FLOAT64 - 64)) | (1L << (COMPLEX64 - 64)) | (1L << (COMPLEX128 - 64)) | (1L << (FUNC - 64)) | (1L << (INTERFACE - 64)) | (1L << (MAP - 64)) | (1L << (STRUCT - 64)) | (1L << (CHAN - 64)) | (1L << (TYPE - 64)) | (1L << (NIL_LIT - 64)) | (1L << (IDENTIFIER - 64)) | (1L << (L_PAREN - 64)) | (1L << (L_BRACKET - 64)))) != 0) || ((((_la - 139)) & ~0x3f) == 0 && ((1L << (_la - 139)) & ((1L << (EXCLAMATION - 139)) | (1L << (PLUS - 139)) | (1L << (MINUS - 139)) | (1L << (CARET - 139)) | (1L << (STAR - 139)) | (1L << (AMPERSAND - 139)) | (1L << (RECEIVE - 139)) | (1L << (DECIMAL_LIT - 139)) | (1L << (BINARY_LIT - 139)) | (1L << (OCTAL_LIT - 139)) | (1L << (HEX_LIT - 139)) | (1L << (IMAGINARY_LIT - 139)) | (1L << (RUNE_LIT - 139)) | (1L << (RAW_STRING_LIT - 139)) | (1L << (INTERPRETED_STRING_LIT - 139)))) != 0)) {
->>>>>>> e3648704
+			if ((((_la) & ~0x3f) == 0 && ((1L << _la) & ((1L << FLOAT_LIT) | (1L << TRUE) | (1L << FALSE) | (1L << OLD) | (1L << FORALL) | (1L << EXISTS) | (1L << ACCESS) | (1L << UNFOLDING) | (1L << GHOST) | (1L << RANGE) | (1L << SEQ) | (1L << SET) | (1L << MSET) | (1L << DICT) | (1L << OPT) | (1L << LEN) | (1L << NEW) | (1L << MAKE) | (1L << CAP) | (1L << SOME) | (1L << GET) | (1L << DOM) | (1L << NONE) | (1L << PRED) | (1L << TYPE_OF) | (1L << IS_COMPARABLE) | (1L << WRITEPERM) | (1L << NOPERM))) != 0) || ((((_la - 64)) & ~0x3f) == 0 && ((1L << (_la - 64)) & ((1L << (PERM - 64)) | (1L << (FUNC - 64)) | (1L << (INTERFACE - 64)) | (1L << (MAP - 64)) | (1L << (STRUCT - 64)) | (1L << (CHAN - 64)) | (1L << (TYPE - 64)) | (1L << (NIL_LIT - 64)) | (1L << (IDENTIFIER - 64)) | (1L << (L_PAREN - 64)) | (1L << (L_BRACKET - 64)) | (1L << (EXCLAMATION - 64)) | (1L << (PLUS - 64)) | (1L << (MINUS - 64)) | (1L << (CARET - 64)) | (1L << (STAR - 64)) | (1L << (AMPERSAND - 64)) | (1L << (RECEIVE - 64)) | (1L << (DECIMAL_LIT - 64)))) != 0) || ((((_la - 128)) & ~0x3f) == 0 && ((1L << (_la - 128)) & ((1L << (BINARY_LIT - 128)) | (1L << (OCTAL_LIT - 128)) | (1L << (HEX_LIT - 128)) | (1L << (IMAGINARY_LIT - 128)) | (1L << (RUNE_LIT - 128)) | (1L << (RAW_STRING_LIT - 128)) | (1L << (INTERPRETED_STRING_LIT - 128)))) != 0)) {
 				{
 				setState(1368);
 				expression(0);
@@ -9206,11 +8769,7 @@
 			setState(1373);
 			_errHandler.sync(this);
 			_la = _input.LA(1);
-<<<<<<< HEAD
-			if ((((_la) & ~0x3f) == 0 && ((1L << _la) & ((1L << TRUE) | (1L << FALSE) | (1L << OLD) | (1L << FORALL) | (1L << EXISTS) | (1L << ACCESS) | (1L << UNFOLDING) | (1L << GHOST) | (1L << RANGE) | (1L << SEQ) | (1L << SET) | (1L << MSET) | (1L << DICT) | (1L << OPT) | (1L << LEN) | (1L << NEW) | (1L << MAKE) | (1L << CAP) | (1L << SOME) | (1L << GET) | (1L << DOM) | (1L << NONE) | (1L << PRED) | (1L << TYPE_OF) | (1L << IS_COMPARABLE) | (1L << WRITEPERM) | (1L << NOPERM) | (1L << PERM))) != 0) || ((((_la - 64)) & ~0x3f) == 0 && ((1L << (_la - 64)) & ((1L << (FUNC - 64)) | (1L << (INTERFACE - 64)) | (1L << (MAP - 64)) | (1L << (STRUCT - 64)) | (1L << (CHAN - 64)) | (1L << (TYPE - 64)) | (1L << (NIL_LIT - 64)) | (1L << (IDENTIFIER - 64)) | (1L << (L_PAREN - 64)) | (1L << (L_BRACKET - 64)) | (1L << (SEMI - 64)) | (1L << (EXCLAMATION - 64)) | (1L << (PLUS - 64)) | (1L << (MINUS - 64)) | (1L << (CARET - 64)) | (1L << (STAR - 64)) | (1L << (AMPERSAND - 64)) | (1L << (RECEIVE - 64)) | (1L << (DECIMAL_LIT - 64)) | (1L << (BINARY_LIT - 64)) | (1L << (OCTAL_LIT - 64)) | (1L << (HEX_LIT - 64)))) != 0) || ((((_la - 128)) & ~0x3f) == 0 && ((1L << (_la - 128)) & ((1L << (FLOAT_LIT - 128)) | (1L << (IMAGINARY_LIT - 128)) | (1L << (RUNE_LIT - 128)) | (1L << (RAW_STRING_LIT - 128)) | (1L << (INTERPRETED_STRING_LIT - 128)))) != 0)) {
-=======
-			if ((((_la) & ~0x3f) == 0 && ((1L << _la) & ((1L << FLOAT_LIT) | (1L << TRUE) | (1L << FALSE) | (1L << OLD) | (1L << FORALL) | (1L << EXISTS) | (1L << ACCESS) | (1L << UNFOLDING) | (1L << GHOST) | (1L << RANGE) | (1L << SEQ) | (1L << SET) | (1L << MSET) | (1L << DICT) | (1L << OPT) | (1L << LEN) | (1L << NEW) | (1L << MAKE) | (1L << CAP) | (1L << SOME) | (1L << GET) | (1L << DOM) | (1L << NONE) | (1L << PRED) | (1L << TYPE_OF) | (1L << IS_COMPARABLE) | (1L << WRITEPERM) | (1L << NOPERM))) != 0) || ((((_la - 64)) & ~0x3f) == 0 && ((1L << (_la - 64)) & ((1L << (BOOL - 64)) | (1L << (STRING - 64)) | (1L << (PERM - 64)) | (1L << (RUNE - 64)) | (1L << (INT - 64)) | (1L << (INT8 - 64)) | (1L << (INT16 - 64)) | (1L << (INT32 - 64)) | (1L << (INT64 - 64)) | (1L << (BYTE - 64)) | (1L << (UINT - 64)) | (1L << (UINT8 - 64)) | (1L << (UINT16 - 64)) | (1L << (UINT32 - 64)) | (1L << (UINT64 - 64)) | (1L << (UINTPTR - 64)) | (1L << (FLOAT32 - 64)) | (1L << (FLOAT64 - 64)) | (1L << (COMPLEX64 - 64)) | (1L << (COMPLEX128 - 64)) | (1L << (FUNC - 64)) | (1L << (INTERFACE - 64)) | (1L << (MAP - 64)) | (1L << (STRUCT - 64)) | (1L << (CHAN - 64)) | (1L << (TYPE - 64)) | (1L << (NIL_LIT - 64)) | (1L << (IDENTIFIER - 64)) | (1L << (L_PAREN - 64)) | (1L << (L_BRACKET - 64)) | (1L << (SEMI - 64)))) != 0) || ((((_la - 139)) & ~0x3f) == 0 && ((1L << (_la - 139)) & ((1L << (EXCLAMATION - 139)) | (1L << (PLUS - 139)) | (1L << (MINUS - 139)) | (1L << (CARET - 139)) | (1L << (STAR - 139)) | (1L << (AMPERSAND - 139)) | (1L << (RECEIVE - 139)) | (1L << (DECIMAL_LIT - 139)) | (1L << (BINARY_LIT - 139)) | (1L << (OCTAL_LIT - 139)) | (1L << (HEX_LIT - 139)) | (1L << (IMAGINARY_LIT - 139)) | (1L << (RUNE_LIT - 139)) | (1L << (RAW_STRING_LIT - 139)) | (1L << (INTERPRETED_STRING_LIT - 139)))) != 0)) {
->>>>>>> e3648704
+			if ((((_la) & ~0x3f) == 0 && ((1L << _la) & ((1L << FLOAT_LIT) | (1L << TRUE) | (1L << FALSE) | (1L << OLD) | (1L << FORALL) | (1L << EXISTS) | (1L << ACCESS) | (1L << UNFOLDING) | (1L << GHOST) | (1L << RANGE) | (1L << SEQ) | (1L << SET) | (1L << MSET) | (1L << DICT) | (1L << OPT) | (1L << LEN) | (1L << NEW) | (1L << MAKE) | (1L << CAP) | (1L << SOME) | (1L << GET) | (1L << DOM) | (1L << NONE) | (1L << PRED) | (1L << TYPE_OF) | (1L << IS_COMPARABLE) | (1L << WRITEPERM) | (1L << NOPERM))) != 0) || ((((_la - 64)) & ~0x3f) == 0 && ((1L << (_la - 64)) & ((1L << (PERM - 64)) | (1L << (FUNC - 64)) | (1L << (INTERFACE - 64)) | (1L << (MAP - 64)) | (1L << (STRUCT - 64)) | (1L << (CHAN - 64)) | (1L << (TYPE - 64)) | (1L << (NIL_LIT - 64)) | (1L << (IDENTIFIER - 64)) | (1L << (L_PAREN - 64)) | (1L << (L_BRACKET - 64)) | (1L << (SEMI - 64)) | (1L << (EXCLAMATION - 64)) | (1L << (PLUS - 64)) | (1L << (MINUS - 64)) | (1L << (CARET - 64)) | (1L << (STAR - 64)) | (1L << (AMPERSAND - 64)) | (1L << (RECEIVE - 64)) | (1L << (DECIMAL_LIT - 64)))) != 0) || ((((_la - 128)) & ~0x3f) == 0 && ((1L << (_la - 128)) & ((1L << (BINARY_LIT - 128)) | (1L << (OCTAL_LIT - 128)) | (1L << (HEX_LIT - 128)) | (1L << (IMAGINARY_LIT - 128)) | (1L << (RUNE_LIT - 128)) | (1L << (RAW_STRING_LIT - 128)) | (1L << (INTERPRETED_STRING_LIT - 128)))) != 0)) {
 				{
 				setState(1372);
 				((ForClauseContext)_localctx).postStmt = simpleStmt();
@@ -9884,11 +9443,7 @@
 			setState(1450);
 			_errHandler.sync(this);
 			_la = _input.LA(1);
-<<<<<<< HEAD
-			if ((((_la) & ~0x3f) == 0 && ((1L << _la) & ((1L << GHOST) | (1L << SEQ) | (1L << SET) | (1L << MSET) | (1L << DICT) | (1L << OPT) | (1L << DOM) | (1L << PRED) | (1L << PERM))) != 0) || ((((_la - 64)) & ~0x3f) == 0 && ((1L << (_la - 64)) & ((1L << (FUNC - 64)) | (1L << (INTERFACE - 64)) | (1L << (MAP - 64)) | (1L << (STRUCT - 64)) | (1L << (CHAN - 64)) | (1L << (IDENTIFIER - 64)) | (1L << (L_PAREN - 64)) | (1L << (L_BRACKET - 64)) | (1L << (ELLIPSIS - 64)) | (1L << (STAR - 64)) | (1L << (RECEIVE - 64)))) != 0)) {
-=======
-			if (((((_la - 24)) & ~0x3f) == 0 && ((1L << (_la - 24)) & ((1L << (GHOST - 24)) | (1L << (SEQ - 24)) | (1L << (SET - 24)) | (1L << (MSET - 24)) | (1L << (DICT - 24)) | (1L << (OPT - 24)) | (1L << (DOM - 24)) | (1L << (PRED - 24)) | (1L << (BOOL - 24)) | (1L << (STRING - 24)) | (1L << (PERM - 24)) | (1L << (RUNE - 24)) | (1L << (INT - 24)) | (1L << (INT8 - 24)) | (1L << (INT16 - 24)) | (1L << (INT32 - 24)) | (1L << (INT64 - 24)) | (1L << (BYTE - 24)) | (1L << (UINT - 24)) | (1L << (UINT8 - 24)) | (1L << (UINT16 - 24)) | (1L << (UINT32 - 24)) | (1L << (UINT64 - 24)) | (1L << (UINTPTR - 24)) | (1L << (FLOAT32 - 24)) | (1L << (FLOAT64 - 24)) | (1L << (COMPLEX64 - 24)) | (1L << (COMPLEX128 - 24)) | (1L << (FUNC - 24)) | (1L << (INTERFACE - 24)))) != 0) || ((((_la - 92)) & ~0x3f) == 0 && ((1L << (_la - 92)) & ((1L << (MAP - 92)) | (1L << (STRUCT - 92)) | (1L << (CHAN - 92)) | (1L << (IDENTIFIER - 92)) | (1L << (L_PAREN - 92)) | (1L << (L_BRACKET - 92)) | (1L << (ELLIPSIS - 92)) | (1L << (STAR - 92)) | (1L << (RECEIVE - 92)))) != 0)) {
->>>>>>> e3648704
+			if ((((_la) & ~0x3f) == 0 && ((1L << _la) & ((1L << GHOST) | (1L << SEQ) | (1L << SET) | (1L << MSET) | (1L << DICT) | (1L << OPT) | (1L << DOM) | (1L << PRED))) != 0) || ((((_la - 64)) & ~0x3f) == 0 && ((1L << (_la - 64)) & ((1L << (PERM - 64)) | (1L << (FUNC - 64)) | (1L << (INTERFACE - 64)) | (1L << (MAP - 64)) | (1L << (STRUCT - 64)) | (1L << (CHAN - 64)) | (1L << (IDENTIFIER - 64)) | (1L << (L_PAREN - 64)) | (1L << (L_BRACKET - 64)) | (1L << (ELLIPSIS - 64)) | (1L << (STAR - 64)) | (1L << (RECEIVE - 64)))) != 0)) {
 				{
 				setState(1439);
 				parameterDecl();
@@ -10177,11 +9732,7 @@
 			{
 			setState(1475);
 			_la = _input.LA(1);
-<<<<<<< HEAD
-			if ( !(((((_la - 124)) & ~0x3f) == 0 && ((1L << (_la - 124)) & ((1L << (DECIMAL_LIT - 124)) | (1L << (BINARY_LIT - 124)) | (1L << (OCTAL_LIT - 124)) | (1L << (HEX_LIT - 124)) | (1L << (IMAGINARY_LIT - 124)) | (1L << (RUNE_LIT - 124)))) != 0)) ) {
-=======
-			if ( !(((((_la - 146)) & ~0x3f) == 0 && ((1L << (_la - 146)) & ((1L << (DECIMAL_LIT - 146)) | (1L << (BINARY_LIT - 146)) | (1L << (OCTAL_LIT - 146)) | (1L << (HEX_LIT - 146)) | (1L << (IMAGINARY_LIT - 146)) | (1L << (RUNE_LIT - 146)))) != 0)) ) {
->>>>>>> e3648704
+			if ( !(((((_la - 127)) & ~0x3f) == 0 && ((1L << (_la - 127)) & ((1L << (DECIMAL_LIT - 127)) | (1L << (BINARY_LIT - 127)) | (1L << (OCTAL_LIT - 127)) | (1L << (HEX_LIT - 127)) | (1L << (IMAGINARY_LIT - 127)) | (1L << (RUNE_LIT - 127)))) != 0)) ) {
 			_errHandler.recoverInline(this);
 			}
 			else {
@@ -10365,11 +9916,7 @@
 			setState(1494);
 			_errHandler.sync(this);
 			_la = _input.LA(1);
-<<<<<<< HEAD
-			if ((((_la) & ~0x3f) == 0 && ((1L << _la) & ((1L << TRUE) | (1L << FALSE) | (1L << OLD) | (1L << FORALL) | (1L << EXISTS) | (1L << ACCESS) | (1L << UNFOLDING) | (1L << GHOST) | (1L << RANGE) | (1L << SEQ) | (1L << SET) | (1L << MSET) | (1L << DICT) | (1L << OPT) | (1L << LEN) | (1L << NEW) | (1L << MAKE) | (1L << CAP) | (1L << SOME) | (1L << GET) | (1L << DOM) | (1L << NONE) | (1L << PRED) | (1L << TYPE_OF) | (1L << IS_COMPARABLE) | (1L << WRITEPERM) | (1L << NOPERM) | (1L << PERM))) != 0) || ((((_la - 64)) & ~0x3f) == 0 && ((1L << (_la - 64)) & ((1L << (FUNC - 64)) | (1L << (INTERFACE - 64)) | (1L << (MAP - 64)) | (1L << (STRUCT - 64)) | (1L << (CHAN - 64)) | (1L << (TYPE - 64)) | (1L << (NIL_LIT - 64)) | (1L << (IDENTIFIER - 64)) | (1L << (L_PAREN - 64)) | (1L << (L_CURLY - 64)) | (1L << (L_BRACKET - 64)) | (1L << (EXCLAMATION - 64)) | (1L << (PLUS - 64)) | (1L << (MINUS - 64)) | (1L << (CARET - 64)) | (1L << (STAR - 64)) | (1L << (AMPERSAND - 64)) | (1L << (RECEIVE - 64)) | (1L << (DECIMAL_LIT - 64)) | (1L << (BINARY_LIT - 64)) | (1L << (OCTAL_LIT - 64)) | (1L << (HEX_LIT - 64)))) != 0) || ((((_la - 128)) & ~0x3f) == 0 && ((1L << (_la - 128)) & ((1L << (FLOAT_LIT - 128)) | (1L << (IMAGINARY_LIT - 128)) | (1L << (RUNE_LIT - 128)) | (1L << (RAW_STRING_LIT - 128)) | (1L << (INTERPRETED_STRING_LIT - 128)))) != 0)) {
-=======
-			if ((((_la) & ~0x3f) == 0 && ((1L << _la) & ((1L << FLOAT_LIT) | (1L << TRUE) | (1L << FALSE) | (1L << OLD) | (1L << FORALL) | (1L << EXISTS) | (1L << ACCESS) | (1L << UNFOLDING) | (1L << GHOST) | (1L << RANGE) | (1L << SEQ) | (1L << SET) | (1L << MSET) | (1L << DICT) | (1L << OPT) | (1L << LEN) | (1L << NEW) | (1L << MAKE) | (1L << CAP) | (1L << SOME) | (1L << GET) | (1L << DOM) | (1L << NONE) | (1L << PRED) | (1L << TYPE_OF) | (1L << IS_COMPARABLE) | (1L << WRITEPERM) | (1L << NOPERM))) != 0) || ((((_la - 64)) & ~0x3f) == 0 && ((1L << (_la - 64)) & ((1L << (BOOL - 64)) | (1L << (STRING - 64)) | (1L << (PERM - 64)) | (1L << (RUNE - 64)) | (1L << (INT - 64)) | (1L << (INT8 - 64)) | (1L << (INT16 - 64)) | (1L << (INT32 - 64)) | (1L << (INT64 - 64)) | (1L << (BYTE - 64)) | (1L << (UINT - 64)) | (1L << (UINT8 - 64)) | (1L << (UINT16 - 64)) | (1L << (UINT32 - 64)) | (1L << (UINT64 - 64)) | (1L << (UINTPTR - 64)) | (1L << (FLOAT32 - 64)) | (1L << (FLOAT64 - 64)) | (1L << (COMPLEX64 - 64)) | (1L << (COMPLEX128 - 64)) | (1L << (FUNC - 64)) | (1L << (INTERFACE - 64)) | (1L << (MAP - 64)) | (1L << (STRUCT - 64)) | (1L << (CHAN - 64)) | (1L << (TYPE - 64)) | (1L << (NIL_LIT - 64)) | (1L << (IDENTIFIER - 64)) | (1L << (L_PAREN - 64)) | (1L << (L_CURLY - 64)) | (1L << (L_BRACKET - 64)))) != 0) || ((((_la - 139)) & ~0x3f) == 0 && ((1L << (_la - 139)) & ((1L << (EXCLAMATION - 139)) | (1L << (PLUS - 139)) | (1L << (MINUS - 139)) | (1L << (CARET - 139)) | (1L << (STAR - 139)) | (1L << (AMPERSAND - 139)) | (1L << (RECEIVE - 139)) | (1L << (DECIMAL_LIT - 139)) | (1L << (BINARY_LIT - 139)) | (1L << (OCTAL_LIT - 139)) | (1L << (HEX_LIT - 139)) | (1L << (IMAGINARY_LIT - 139)) | (1L << (RUNE_LIT - 139)) | (1L << (RAW_STRING_LIT - 139)) | (1L << (INTERPRETED_STRING_LIT - 139)))) != 0)) {
->>>>>>> e3648704
+			if ((((_la) & ~0x3f) == 0 && ((1L << _la) & ((1L << FLOAT_LIT) | (1L << TRUE) | (1L << FALSE) | (1L << OLD) | (1L << FORALL) | (1L << EXISTS) | (1L << ACCESS) | (1L << UNFOLDING) | (1L << GHOST) | (1L << RANGE) | (1L << SEQ) | (1L << SET) | (1L << MSET) | (1L << DICT) | (1L << OPT) | (1L << LEN) | (1L << NEW) | (1L << MAKE) | (1L << CAP) | (1L << SOME) | (1L << GET) | (1L << DOM) | (1L << NONE) | (1L << PRED) | (1L << TYPE_OF) | (1L << IS_COMPARABLE) | (1L << WRITEPERM) | (1L << NOPERM))) != 0) || ((((_la - 64)) & ~0x3f) == 0 && ((1L << (_la - 64)) & ((1L << (PERM - 64)) | (1L << (FUNC - 64)) | (1L << (INTERFACE - 64)) | (1L << (MAP - 64)) | (1L << (STRUCT - 64)) | (1L << (CHAN - 64)) | (1L << (TYPE - 64)) | (1L << (NIL_LIT - 64)) | (1L << (IDENTIFIER - 64)) | (1L << (L_PAREN - 64)) | (1L << (L_CURLY - 64)) | (1L << (L_BRACKET - 64)) | (1L << (EXCLAMATION - 64)) | (1L << (PLUS - 64)) | (1L << (MINUS - 64)) | (1L << (CARET - 64)) | (1L << (STAR - 64)) | (1L << (AMPERSAND - 64)) | (1L << (RECEIVE - 64)) | (1L << (DECIMAL_LIT - 64)))) != 0) || ((((_la - 128)) & ~0x3f) == 0 && ((1L << (_la - 128)) & ((1L << (BINARY_LIT - 128)) | (1L << (OCTAL_LIT - 128)) | (1L << (HEX_LIT - 128)) | (1L << (IMAGINARY_LIT - 128)) | (1L << (RUNE_LIT - 128)) | (1L << (RAW_STRING_LIT - 128)) | (1L << (INTERPRETED_STRING_LIT - 128)))) != 0)) {
 				{
 				setState(1490);
 				elementList();
@@ -11087,11 +10634,7 @@
 			setState(1579);
 			_errHandler.sync(this);
 			_la = _input.LA(1);
-<<<<<<< HEAD
-			if ((((_la) & ~0x3f) == 0 && ((1L << _la) & ((1L << TRUE) | (1L << FALSE) | (1L << OLD) | (1L << FORALL) | (1L << EXISTS) | (1L << ACCESS) | (1L << UNFOLDING) | (1L << GHOST) | (1L << RANGE) | (1L << SEQ) | (1L << SET) | (1L << MSET) | (1L << DICT) | (1L << OPT) | (1L << LEN) | (1L << NEW) | (1L << MAKE) | (1L << CAP) | (1L << SOME) | (1L << GET) | (1L << DOM) | (1L << NONE) | (1L << PRED) | (1L << TYPE_OF) | (1L << IS_COMPARABLE) | (1L << WRITEPERM) | (1L << NOPERM) | (1L << PERM))) != 0) || ((((_la - 64)) & ~0x3f) == 0 && ((1L << (_la - 64)) & ((1L << (FUNC - 64)) | (1L << (INTERFACE - 64)) | (1L << (MAP - 64)) | (1L << (STRUCT - 64)) | (1L << (CHAN - 64)) | (1L << (TYPE - 64)) | (1L << (NIL_LIT - 64)) | (1L << (IDENTIFIER - 64)) | (1L << (L_PAREN - 64)) | (1L << (L_BRACKET - 64)) | (1L << (EXCLAMATION - 64)) | (1L << (PLUS - 64)) | (1L << (MINUS - 64)) | (1L << (CARET - 64)) | (1L << (STAR - 64)) | (1L << (AMPERSAND - 64)) | (1L << (RECEIVE - 64)) | (1L << (DECIMAL_LIT - 64)) | (1L << (BINARY_LIT - 64)) | (1L << (OCTAL_LIT - 64)) | (1L << (HEX_LIT - 64)))) != 0) || ((((_la - 128)) & ~0x3f) == 0 && ((1L << (_la - 128)) & ((1L << (FLOAT_LIT - 128)) | (1L << (IMAGINARY_LIT - 128)) | (1L << (RUNE_LIT - 128)) | (1L << (RAW_STRING_LIT - 128)) | (1L << (INTERPRETED_STRING_LIT - 128)))) != 0)) {
-=======
-			if ((((_la) & ~0x3f) == 0 && ((1L << _la) & ((1L << FLOAT_LIT) | (1L << TRUE) | (1L << FALSE) | (1L << OLD) | (1L << FORALL) | (1L << EXISTS) | (1L << ACCESS) | (1L << UNFOLDING) | (1L << GHOST) | (1L << RANGE) | (1L << SEQ) | (1L << SET) | (1L << MSET) | (1L << DICT) | (1L << OPT) | (1L << LEN) | (1L << NEW) | (1L << MAKE) | (1L << CAP) | (1L << SOME) | (1L << GET) | (1L << DOM) | (1L << NONE) | (1L << PRED) | (1L << TYPE_OF) | (1L << IS_COMPARABLE) | (1L << WRITEPERM) | (1L << NOPERM))) != 0) || ((((_la - 64)) & ~0x3f) == 0 && ((1L << (_la - 64)) & ((1L << (BOOL - 64)) | (1L << (STRING - 64)) | (1L << (PERM - 64)) | (1L << (RUNE - 64)) | (1L << (INT - 64)) | (1L << (INT8 - 64)) | (1L << (INT16 - 64)) | (1L << (INT32 - 64)) | (1L << (INT64 - 64)) | (1L << (BYTE - 64)) | (1L << (UINT - 64)) | (1L << (UINT8 - 64)) | (1L << (UINT16 - 64)) | (1L << (UINT32 - 64)) | (1L << (UINT64 - 64)) | (1L << (UINTPTR - 64)) | (1L << (FLOAT32 - 64)) | (1L << (FLOAT64 - 64)) | (1L << (COMPLEX64 - 64)) | (1L << (COMPLEX128 - 64)) | (1L << (FUNC - 64)) | (1L << (INTERFACE - 64)) | (1L << (MAP - 64)) | (1L << (STRUCT - 64)) | (1L << (CHAN - 64)) | (1L << (TYPE - 64)) | (1L << (NIL_LIT - 64)) | (1L << (IDENTIFIER - 64)) | (1L << (L_PAREN - 64)) | (1L << (L_BRACKET - 64)))) != 0) || ((((_la - 139)) & ~0x3f) == 0 && ((1L << (_la - 139)) & ((1L << (EXCLAMATION - 139)) | (1L << (PLUS - 139)) | (1L << (MINUS - 139)) | (1L << (CARET - 139)) | (1L << (STAR - 139)) | (1L << (AMPERSAND - 139)) | (1L << (RECEIVE - 139)) | (1L << (DECIMAL_LIT - 139)) | (1L << (BINARY_LIT - 139)) | (1L << (OCTAL_LIT - 139)) | (1L << (HEX_LIT - 139)) | (1L << (IMAGINARY_LIT - 139)) | (1L << (RUNE_LIT - 139)) | (1L << (RAW_STRING_LIT - 139)) | (1L << (INTERPRETED_STRING_LIT - 139)))) != 0)) {
->>>>>>> e3648704
+			if ((((_la) & ~0x3f) == 0 && ((1L << _la) & ((1L << FLOAT_LIT) | (1L << TRUE) | (1L << FALSE) | (1L << OLD) | (1L << FORALL) | (1L << EXISTS) | (1L << ACCESS) | (1L << UNFOLDING) | (1L << GHOST) | (1L << RANGE) | (1L << SEQ) | (1L << SET) | (1L << MSET) | (1L << DICT) | (1L << OPT) | (1L << LEN) | (1L << NEW) | (1L << MAKE) | (1L << CAP) | (1L << SOME) | (1L << GET) | (1L << DOM) | (1L << NONE) | (1L << PRED) | (1L << TYPE_OF) | (1L << IS_COMPARABLE) | (1L << WRITEPERM) | (1L << NOPERM))) != 0) || ((((_la - 64)) & ~0x3f) == 0 && ((1L << (_la - 64)) & ((1L << (PERM - 64)) | (1L << (FUNC - 64)) | (1L << (INTERFACE - 64)) | (1L << (MAP - 64)) | (1L << (STRUCT - 64)) | (1L << (CHAN - 64)) | (1L << (TYPE - 64)) | (1L << (NIL_LIT - 64)) | (1L << (IDENTIFIER - 64)) | (1L << (L_PAREN - 64)) | (1L << (L_BRACKET - 64)) | (1L << (EXCLAMATION - 64)) | (1L << (PLUS - 64)) | (1L << (MINUS - 64)) | (1L << (CARET - 64)) | (1L << (STAR - 64)) | (1L << (AMPERSAND - 64)) | (1L << (RECEIVE - 64)) | (1L << (DECIMAL_LIT - 64)))) != 0) || ((((_la - 128)) & ~0x3f) == 0 && ((1L << (_la - 128)) & ((1L << (BINARY_LIT - 128)) | (1L << (OCTAL_LIT - 128)) | (1L << (HEX_LIT - 128)) | (1L << (IMAGINARY_LIT - 128)) | (1L << (RUNE_LIT - 128)) | (1L << (RAW_STRING_LIT - 128)) | (1L << (INTERPRETED_STRING_LIT - 128)))) != 0)) {
 				{
 				setState(1571);
 				_errHandler.sync(this);
@@ -11320,11 +10863,7 @@
 	}
 
 	public static final String _serializedATN =
-<<<<<<< HEAD
-		"\3\u608b\ua72a\u8133\ub9ed\u417c\u3be7\u7786\u5964\3\u0091\u0631\4\2\t"+
-=======
-		"\3\u608b\ua72a\u8133\ub9ed\u417c\u3be7\u7786\u5964\3\u00a5\u0638\4\2\t"+
->>>>>>> e3648704
+		"\3\u608b\ua72a\u8133\ub9ed\u417c\u3be7\u7786\u5964\3\u0092\u0638\4\2\t"+
 		"\2\4\3\t\3\4\4\t\4\4\5\t\5\4\6\t\6\4\7\t\7\4\b\t\b\4\t\t\t\4\n\t\n\4\13"+
 		"\t\13\4\f\t\f\4\r\t\r\4\16\t\16\4\17\t\17\4\20\t\20\4\21\t\21\4\22\t\22"+
 		"\4\23\t\23\4\24\t\24\4\25\t\25\4\26\t\26\4\27\t\27\4\30\t\30\4\31\t\31"+
@@ -11434,516 +10973,6 @@
 		"\3\u0097\3\u0097\3\u0097\3\u0097\5\u0097\u0606\n\u0097\3\u0097\5\u0097"+
 		"\u0609\n\u0097\3\u0098\3\u0098\3\u0099\5\u0099\u060e\n\u0099\3\u0099\3"+
 		"\u0099\3\u009a\3\u009a\3\u009a\3\u009a\3\u009b\3\u009b\3\u009b\3\u009b"+
-<<<<<<< HEAD
-		"\3\u009b\3\u009c\3\u009c\3\u009c\3\u009c\3\u009c\5\u009c\u061d\n\u009c"+
-		"\5\u009c\u061f\n\u009c\3\u009c\5\u009c\u0622\n\u009c\3\u009c\5\u009c\u0625"+
-		"\n\u009c\5\u009c\u0627\n\u009c\3\u009c\3\u009c\3\u009d\3\u009d\3\u009d"+
-		"\3\u009d\3\u009e\3\u009e\3\u009e\2\4j~\u009f\2\4\6\b\n\f\16\20\22\24\26"+
-		"\30\32\34\36 \"$&(*,.\60\62\64\668:<>@BDFHJLNPRTVXZ\\^`bdfhjlnprtvxz|"+
-		"~\u0080\u0082\u0084\u0086\u0088\u008a\u008c\u008e\u0090\u0092\u0094\u0096"+
-		"\u0098\u009a\u009c\u009e\u00a0\u00a2\u00a4\u00a6\u00a8\u00aa\u00ac\u00ae"+
-		"\u00b0\u00b2\u00b4\u00b6\u00b8\u00ba\u00bc\u00be\u00c0\u00c2\u00c4\u00c6"+
-		"\u00c8\u00ca\u00cc\u00ce\u00d0\u00d2\u00d4\u00d6\u00d8\u00da\u00dc\u00de"+
-		"\u00e0\u00e2\u00e4\u00e6\u00e8\u00ea\u00ec\u00ee\u00f0\u00f2\u00f4\u00f6"+
-		"\u00f8\u00fa\u00fc\u00fe\u0100\u0102\u0104\u0106\u0108\u010a\u010c\u010e"+
-		"\u0110\u0112\u0114\u0116\u0118\u011a\u011c\u011e\u0120\u0122\u0124\u0126"+
-		"\u0128\u012a\u012c\u012e\u0130\u0132\u0134\u0136\u0138\u013a\2\25\3\2"+
-		"\25\26\3\2\5\b\3\2\22\23\3\2=>\3\2&(\4\2&(**\6\2%%++..\61\61\3\2w}\7\2"+
-		"%%++..\61\61??\4\2rv{|\6\2  eeqqxz\3\2\34\36\3\2\31\33\3\2kp\4\2qvx|\4"+
-		"\2YYdd\3\2ef\4\2~\u0081\u0085\u0086\3\2\u008c\u008d\2\u0696\2\u013c\3"+
-		"\2\2\2\4\u0144\3\2\2\2\6\u0150\3\2\2\2\b\u0152\3\2\2\2\n\u015d\3\2\2\2"+
-		"\f\u0167\3\2\2\2\16\u0169\3\2\2\2\20\u0175\3\2\2\2\22\u0178\3\2\2\2\24"+
-		"\u017b\3\2\2\2\26\u018f\3\2\2\2\30\u0191\3\2\2\2\32\u0196\3\2\2\2\34\u019b"+
-		"\3\2\2\2\36\u01a0\3\2\2\2 \u01a8\3\2\2\2\"\u01ab\3\2\2\2$\u01b6\3\2\2"+
-		"\2&\u01c3\3\2\2\2(\u01c5\3\2\2\2*\u01c7\3\2\2\2,\u01cc\3\2\2\2.\u01d4"+
-		"\3\2\2\2\60\u01d6\3\2\2\2\62\u01eb\3\2\2\2\64\u01ed\3\2\2\2\66\u01fd\3"+
-		"\2\2\28\u01ff\3\2\2\2:\u020a\3\2\2\2<\u0221\3\2\2\2>\u022b\3\2\2\2@\u022d"+
-		"\3\2\2\2B\u0234\3\2\2\2D\u023c\3\2\2\2F\u024a\3\2\2\2H\u024c\3\2\2\2J"+
-		"\u0253\3\2\2\2L\u027b\3\2\2\2N\u027d\3\2\2\2P\u0283\3\2\2\2R\u0288\3\2"+
-		"\2\2T\u028f\3\2\2\2V\u02a6\3\2\2\2X\u02b6\3\2\2\2Z\u02b8\3\2\2\2\\\u02bf"+
-		"\3\2\2\2^\u02c9\3\2\2\2`\u02cd\3\2\2\2b\u02d7\3\2\2\2d\u02e2\3\2\2\2f"+
-		"\u02f5\3\2\2\2h\u02f7\3\2\2\2j\u030d\3\2\2\2l\u0332\3\2\2\2n\u033b\3\2"+
-		"\2\2p\u0352\3\2\2\2r\u0354\3\2\2\2t\u0357\3\2\2\2v\u035c\3\2\2\2x\u0365"+
-		"\3\2\2\2z\u036f\3\2\2\2|\u037d\3\2\2\2~\u0384\3\2\2\2\u0080\u0397\3\2"+
-		"\2\2\u0082\u03a0\3\2\2\2\u0084\u03b0\3\2\2\2\u0086\u03c4\3\2\2\2\u0088"+
-		"\u03ce\3\2\2\2\u008a\u03d9\3\2\2\2\u008c\u03db\3\2\2\2\u008e\u03de\3\2"+
-		"\2\2\u0090\u03f8\3\2\2\2\u0092\u03fa\3\2\2\2\u0094\u040e\3\2\2\2\u0096"+
-		"\u0410\3\2\2\2\u0098\u0412\3\2\2\2\u009a\u0414\3\2\2\2\u009c\u0424\3\2"+
-		"\2\2\u009e\u0437\3\2\2\2\u00a0\u0449\3\2\2\2\u00a2\u0452\3\2\2\2\u00a4"+
-		"\u0454\3\2\2\2\u00a6\u0457\3\2\2\2\u00a8\u0466\3\2\2\2\u00aa\u046a\3\2"+
-		"\2\2\u00ac\u046f\3\2\2\2\u00ae\u0471\3\2\2\2\u00b0\u047f\3\2\2\2\u00b2"+
-		"\u0487\3\2\2\2\u00b4\u048f\3\2\2\2\u00b6\u0497\3\2\2\2\u00b8\u04a5\3\2"+
-		"\2\2\u00ba\u04ab\3\2\2\2\u00bc\u04b9\3\2\2\2\u00be\u04c2\3\2\2\2\u00c0"+
-		"\u04cc\3\2\2\2\u00c2\u04ce\3\2\2\2\u00c4\u04d0\3\2\2\2\u00c6\u04d4\3\2"+
-		"\2\2\u00c8\u04d7\3\2\2\2\u00ca\u04db\3\2\2\2\u00cc\u04dd\3\2\2\2\u00ce"+
-		"\u04e2\3\2\2\2\u00d0\u04e6\3\2\2\2\u00d2\u04ea\3\2\2\2\u00d4\u04ee\3\2"+
-		"\2\2\u00d6\u04f1\3\2\2\2\u00d8\u04f3\3\2\2\2\u00da\u04f8\3\2\2\2\u00dc"+
-		"\u04fa\3\2\2\2\u00de\u0502\3\2\2\2\u00e0\u0506\3\2\2\2\u00e2\u050e\3\2"+
-		"\2\2\u00e4\u0516\3\2\2\2\u00e6\u051a\3\2\2\2\u00e8\u0526\3\2\2\2\u00ea"+
-		"\u0530\3\2\2\2\u00ec\u053b\3\2\2\2\u00ee\u0543\3\2\2\2\u00f0\u0547\3\2"+
-		"\2\2\u00f2\u0550\3\2\2\2\u00f4\u0560\3\2\2\2\u00f6\u0565\3\2\2\2\u00f8"+
-		"\u056a\3\2\2\2\u00fa\u056c\3\2\2\2\u00fc\u0571\3\2\2\2\u00fe\u0573\3\2"+
-		"\2\2\u0100\u0575\3\2\2\2\u0102\u0578\3\2\2\2\u0104\u057c\3\2\2\2\u0106"+
-		"\u0587\3\2\2\2\u0108\u058b\3\2\2\2\u010a\u0593\3\2\2\2\u010c\u0597\3\2"+
-		"\2\2\u010e\u0599\3\2\2\2\u0110\u05a9\3\2\2\2\u0112\u05b7\3\2\2\2\u0114"+
-		"\u05bc\3\2\2\2\u0116\u05be\3\2\2\2\u0118\u05c0\3\2\2\2\u011a\u05c5\3\2"+
-		"\2\2\u011c\u05c9\3\2\2\2\u011e\u05cc\3\2\2\2\u0120\u05d5\3\2\2\2\u0122"+
-		"\u05e0\3\2\2\2\u0124\u05e7\3\2\2\2\u0126\u05eb\3\2\2\2\u0128\u05ed\3\2"+
-		"\2\2\u012a\u05fe\3\2\2\2\u012c\u0603\3\2\2\2\u012e\u0606\3\2\2\2\u0130"+
-		"\u060a\3\2\2\2\u0132\u060e\3\2\2\2\u0134\u0612\3\2\2\2\u0136\u0617\3\2"+
-		"\2\2\u0138\u062a\3\2\2\2\u013a\u062e\3\2\2\2\u013c\u0141\5\4\3\2\u013d"+
-		"\u013e\7a\2\2\u013e\u0140\5\4\3\2\u013f\u013d\3\2\2\2\u0140\u0143\3\2"+
-		"\2\2\u0141\u013f\3\2\2\2\u0141\u0142\3\2\2\2\u0142\3\3\2\2\2\u0143\u0141"+
-		"\3\2\2\2\u0144\u0146\7Y\2\2\u0145\u0147\78\2\2\u0146\u0145\3\2\2\2\u0146"+
-		"\u0147\3\2\2\2\u0147\5\3\2\2\2\u0148\u0149\7\30\2\2\u0149\u0151\5p9\2"+
-		"\u014a\u014b\7\5\2\2\u014b\u0151\5j\66\2\u014c\u014d\t\2\2\2\u014d\u0151"+
-		"\5\f\7\2\u014e\u014f\t\3\2\2\u014f\u0151\5j\66\2\u0150\u0148\3\2\2\2\u0150"+
-		"\u014a\3\2\2\2\u0150\u014c\3\2\2\2\u0150\u014e\3\2\2\2\u0151\7\3\2\2\2"+
-		"\u0152\u0157\5\n\6\2\u0153\u0154\7a\2\2\u0154\u0156\5\n\6\2\u0155\u0153"+
-		"\3\2\2\2\u0156\u0159\3\2\2\2\u0157\u0155\3\2\2\2\u0157\u0158\3\2\2\2\u0158"+
-		"\u015b\3\2\2\2\u0159\u0157\3\2\2\2\u015a\u015c\7a\2\2\u015b\u015a\3\2"+
-		"\2\2\u015b\u015c\3\2\2\2\u015c\t\3\2\2\2\u015d\u0162\7Y\2\2\u015e\u015f"+
-		"\7a\2\2\u015f\u0161\7Y\2\2\u0160\u015e\3\2\2\2\u0161\u0164\3\2\2\2\u0162"+
-		"\u0160\3\2\2\2\u0162\u0163\3\2\2\2\u0163\u0165\3\2\2\2\u0164\u0162\3\2"+
-		"\2\2\u0165\u0166\5\u00fe\u0080\2\u0166\13\3\2\2\2\u0167\u0168\5~@\2\u0168"+
-		"\r\3\2\2\2\u0169\u016a\7\24\2\2\u016a\u016b\7Z\2\2\u016b\u0171\5j\66\2"+
-		"\u016c\u016f\7a\2\2\u016d\u0170\7Y\2\2\u016e\u0170\5j\66\2\u016f\u016d"+
-		"\3\2\2\2\u016f\u016e\3\2\2\2\u0170\u0172\3\2\2\2\u0171\u016c\3\2\2\2\u0171"+
-		"\u0172\3\2\2\2\u0172\u0173\3\2\2\2\u0173\u0174\7[\2\2\u0174\17\3\2\2\2"+
-		"\u0175\u0176\5j\66\2\u0176\u0177\7\2\2\3\u0177\21\3\2\2\2\u0178\u0179"+
-		"\5p9\2\u0179\u017a\7\2\2\3\u017a\23\3\2\2\2\u017b\u017c\5\u0088E\2\u017c"+
-		"\u017d\7\2\2\3\u017d\25\3\2\2\2\u017e\u0190\5H%\2\u017f\u0190\5\16\b\2"+
-		"\u0180\u0190\5*\26\2\u0181\u0190\5,\27\2\u0182\u0190\5$\23\2\u0183\u0190"+
-		"\5\36\20\2\u0184\u0190\5\32\16\2\u0185\u0190\5\30\r\2\u0186\u0190\5\34"+
-		"\17\2\u0187\u0188\t\4\2\2\u0188\u0189\5\b\5\2\u0189\u018a\7c\2\2\u018a"+
-		"\u018b\7c\2\2\u018b\u018c\5 \21\2\u018c\u018d\5j\66\2\u018d\u0190\3\2"+
-		"\2\2\u018e\u0190\t\5\2\2\u018f\u017e\3\2\2\2\u018f\u017f\3\2\2\2\u018f"+
-		"\u0180\3\2\2\2\u018f\u0181\3\2\2\2\u018f\u0182\3\2\2\2\u018f\u0183\3\2"+
-		"\2\2\u018f\u0184\3\2\2\2\u018f\u0185\3\2\2\2\u018f\u0186\3\2\2\2\u018f"+
-		"\u0187\3\2\2\2\u018f\u018e\3\2\2\2\u0190\27\3\2\2\2\u0191\u0192\7/\2\2"+
-		"\u0192\u0193\7Z\2\2\u0193\u0194\5j\66\2\u0194\u0195\7[\2\2\u0195\31\3"+
-		"\2\2\2\u0196\u0197\7\63\2\2\u0197\u0198\7^\2\2\u0198\u0199\5\u0088E\2"+
-		"\u0199\u019a\7_\2\2\u019a\33\3\2\2\2\u019b\u019c\7\60\2\2\u019c\u019d"+
-		"\7Z\2\2\u019d\u019e\5j\66\2\u019e\u019f\7[\2\2\u019f\35\3\2\2\2\u01a0"+
-		"\u01a1\t\6\2\2\u01a1\u01a2\7Z\2\2\u01a2\u01a3\5j\66\2\u01a3\u01a4\7[\2"+
-		"\2\u01a4\37\3\2\2\2\u01a5\u01a7\5\"\22\2\u01a6\u01a5\3\2\2\2\u01a7\u01aa"+
-		"\3\2\2\2\u01a8\u01a6\3\2\2\2\u01a8\u01a9\3\2\2\2\u01a9!\3\2\2\2\u01aa"+
-		"\u01a8\3\2\2\2\u01ab\u01ac\7\\\2\2\u01ac\u01b1\5j\66\2\u01ad\u01ae\7a"+
-		"\2\2\u01ae\u01b0\5j\66\2\u01af\u01ad\3\2\2\2\u01b0\u01b3\3\2\2\2\u01b1"+
-		"\u01af\3\2\2\2\u01b1\u01b2\3\2\2\2\u01b2\u01b4\3\2\2\2\u01b3\u01b1\3\2"+
-		"\2\2\u01b4\u01b5\7]\2\2\u01b5#\3\2\2\2\u01b6\u01bb\7\20\2\2\u01b7\u01b8"+
-		"\7^\2\2\u01b8\u01b9\5&\24\2\u01b9\u01ba\7_\2\2\u01ba\u01bc\3\2\2\2\u01bb"+
-		"\u01b7\3\2\2\2\u01bb\u01bc\3\2\2\2\u01bc\u01bd\3\2\2\2\u01bd\u01be\7Z"+
-		"\2\2\u01be\u01bf\5j\66\2\u01bf\u01c0\7[\2\2\u01c0%\3\2\2\2\u01c1\u01c4"+
-		"\5(\25\2\u01c2\u01c4\7\21\2\2\u01c3\u01c1\3\2\2\2\u01c3\u01c2\3\2\2\2"+
-		"\u01c4\'\3\2\2\2\u01c5\u01c6\7Y\2\2\u01c6)\3\2\2\2\u01c7\u01c8\7\65\2"+
-		"\2\u01c8\u01c9\7Z\2\2\u01c9\u01ca\5j\66\2\u01ca\u01cb\7[\2\2\u01cb+\3"+
-		"\2\2\2\u01cc\u01cd\7\66\2\2\u01cd\u01ce\7Z\2\2\u01ce\u01cf\5j\66\2\u01cf"+
-		"\u01d0\7[\2\2\u01d0-\3\2\2\2\u01d1\u01d5\5\66\34\2\u01d2\u01d5\5\64\33"+
-		"\2\u01d3\u01d5\5\60\31\2\u01d4\u01d1\3\2\2\2\u01d4\u01d2\3\2\2\2\u01d4"+
-		"\u01d3\3\2\2\2\u01d5/\3\2\2\2\u01d6\u01d7\7\61\2\2\u01d7\u01dd\7\\\2\2"+
-		"\u01d8\u01d9\5\62\32\2\u01d9\u01da\5\u00a2R\2\u01da\u01dc\3\2\2\2\u01db"+
-		"\u01d8\3\2\2\2\u01dc\u01df\3\2\2\2\u01dd\u01db\3\2\2\2\u01dd\u01de\3\2"+
-		"\2\2\u01de\u01e0\3\2\2\2\u01df\u01dd\3\2\2\2\u01e0\u01e1\7]\2\2\u01e1"+
-		"\61\3\2\2\2\u01e2\u01e3\7B\2\2\u01e3\u01e4\7Y\2\2\u01e4\u01ec\5\u010a"+
-		"\u0086\2\u01e5\u01e6\7\62\2\2\u01e6\u01e7\7\\\2\2\u01e7\u01e8\5j\66\2"+
-		"\u01e8\u01e9\5\u00a2R\2\u01e9\u01ea\7]\2\2\u01ea\u01ec\3\2\2\2\u01eb\u01e2"+
-		"\3\2\2\2\u01eb\u01e5\3\2\2\2\u01ec\63\3\2\2\2\u01ed\u01ee\7\30\2\2\u01ee"+
-		"\u01ef\7^\2\2\u01ef\u01f0\7_\2\2\u01f0\u01f1\5\u00fe\u0080\2\u01f1\65"+
-		"\3\2\2\2\u01f2\u01f3\t\7\2\2\u01f3\u01f4\7^\2\2\u01f4\u01f5\5\u0088E\2"+
-		"\u01f5\u01f6\7_\2\2\u01f6\u01fe\3\2\2\2\u01f7\u01f8\7)\2\2\u01f8\u01f9"+
-		"\7^\2\2\u01f9\u01fa\5\u0088E\2\u01fa\u01fb\7_\2\2\u01fb\u01fc\5\u0088"+
-		"E\2\u01fc\u01fe\3\2\2\2\u01fd\u01f2\3\2\2\2\u01fd\u01f7\3\2\2\2\u01fe"+
-		"\67\3\2\2\2\u01ff\u0200\7^\2\2\u0200\u0205\5:\36\2\u0201\u0202\7a\2\2"+
-		"\u0202\u0204\5:\36\2\u0203\u0201\3\2\2\2\u0204\u0207\3\2\2\2\u0205\u0203"+
-		"\3\2\2\2\u0205\u0206\3\2\2\2\u0206\u0208\3\2\2\2\u0207\u0205\3\2\2\2\u0208"+
-		"\u0209\7_\2\2\u02099\3\2\2\2\u020a\u020b\5j\66\2\u020b\u020c\7`\2\2\u020c"+
-		"\u020d\5j\66\2\u020d;\3\2\2\2\u020e\u020f\5> \2\u020f\u0210\5\u00a2R\2"+
-		"\u0210\u0212\3\2\2\2\u0211\u020e\3\2\2\2\u0212\u0215\3\2\2\2\u0213\u0211"+
-		"\3\2\2\2\u0213\u0214\3\2\2\2\u0214\u0216\3\2\2\2\u0215\u0213\3\2\2\2\u0216"+
-		"\u0222\7\16\2\2\u0217\u021a\5> \2\u0218\u021a\7\16\2\2\u0219\u0217\3\2"+
-		"\2\2\u0219\u0218\3\2\2\2\u021a\u021b\3\2\2\2\u021b\u021d\5\u00a2R\2\u021c"+
-		"\u0219\3\2\2\2\u021d\u0220\3\2\2\2\u021e\u021c\3\2\2\2\u021e\u021f\3\2"+
-		"\2\2\u021f\u0222\3\2\2\2\u0220\u021e\3\2\2\2\u0221\u0213\3\2\2\2\u0221"+
-		"\u021e\3\2\2\2\u0222=\3\2\2\2\u0223\u0224\7\t\2\2\u0224\u022c\5F$\2\u0225"+
-		"\u0226\7\n\2\2\u0226\u022c\5F$\2\u0227\u0228\7\13\2\2\u0228\u022c\5F$"+
-		"\2\u0229\u022a\7\r\2\2\u022a\u022c\5z>\2\u022b\u0223\3\2\2\2\u022b\u0225"+
-		"\3\2\2\2\u022b\u0227\3\2\2\2\u022b\u0229\3\2\2\2\u022c?\3\2\2\2\u022d"+
-		"\u022e\5<\37\2\u022e\u022f\7B\2\2\u022f\u0230\7Y\2\2\u0230\u0232\5\u010a"+
-		"\u0086\2\u0231\u0233\5D#\2\u0232\u0231\3\2\2\2\u0232\u0233\3\2\2\2\u0233"+
-		"A\3\2\2\2\u0234\u0235\5<\37\2\u0235\u0236\7B\2\2\u0236\u0237\5`\61\2\u0237"+
-		"\u0238\7Y\2\2\u0238\u023a\5\u010a\u0086\2\u0239\u023b\5D#\2\u023a\u0239"+
-		"\3\2\2\2\u023a\u023b\3\2\2\2\u023bC\3\2\2\2\u023c\u0241\7\\\2\2\u023d"+
-		"\u023e\7\67\2\2\u023e\u023f\5\u00b2Z\2\u023f\u0240\5\u00a2R\2\u0240\u0242"+
-		"\3\2\2\2\u0241\u023d\3\2\2\2\u0241\u0242\3\2\2\2\u0242\u0244\3\2\2\2\u0243"+
-		"\u0245\5\u00be`\2\u0244\u0243\3\2\2\2\u0244\u0245\3\2\2\2\u0245\u0246"+
-		"\3\2\2\2\u0246\u0247\7]\2\2\u0247E\3\2\2\2\u0248\u024b\3\2\2\2\u0249\u024b"+
-		"\5j\66\2\u024a\u0248\3\2\2\2\u024a\u0249\3\2\2\2\u024bG\3\2\2\2\u024c"+
-		"\u024d\t\6\2\2\u024d\u024e\7^\2\2\u024e\u024f\5j\66\2\u024f\u0250\79\2"+
-		"\2\u0250\u0251\5j\66\2\u0251\u0252\7_\2\2\u0252I\3\2\2\2\u0253\u0254\5"+
-		"\u00a4S\2\u0254\u025a\5\u00a2R\2\u0255\u0256\5\u00a6T\2\u0256\u0257\5"+
-		"\u00a2R\2\u0257\u0259\3\2\2\2\u0258\u0255\3\2\2\2\u0259\u025c\3\2\2\2"+
-		"\u025a\u0258\3\2\2\2\u025a\u025b\3\2\2\2\u025b\u0267\3\2\2\2\u025c\u025a"+
-		"\3\2\2\2\u025d\u0262\5@!\2\u025e\u0262\5B\"\2\u025f\u0262\5\u00acW\2\u0260"+
-		"\u0262\5L\'\2\u0261\u025d\3\2\2\2\u0261\u025e\3\2\2\2\u0261\u025f\3\2"+
-		"\2\2\u0261\u0260\3\2\2\2\u0262\u0263\3\2\2\2\u0263\u0264\5\u00a2R\2\u0264"+
-		"\u0266\3\2\2\2\u0265\u0261\3\2\2\2\u0266\u0269\3\2\2\2\u0267\u0265\3\2"+
-		"\2\2\u0267\u0268\3\2\2\2\u0268\u026a\3\2\2\2\u0269\u0267\3\2\2\2\u026a"+
-		"\u026b\7\2\2\3\u026bK\3\2\2\2\u026c\u027c\5N(\2\u026d\u027c\5R*\2\u026e"+
-		"\u027c\5T+\2\u026f\u0273\7\30\2\2\u0270\u0271\7\30\2\2\u0271\u0273\5\u00a2"+
-		"R\2\u0272\u026f\3\2\2\2\u0272\u0270\3\2\2\2\u0273\u0279\3\2\2\2\u0274"+
-		"\u027a\5B\"\2\u0275\u027a\5@!\2\u0276\u027a\5\u00aeX\2\u0277\u027a\5\u00b6"+
-		"\\\2\u0278\u027a\5\u00ba^\2\u0279\u0274\3\2\2\2\u0279\u0275\3\2\2\2\u0279"+
-		"\u0276\3\2\2\2\u0279\u0277\3\2\2\2\u0279\u0278\3\2\2\2\u027a\u027c\3\2"+
-		"\2\2\u027b\u026c\3\2\2\2\u027b\u026d\3\2\2\2\u027b\u026e\3\2\2\2\u027b"+
-		"\u0272\3\2\2\2\u027cM\3\2\2\2\u027d\u027e\7\64\2\2\u027e\u027f\7Y\2\2"+
-		"\u027f\u0281\5\u010e\u0088\2\u0280\u0282\5P)\2\u0281\u0280\3\2\2\2\u0281"+
-		"\u0282\3\2\2\2\u0282O\3\2\2\2\u0283\u0284\7\\\2\2\u0284\u0285\5j\66\2"+
-		"\u0285\u0286\5\u00a2R\2\u0286\u0287\7]\2\2\u0287Q\3\2\2\2\u0288\u0289"+
-		"\7\64\2\2\u0289\u028a\5`\61\2\u028a\u028b\7Y\2\2\u028b\u028d\5\u010e\u0088"+
-		"\2\u028c\u028e\5P)\2\u028d\u028c\3\2\2\2\u028d\u028e\3\2\2\2\u028eS\3"+
-		"\2\2\2\u028f\u0290\5\u0088E\2\u0290\u0291\7\17\2\2\u0291\u0292\5\u0088"+
-		"E\2\u0292\u0298\7\\\2\2\u0293\u0294\5Z.\2\u0294\u0295\5\u00a2R\2\u0295"+
-		"\u0297\3\2\2\2\u0296\u0293\3\2\2\2\u0297\u029a\3\2\2\2\u0298\u0296\3\2"+
-		"\2\2\u0298\u0299\3\2\2\2\u0299\u02a0\3\2\2\2\u029a\u0298\3\2\2\2\u029b"+
-		"\u029c\5V,\2\u029c\u029d\5\u00a2R\2\u029d\u029f\3\2\2\2\u029e\u029b\3"+
-		"\2\2\2\u029f\u02a2\3\2\2\2\u02a0\u029e\3\2\2\2\u02a0\u02a1\3\2\2\2\u02a1"+
-		"\u02a3\3\2\2\2\u02a2\u02a0\3\2\2\2\u02a3\u02a4\7]\2\2\u02a4U\3\2\2\2\u02a5"+
-		"\u02a7\7\16\2\2\u02a6\u02a5\3\2\2\2\u02a6\u02a7\3\2\2\2\u02a7\u02a8\3"+
-		"\2\2\2\u02a8\u02a9\5b\62\2\u02a9\u02aa\7Y\2\2\u02aa\u02ac\5\u010a\u0086"+
-		"\2\u02ab\u02ad\5\u00bc_\2\u02ac\u02ab\3\2\2\2\u02ac\u02ad\3\2\2\2\u02ad"+
-		"W\3\2\2\2\u02ae\u02af\5~@\2\u02af\u02b0\7d\2\2\u02b0\u02b1\7Y\2\2\u02b1"+
-		"\u02b7\3\2\2\2\u02b2\u02b3\5\u0088E\2\u02b3\u02b4\7d\2\2\u02b4\u02b5\7"+
-		"Y\2\2\u02b5\u02b7\3\2\2\2\u02b6\u02ae\3\2\2\2\u02b6\u02b2\3\2\2\2\u02b7"+
-		"Y\3\2\2\2\u02b8\u02b9\7\64\2\2\u02b9\u02ba\7Y\2\2\u02ba\u02bd\7g\2\2\u02bb"+
-		"\u02be\5X-\2\u02bc\u02be\5\u0118\u008d\2\u02bd\u02bb\3\2\2\2\u02bd\u02bc"+
-		"\3\2\2\2\u02be[\3\2\2\2\u02bf\u02c7\5\2\2\2\u02c0\u02c3\5\u0088E\2\u02c1"+
-		"\u02c2\7`\2\2\u02c2\u02c4\5\u00b4[\2\u02c3\u02c1\3\2\2\2\u02c3\u02c4\3"+
-		"\2\2\2\u02c4\u02c8\3\2\2\2\u02c5\u02c6\7`\2\2\u02c6\u02c8\5\u00b4[\2\u02c7"+
-		"\u02c0\3\2\2\2\u02c7\u02c5\3\2\2\2\u02c8]\3\2\2\2\u02c9\u02ca\5\2\2\2"+
-		"\u02ca\u02cb\7g\2\2\u02cb\u02cc\5\u00b4[\2\u02cc_\3\2\2\2\u02cd\u02cf"+
-		"\7Z\2\2\u02ce\u02d0\5\4\3\2\u02cf\u02ce\3\2\2\2\u02cf\u02d0\3\2\2\2\u02d0"+
-		"\u02d1\3\2\2\2\u02d1\u02d3\5\u0088E\2\u02d2\u02d4\7a\2\2\u02d3\u02d2\3"+
-		"\2\2\2\u02d3\u02d4\3\2\2\2\u02d4\u02d5\3\2\2\2\u02d5\u02d6\7[\2\2\u02d6"+
-		"a\3\2\2\2\u02d7\u02d9\7Z\2\2\u02d8\u02da\7Y\2\2\u02d9\u02d8\3\2\2\2\u02d9"+
-		"\u02da\3\2\2\2\u02da\u02dc\3\2\2\2\u02db\u02dd\7{\2\2\u02dc\u02db\3\2"+
-		"\2\2\u02dc\u02dd\3\2\2\2\u02dd\u02de\3\2\2\2\u02de\u02df\5\u00f8}\2\u02df"+
-		"\u02e0\7[\2\2\u02e0c\3\2\2\2\u02e1\u02e3\7\30\2\2\u02e2\u02e1\3\2\2\2"+
-		"\u02e2\u02e3\3\2\2\2\u02e3\u02e5\3\2\2\2\u02e4\u02e6\5\u00b2Z\2\u02e5"+
-		"\u02e4\3\2\2\2\u02e5\u02e6\3\2\2\2\u02e6\u02e8\3\2\2\2\u02e7\u02e9\7h"+
-		"\2\2\u02e8\u02e7\3\2\2\2\u02e8\u02e9\3\2\2\2\u02e9\u02ea\3\2\2\2\u02ea"+
-		"\u02eb\5\u0088E\2\u02ebe\3\2\2\2\u02ec\u02f6\5~@\2\u02ed\u02ee\t\b\2\2"+
-		"\u02ee\u02ef\7Z\2\2\u02ef\u02f0\5j\66\2\u02f0\u02f1\7[\2\2\u02f1\u02f6"+
-		"\3\2\2\2\u02f2\u02f6\5h\65\2\u02f3\u02f4\t\t\2\2\u02f4\u02f6\5j\66\2\u02f5"+
-		"\u02ec\3\2\2\2\u02f5\u02ed\3\2\2\2\u02f5\u02f2\3\2\2\2\u02f5\u02f3\3\2"+
-		"\2\2\u02f6g\3\2\2\2\u02f7\u02f8\7\27\2\2\u02f8\u02f9\5\f\7\2\u02f9\u02fa"+
-		"\7\31\2\2\u02fa\u02fb\5j\66\2\u02fbi\3\2\2\2\u02fc\u02fd\b\66\1\2\u02fd"+
-		"\u02fe\7R\2\2\u02fe\u02ff\7^\2\2\u02ff\u0300\5\u0088E\2\u0300\u0301\7"+
-		"_\2\2\u0301\u030e\3\2\2\2\u0302\u0303\t\n\2\2\u0303\u0304\7Z\2\2\u0304"+
-		"\u0305\5j\66\2\u0305\u0306\7[\2\2\u0306\u030e\3\2\2\2\u0307\u030e\5h\65"+
-		"\2\u0308\u030e\5n8\2\u0309\u030e\5l\67\2\u030a\u030b\t\t\2\2\u030b\u030e"+
-		"\5j\66\r\u030c\u030e\5~@\2\u030d\u02fc\3\2\2\2\u030d\u0302\3\2\2\2\u030d"+
-		"\u0307\3\2\2\2\u030d\u0308\3\2\2\2\u030d\u0309\3\2\2\2\u030d\u030a\3\2"+
-		"\2\2\u030d\u030c\3\2\2\2\u030e\u032f\3\2\2\2\u030f\u0310\f\13\2\2\u0310"+
-		"\u0311\t\13\2\2\u0311\u032e\5j\66\f\u0312\u0313\f\n\2\2\u0313\u0314\t"+
-		"\f\2\2\u0314\u032e\5j\66\13\u0315\u0316\f\t\2\2\u0316\u0317\t\r\2\2\u0317"+
-		"\u032e\5j\66\n\u0318\u0319\f\b\2\2\u0319\u031a\t\16\2\2\u031a\u032e\5"+
-		"j\66\t\u031b\u031c\f\7\2\2\u031c\u031d\t\17\2\2\u031d\u032e\5j\66\b\u031e"+
-		"\u031f\f\6\2\2\u031f\u0320\7j\2\2\u0320\u032e\5j\66\7\u0321\u0322\f\5"+
-		"\2\2\u0322\u0323\7i\2\2\u0323\u032e\5j\66\6\u0324\u0325\f\4\2\2\u0325"+
-		"\u0326\7\37\2\2\u0326\u032e\5j\66\4\u0327\u0328\f\3\2\2\u0328\u0329\7"+
-		"\"\2\2\u0329\u032a\5j\66\2\u032a\u032b\7c\2\2\u032b\u032c\5j\66\3\u032c"+
-		"\u032e\3\2\2\2\u032d\u030f\3\2\2\2\u032d\u0312\3\2\2\2\u032d\u0315\3\2"+
-		"\2\2\u032d\u0318\3\2\2\2\u032d\u031b\3\2\2\2\u032d\u031e\3\2\2\2\u032d"+
-		"\u0321\3\2\2\2\u032d\u0324\3\2\2\2\u032d\u0327\3\2\2\2\u032e\u0331\3\2"+
-		"\2\2\u032f\u032d\3\2\2\2\u032f\u0330\3\2\2\2\u0330k\3\2\2\2\u0331\u032f"+
-		"\3\2\2\2\u0332\u0333\7-\2\2\u0333\u0334\7Z\2\2\u0334\u0337\5\u0088E\2"+
-		"\u0335\u0336\7a\2\2\u0336\u0338\5\u00b4[\2\u0337\u0335\3\2\2\2\u0337\u0338"+
-		"\3\2\2\2\u0338\u0339\3\2\2\2\u0339\u033a\7[\2\2\u033am\3\2\2\2\u033b\u033c"+
-		"\7,\2\2\u033c\u033d\7Z\2\2\u033d\u033e\5\u0088E\2\u033e\u033f\7[\2\2\u033f"+
-		"o\3\2\2\2\u0340\u0353\5\6\4\2\u0341\u0353\5t;\2\u0342\u0353\5r:\2\u0343"+
-		"\u0353\5\u00acW\2\u0344\u0353\5\u00ccg\2\u0345\u0353\5\u00c0a\2\u0346"+
-		"\u0353\5\u00f6|\2\u0347\u0353\5\u00ceh\2\u0348\u0353\5\u00d0i\2\u0349"+
-		"\u0353\5\u00d2j\2\u034a\u0353\5\u00d4k\2\u034b\u0353\5\u00d6l\2\u034c"+
-		"\u0353\5\u00bc_\2\u034d\u0353\5\u009aN\2\u034e\u0353\5\u00dan\2\u034f"+
-		"\u0353\5\u00e8u\2\u0350\u0353\5v<\2\u0351\u0353\5\u00d8m\2\u0352\u0340"+
-		"\3\2\2\2\u0352\u0341\3\2\2\2\u0352\u0342\3\2\2\2\u0352\u0343\3\2\2\2\u0352"+
-		"\u0344\3\2\2\2\u0352\u0345\3\2\2\2\u0352\u0346\3\2\2\2\u0352\u0347\3\2"+
-		"\2\2\u0352\u0348\3\2\2\2\u0352\u0349\3\2\2\2\u0352\u034a\3\2\2\2\u0352"+
-		"\u034b\3\2\2\2\u0352\u034c\3\2\2\2\u0352\u034d\3\2\2\2\u0352\u034e\3\2"+
-		"\2\2\u0352\u034f\3\2\2\2\u0352\u0350\3\2\2\2\u0352\u0351\3\2\2\2\u0353"+
-		"q\3\2\2\2\u0354\u0355\7!\2\2\u0355\u0356\5j\66\2\u0356s\3\2\2\2\u0357"+
-		"\u0358\7M\2\2\u0358\u035a\5j\66\2\u0359\u035b\5\u00bc_\2\u035a\u0359\3"+
-		"\2\2\2\u035a\u035b\3\2\2\2\u035bu\3\2\2\2\u035c\u035d\5x=\2\u035d\u035e"+
-		"\5\u00f0y\2\u035ew\3\2\2\2\u035f\u0360\7\f\2\2\u0360\u0361\5j\66\2\u0361"+
-		"\u0362\5\u00a2R\2\u0362\u0364\3\2\2\2\u0363\u035f\3\2\2\2\u0364\u0367"+
-		"\3\2\2\2\u0365\u0363\3\2\2\2\u0365\u0366\3\2\2\2\u0366\u036c\3\2\2\2\u0367"+
-		"\u0365\3\2\2\2\u0368\u0369\7\r\2\2\u0369\u036a\5z>\2\u036a\u036b\5\u00a2"+
-		"R\2\u036b\u036d\3\2\2\2\u036c\u0368\3\2\2\2\u036c\u036d\3\2\2\2\u036d"+
-		"y\3\2\2\2\u036e\u0370\5\u00b4[\2\u036f\u036e\3\2\2\2\u036f\u0370\3\2\2"+
-		"\2\u0370\u0373\3\2\2\2\u0371\u0372\7Q\2\2\u0372\u0374\5j\66\2\u0373\u0371"+
-		"\3\2\2\2\u0373\u0374\3\2\2\2\u0374{\3\2\2\2\u0375\u037e\7\3\2\2\u0376"+
-		"\u037e\7\4\2\2\u0377\u037e\7X\2\2\u0378\u037e\5\u0116\u008c\2\u0379\u037e"+
-		"\5\u012c\u0097\2\u037a\u037e\7\u0082\2\2\u037b\u037e\7\u0085\2\2\u037c"+
-		"\u037e\7\u0086\2\2\u037d\u0375\3\2\2\2\u037d\u0376\3\2\2\2\u037d\u0377"+
-		"\3\2\2\2\u037d\u0378\3\2\2\2\u037d\u0379\3\2\2\2\u037d\u037a\3\2\2\2\u037d"+
-		"\u037b\3\2\2\2\u037d\u037c\3\2\2\2\u037e}\3\2\2\2\u037f\u0380\b@\1\2\u0380"+
-		"\u0385\5\u0112\u008a\2\u0381\u0385\5\u0110\u0089\2\u0382\u0385\5\u0138"+
-		"\u009d\2\u0383\u0385\5\26\f\2\u0384\u037f\3\2\2\2\u0384\u0381\3\2\2\2"+
-		"\u0384\u0382\3\2\2\2\u0384\u0383\3\2\2\2\u0385\u0394\3\2\2\2\u0386\u0390"+
-		"\f\3\2\2\u0387\u0388\7d\2\2\u0388\u0391\7Y\2\2\u0389\u0391\5\u0132\u009a"+
-		"\2\u038a\u0391\5\u0092J\2\u038b\u0391\58\35\2\u038c\u0391\5\u0134\u009b"+
-		"\2\u038d\u038e\6@\f\2\u038e\u0391\5\u0136\u009c\2\u038f\u0391\5\u0080"+
-		"A\2\u0390\u0387\3\2\2\2\u0390\u0389\3\2\2\2\u0390\u038a\3\2\2\2\u0390"+
-		"\u038b\3\2\2\2\u0390\u038c\3\2\2\2\u0390\u038d\3\2\2\2\u0390\u038f\3\2"+
-		"\2\2\u0391\u0393\3\2\2\2\u0392\u0386\3\2\2\2\u0393\u0396\3\2\2\2\u0394"+
-		"\u0392\3\2\2\2\u0394\u0395\3\2\2\2\u0395\177\3\2\2\2\u0396\u0394\3\2\2"+
-		"\2\u0397\u0399\7#\2\2\u0398\u039a\5\u00b4[\2\u0399\u0398\3\2\2\2\u0399"+
-		"\u039a\3\2\2\2\u039a\u039c\3\2\2\2\u039b\u039d\7a\2\2\u039c\u039b\3\2"+
-		"\2\2\u039c\u039d\3\2\2\2\u039d\u039e\3\2\2\2\u039e\u039f\7$\2\2\u039f"+
-		"\u0081\3\2\2\2\u03a0\u03a1\7C\2\2\u03a1\u03ab\7\\\2\2\u03a2\u03a6\5\u0086"+
-		"D\2\u03a3\u03a6\5\u00f8}\2\u03a4\u03a6\5\u0084C\2\u03a5\u03a2\3\2\2\2"+
-		"\u03a5\u03a3\3\2\2\2\u03a5\u03a4\3\2\2\2\u03a6\u03a7\3\2\2\2\u03a7\u03a8"+
-		"\5\u00a2R\2\u03a8\u03aa\3\2\2\2\u03a9\u03a5\3\2\2\2\u03aa\u03ad\3\2\2"+
-		"\2\u03ab\u03a9\3\2\2\2\u03ab\u03ac\3\2\2\2\u03ac\u03ae\3\2\2\2\u03ad\u03ab"+
-		"\3\2\2\2\u03ae\u03af\7]\2\2\u03af\u0083\3\2\2\2\u03b0\u03b1\7\64\2\2\u03b1"+
-		"\u03b2\7Y\2\2\u03b2\u03b3\5\u010e\u0088\2\u03b3\u0085\3\2\2\2\u03b4\u03b6"+
-		"\6D\r\2\u03b5\u03b7\7\30\2\2\u03b6\u03b5\3\2\2\2\u03b6\u03b7\3\2\2\2\u03b7"+
-		"\u03b8\3\2\2\2\u03b8\u03b9\5<\37\2\u03b9\u03ba\7Y\2\2\u03ba\u03bb\5\u010e"+
-		"\u0088\2\u03bb\u03bc\5\u010c\u0087\2\u03bc\u03c5\3\2\2\2\u03bd\u03bf\7"+
-		"\30\2\2\u03be\u03bd\3\2\2\2\u03be\u03bf\3\2\2\2\u03bf\u03c0\3\2\2\2\u03c0"+
-		"\u03c1\5<\37\2\u03c1\u03c2\7Y\2\2\u03c2\u03c3\5\u010e\u0088\2\u03c3\u03c5"+
-		"\3\2\2\2\u03c4\u03b4\3\2\2\2\u03c4\u03be\3\2\2\2\u03c5\u0087\3\2\2\2\u03c6"+
-		"\u03cf\5\u00f8}\2\u03c7\u03cf\5\u008aF\2\u03c8\u03cf\5.\30\2\u03c9\u03ca"+
-		"\7Z\2\2\u03ca\u03cb\5\u0088E\2\u03cb\u03cc\7[\2\2\u03cc\u03cf\3\2\2\2"+
-		"\u03cd\u03cf\7?\2\2\u03ce\u03c6\3\2\2\2\u03ce\u03c7\3\2\2\2\u03ce\u03c8"+
-		"\3\2\2\2\u03ce\u03c9\3\2\2\2\u03ce\u03cd\3\2\2\2\u03cf\u0089\3\2\2\2\u03d0"+
-		"\u03da\5\u00fa~\2\u03d1\u03da\5\u0128\u0095\2\u03d2\u03da\5\u0100\u0081"+
-		"\2\u03d3\u03da\5\u0108\u0085\2\u03d4\u03da\5\u0082B\2\u03d5\u03da\5\u0102"+
-		"\u0082\2\u03d6\u03da\5\u0104\u0083\2\u03d7\u03da\5\u0106\u0084\2\u03d8"+
-		"\u03da\5\u008cG\2\u03d9\u03d0\3\2\2\2\u03d9\u03d1\3\2\2\2\u03d9\u03d2"+
-		"\3\2\2\2\u03d9\u03d3\3\2\2\2\u03d9\u03d4\3\2\2\2\u03d9\u03d5\3\2\2\2\u03d9"+
-		"\u03d6\3\2\2\2\u03d9\u03d7\3\2\2\2\u03d9\u03d8\3\2\2\2\u03da\u008b\3\2"+
-		"\2\2\u03db\u03dc\7\64\2\2\u03dc\u03dd\5\u008eH\2\u03dd\u008d\3\2\2\2\u03de"+
-		"\u03ea\7Z\2\2\u03df\u03e4\5\u0088E\2\u03e0\u03e1\7a\2\2\u03e1\u03e3\5"+
-		"\u0088E\2\u03e2\u03e0\3\2\2\2\u03e3\u03e6\3\2\2\2\u03e4\u03e2\3\2\2\2"+
-		"\u03e4\u03e5\3\2\2\2\u03e5\u03e8\3\2\2\2\u03e6\u03e4\3\2\2\2\u03e7\u03e9"+
-		"\7a\2\2\u03e8\u03e7\3\2\2\2\u03e8\u03e9\3\2\2\2\u03e9\u03eb\3\2\2\2\u03ea"+
-		"\u03df\3\2\2\2\u03ea\u03eb\3\2\2\2\u03eb\u03ec\3\2\2\2\u03ec\u03ed\7["+
-		"\2\2\u03ed\u008f\3\2\2\2\u03ee\u03f9\5\u0128\u0095\2\u03ef\u03f9\5\u00fa"+
-		"~\2\u03f0\u03f1\7^\2\2\u03f1\u03f2\7h\2\2\u03f2\u03f3\7_\2\2\u03f3\u03f9"+
-		"\5\u00fe\u0080\2\u03f4\u03f9\5\u0102\u0082\2\u03f5\u03f9\5\u0104\u0083"+
-		"\2\u03f6\u03f9\5.\30\2\u03f7\u03f9\5\u00f8}\2\u03f8\u03ee\3\2\2\2\u03f8"+
-		"\u03ef\3\2\2\2\u03f8\u03f0\3\2\2\2\u03f8\u03f4\3\2\2\2\u03f8\u03f5\3\2"+
-		"\2\2\u03f8\u03f6\3\2\2\2\u03f8\u03f7\3\2\2\2\u03f9\u0091\3\2\2\2\u03fa"+
-		"\u040a\7^\2\2\u03fb\u03fd\5\u0094K\2\u03fc\u03fb\3\2\2\2\u03fc\u03fd\3"+
-		"\2\2\2\u03fd\u03fe\3\2\2\2\u03fe\u0400\7c\2\2\u03ff\u0401\5\u0096L\2\u0400"+
-		"\u03ff\3\2\2\2\u0400\u0401\3\2\2\2\u0401\u040b\3\2\2\2\u0402\u0404\5\u0094"+
-		"K\2\u0403\u0402\3\2\2\2\u0403\u0404\3\2\2\2\u0404\u0405\3\2\2\2\u0405"+
-		"\u0406\7c\2\2\u0406\u0407\5\u0096L\2\u0407\u0408\7c\2\2\u0408\u0409\5"+
-		"\u0098M\2\u0409\u040b\3\2\2\2\u040a\u03fc\3\2\2\2\u040a\u0403\3\2\2\2"+
-		"\u040b\u040c\3\2\2\2\u040c\u040d\7_\2\2\u040d\u0093\3\2\2\2\u040e\u040f"+
-		"\5j\66\2\u040f\u0095\3\2\2\2\u0410\u0411\5j\66\2\u0411\u0097\3\2\2\2\u0412"+
-		"\u0413\5j\66\2\u0413\u0099\3\2\2\2\u0414\u0419\7Q\2\2\u0415\u0417\5\u00c0"+
-		"a\2\u0416\u0415\3\2\2\2\u0416\u0417\3\2\2\2\u0417\u0418\3\2\2\2\u0418"+
-		"\u041a\7b\2\2\u0419\u0416\3\2\2\2\u0419\u041a\3\2\2\2\u041a\u041b\3\2"+
-		"\2\2\u041b\u041c\5j\66\2\u041c\u0422\5\u00bc_\2\u041d\u0420\7K\2\2\u041e"+
-		"\u0421\5\u009aN\2\u041f\u0421\5\u00bc_\2\u0420\u041e\3\2\2\2\u0420\u041f"+
-		"\3\2\2\2\u0421\u0423\3\2\2\2\u0422\u041d\3\2\2\2\u0422\u0423\3\2\2\2\u0423"+
-		"\u009b\3\2\2\2\u0424\u0429\7N\2\2\u0425\u0427\5\u00c0a\2\u0426\u0425\3"+
-		"\2\2\2\u0426\u0427\3\2\2\2\u0427\u0428\3\2\2\2\u0428\u042a\7b\2\2\u0429"+
-		"\u0426\3\2\2\2\u0429\u042a\3\2\2\2\u042a\u042c\3\2\2\2\u042b\u042d\5j"+
-		"\66\2\u042c\u042b\3\2\2\2\u042c\u042d\3\2\2\2\u042d\u042e\3\2\2\2\u042e"+
-		"\u0432\7\\\2\2\u042f\u0431\5\u00dco\2\u0430\u042f\3\2\2\2\u0431\u0434"+
-		"\3\2\2\2\u0432\u0430\3\2\2\2\u0432\u0433\3\2\2\2\u0433\u0435\3\2\2\2\u0434"+
-		"\u0432\3\2\2\2\u0435\u0436\7]\2\2\u0436\u009d\3\2\2\2\u0437\u043c\7N\2"+
-		"\2\u0438\u043a\5\u00c0a\2\u0439\u0438\3\2\2\2\u0439\u043a\3\2\2\2\u043a"+
-		"\u043b\3\2\2\2\u043b\u043d\7b\2\2\u043c\u0439\3\2\2\2\u043c\u043d\3\2"+
-		"\2\2\u043d\u043e\3\2\2\2\u043e\u043f\5\u00e0q\2\u043f\u0443\7\\\2\2\u0440"+
-		"\u0442\5\u00e2r\2\u0441\u0440\3\2\2\2\u0442\u0445\3\2\2\2\u0443\u0441"+
-		"\3\2\2\2\u0443\u0444\3\2\2\2\u0444\u0446\3\2\2\2\u0445\u0443\3\2\2\2\u0446"+
-		"\u0447\7]\2\2\u0447\u009f\3\2\2\2\u0448\u044a\t\20\2\2\u0449\u0448\3\2"+
-		"\2\2\u0449\u044a\3\2\2\2\u044a\u044b\3\2\2\2\u044b\u044c\7`\2\2\u044c"+
-		"\u00a1\3\2\2\2\u044d\u0453\7b\2\2\u044e\u0453\7\2\2\3\u044f\u0453\6R\16"+
-		"\2\u0450\u0453\6R\17\2\u0451\u0453\6R\20\2\u0452\u044d\3\2\2\2\u0452\u044e"+
-		"\3\2\2\2\u0452\u044f\3\2\2\2\u0452\u0450\3\2\2\2\u0452\u0451\3\2\2\2\u0453"+
-		"\u00a3\3\2\2\2\u0454\u0455\7M\2\2\u0455\u0456\7Y\2\2\u0456\u00a5\3\2\2"+
-		"\2\u0457\u0463\7U\2\2\u0458\u0464\5\u00a8U\2\u0459\u045f\7Z\2\2\u045a"+
-		"\u045b\5\u00a8U\2\u045b\u045c\5\u00a2R\2\u045c\u045e\3\2\2\2\u045d\u045a"+
-		"\3\2\2\2\u045e\u0461\3\2\2\2\u045f\u045d\3\2\2\2\u045f\u0460\3\2\2\2\u0460"+
-		"\u0462\3\2\2\2\u0461\u045f\3\2\2\2\u0462\u0464\7[\2\2\u0463\u0458\3\2"+
-		"\2\2\u0463\u0459\3\2\2\2\u0464\u00a7\3\2\2\2\u0465\u0467\t\21\2\2\u0466"+
-		"\u0465\3\2\2\2\u0466\u0467\3\2\2\2\u0467\u0468\3\2\2\2\u0468\u0469\5\u00aa"+
-		"V\2\u0469\u00a9\3\2\2\2\u046a\u046b\5\u012c\u0097\2\u046b\u00ab\3\2\2"+
-		"\2\u046c\u0470\5\u00aeX\2\u046d\u0470\5\u00b6\\\2\u046e\u0470\5\u00ba"+
-		"^\2\u046f\u046c\3\2\2\2\u046f\u046d\3\2\2\2\u046f\u046e\3\2\2\2\u0470"+
-		"\u00ad\3\2\2\2\u0471\u047d\7O\2\2\u0472\u047e\5\u00b0Y\2\u0473\u0479\7"+
-		"Z\2\2\u0474\u0475\5\u00b0Y\2\u0475\u0476\5\u00a2R\2\u0476\u0478\3\2\2"+
-		"\2\u0477\u0474\3\2\2\2\u0478\u047b\3\2\2\2\u0479\u0477\3\2\2\2\u0479\u047a"+
-		"\3\2\2\2\u047a\u047c\3\2\2\2\u047b\u0479\3\2\2\2\u047c\u047e\7[\2\2\u047d"+
-		"\u0472\3\2\2\2\u047d\u0473\3\2\2\2\u047e\u00af\3\2\2\2\u047f\u0485\5\u00b2"+
-		"Z\2\u0480\u0482\5\u0088E\2\u0481\u0480\3\2\2\2\u0481\u0482\3\2\2\2\u0482"+
-		"\u0483\3\2\2\2\u0483\u0484\7`\2\2\u0484\u0486\5\u00b4[\2\u0485\u0481\3"+
-		"\2\2\2\u0485\u0486\3\2\2\2\u0486\u00b1\3\2\2\2\u0487\u048c\7Y\2\2\u0488"+
-		"\u0489\7a\2\2\u0489\u048b\7Y\2\2\u048a\u0488\3\2\2\2\u048b\u048e\3\2\2"+
-		"\2\u048c\u048a\3\2\2\2\u048c\u048d\3\2\2\2\u048d\u00b3\3\2\2\2\u048e\u048c"+
-		"\3\2\2\2\u048f\u0494\5j\66\2\u0490\u0491\7a\2\2\u0491\u0493\5j\66\2\u0492"+
-		"\u0490\3\2\2\2\u0493\u0496\3\2\2\2\u0494\u0492\3\2\2\2\u0494\u0495\3\2"+
-		"\2\2\u0495\u00b5\3\2\2\2\u0496\u0494\3\2\2\2\u0497\u04a3\7R\2\2\u0498"+
-		"\u04a4\5\u00b8]\2\u0499\u049f\7Z\2\2\u049a\u049b\5\u00b8]\2\u049b\u049c"+
-		"\5\u00a2R\2\u049c\u049e\3\2\2\2\u049d\u049a\3\2\2\2\u049e\u04a1\3\2\2"+
-		"\2\u049f\u049d\3\2\2\2\u049f\u04a0\3\2\2\2\u04a0\u04a2\3\2\2\2\u04a1\u049f"+
-		"\3\2\2\2\u04a2\u04a4\7[\2\2\u04a3\u0498\3\2\2\2\u04a3\u0499\3\2\2\2\u04a4"+
-		"\u00b7\3\2\2\2\u04a5\u04a7\7Y\2\2\u04a6\u04a8\7`\2\2\u04a7\u04a6\3\2\2"+
-		"\2\u04a7\u04a8\3\2\2\2\u04a8\u04a9\3\2\2\2\u04a9\u04aa\5\u0088E\2\u04aa"+
-		"\u00b9\3\2\2\2\u04ab\u04b7\7W\2\2\u04ac\u04b8\5\\/\2\u04ad\u04b3\7Z\2"+
-		"\2\u04ae\u04af\5\\/\2\u04af\u04b0\5\u00a2R\2\u04b0\u04b2\3\2\2\2\u04b1"+
-		"\u04ae\3\2\2\2\u04b2\u04b5\3\2\2\2\u04b3\u04b1\3\2\2\2\u04b3\u04b4\3\2"+
-		"\2\2\u04b4\u04b6\3\2\2\2\u04b5\u04b3\3\2\2\2\u04b6\u04b8\7[\2\2\u04b7"+
-		"\u04ac\3\2\2\2\u04b7\u04ad\3\2\2\2\u04b8\u00bb\3\2\2\2\u04b9\u04bb\7\\"+
-		"\2\2\u04ba\u04bc\5\u00be`\2\u04bb\u04ba\3\2\2\2\u04bb\u04bc\3\2\2\2\u04bc"+
-		"\u04bd\3\2\2\2\u04bd\u04be\7]\2\2\u04be\u00bd\3\2\2\2\u04bf\u04c0\5p9"+
-		"\2\u04c0\u04c1\5\u00a2R\2\u04c1\u04c3\3\2\2\2\u04c2\u04bf\3\2\2\2\u04c3"+
-		"\u04c4\3\2\2\2\u04c4\u04c2\3\2\2\2\u04c4\u04c5\3\2\2\2\u04c5\u00bf\3\2"+
-		"\2\2\u04c6\u04cd\5\u00c4c\2\u04c7\u04cd\5\u00c6d\2\u04c8\u04cd\5\u00c8"+
-		"e\2\u04c9\u04cd\5\u00c2b\2\u04ca\u04cd\5^\60\2\u04cb\u04cd\5\u00caf\2"+
-		"\u04cc\u04c6\3\2\2\2\u04cc\u04c7\3\2\2\2\u04cc\u04c8\3\2\2\2\u04cc\u04c9"+
-		"\3\2\2\2\u04cc\u04ca\3\2\2\2\u04cc\u04cb\3\2\2\2\u04cd\u00c1\3\2\2\2\u04ce"+
-		"\u04cf\5j\66\2\u04cf\u00c3\3\2\2\2\u04d0\u04d1\5j\66\2\u04d1\u04d2\7}"+
-		"\2\2\u04d2\u04d3\5j\66\2\u04d3\u00c5\3\2\2\2\u04d4\u04d5\5j\66\2\u04d5"+
-		"\u04d6\t\22\2\2\u04d6\u00c7\3\2\2\2\u04d7\u04d8\5\u00b4[\2\u04d8\u04d9"+
-		"\5\u00a0Q\2\u04d9\u04da\5\u00b4[\2\u04da\u00c9\3\2\2\2\u04db\u04dc\7b"+
-		"\2\2\u04dc\u00cb\3\2\2\2\u04dd\u04de\7Y\2\2\u04de\u04e0\7c\2\2\u04df\u04e1"+
-		"\5p9\2\u04e0\u04df\3\2\2\2\u04e0\u04e1\3\2\2\2\u04e1\u00cd\3\2\2\2\u04e2"+
-		"\u04e4\7V\2\2\u04e3\u04e5\5\u00b4[\2\u04e4\u04e3\3\2\2\2\u04e4\u04e5\3"+
-		"\2\2\2\u04e5\u00cf\3\2\2\2\u04e6\u04e8\7@\2\2\u04e7\u04e9\7Y\2\2\u04e8"+
-		"\u04e7\3\2\2\2\u04e8\u04e9\3\2\2\2\u04e9\u00d1\3\2\2\2\u04ea\u04ec\7S"+
-		"\2\2\u04eb\u04ed\7Y\2\2\u04ec\u04eb\3\2\2\2\u04ec\u04ed\3\2\2\2\u04ed"+
-		"\u00d3\3\2\2\2\u04ee\u04ef\7L\2\2\u04ef\u04f0\7Y\2\2\u04f0\u00d5\3\2\2"+
-		"\2\u04f1\u04f2\7P\2\2\u04f2\u00d7\3\2\2\2\u04f3\u04f4\7F\2\2\u04f4\u04f5"+
-		"\5j\66\2\u04f5\u00d9\3\2\2\2\u04f6\u04f9\5\u009cO\2\u04f7\u04f9\5\u009e"+
-		"P\2\u04f8\u04f6\3\2\2\2\u04f8\u04f7\3\2\2\2\u04f9\u00db\3\2\2\2\u04fa"+
-		"\u04fb\5\u00dep\2\u04fb\u04fd\7c\2\2\u04fc\u04fe\5\u00be`\2\u04fd\u04fc"+
-		"\3\2\2\2\u04fd\u04fe\3\2\2\2\u04fe\u00dd\3\2\2\2\u04ff\u0500\7E\2\2\u0500"+
-		"\u0503\5\u00b4[\2\u0501\u0503\7A\2\2\u0502\u04ff\3\2\2\2\u0502\u0501\3"+
-		"\2\2\2\u0503\u00df\3\2\2\2\u0504\u0505\7Y\2\2\u0505\u0507\7g\2\2\u0506"+
-		"\u0504\3\2\2\2\u0506\u0507\3\2\2\2\u0507\u0508\3\2\2\2\u0508\u0509\5~"+
-		"@\2\u0509\u050a\7d\2\2\u050a\u050b\7Z\2\2\u050b\u050c\7R\2\2\u050c\u050d"+
-		"\7[\2\2\u050d\u00e1\3\2\2\2\u050e\u050f\5\u00e4s\2\u050f\u0511\7c\2\2"+
-		"\u0510\u0512\5\u00be`\2\u0511\u0510\3\2\2\2\u0511\u0512\3\2\2\2\u0512"+
-		"\u00e3\3\2\2\2\u0513\u0514\7E\2\2\u0514\u0517\5\u00e6t\2\u0515\u0517\7"+
-		"A\2\2\u0516\u0513\3\2\2\2\u0516\u0515\3\2\2\2\u0517\u00e5\3\2\2\2\u0518"+
-		"\u051b\5\u0088E\2\u0519\u051b\7X\2\2\u051a\u0518\3\2\2\2\u051a\u0519\3"+
-		"\2\2\2\u051b\u0523\3\2\2\2\u051c\u051f\7a\2\2\u051d\u0520\5\u0088E\2\u051e"+
-		"\u0520\7X\2\2\u051f\u051d\3\2\2\2\u051f\u051e\3\2\2\2\u0520\u0522\3\2"+
-		"\2\2\u0521\u051c\3\2\2\2\u0522\u0525\3\2\2\2\u0523\u0521\3\2\2\2\u0523"+
-		"\u0524\3\2\2\2\u0524\u00e7\3\2\2\2\u0525\u0523\3\2\2\2\u0526\u0527\7D"+
-		"\2\2\u0527\u052b\7\\\2\2\u0528\u052a\5\u00eav\2\u0529\u0528\3\2\2\2\u052a"+
-		"\u052d\3\2\2\2\u052b\u0529\3\2\2\2\u052b\u052c\3\2\2\2\u052c\u052e\3\2"+
-		"\2\2\u052d\u052b\3\2\2\2\u052e\u052f\7]\2\2\u052f\u00e9\3\2\2\2\u0530"+
-		"\u0531\5\u00ecw\2\u0531\u0533\7c\2\2\u0532\u0534\5\u00be`\2\u0533\u0532"+
-		"\3\2\2\2\u0533\u0534\3\2\2\2\u0534\u00eb\3\2\2\2\u0535\u0538\7E\2\2\u0536"+
-		"\u0539\5\u00c4c\2\u0537\u0539\5\u00eex\2\u0538\u0536\3\2\2\2\u0538\u0537"+
-		"\3\2\2\2\u0539\u053c\3\2\2\2\u053a\u053c\7A\2\2\u053b\u0535\3\2\2\2\u053b"+
-		"\u053a\3\2\2\2\u053c\u00ed\3\2\2\2\u053d\u053e\5\u00b4[\2\u053e\u053f"+
-		"\7`\2\2\u053f\u0544\3\2\2\2\u0540\u0541\5\u00b2Z\2\u0541\u0542\7g\2\2"+
-		"\u0542\u0544\3\2\2\2\u0543\u053d\3\2\2\2\u0543\u0540\3\2\2\2\u0543\u0544"+
-		"\3\2\2\2\u0544\u0545\3\2\2\2\u0545\u0546\5j\66\2\u0546\u00ef\3\2\2\2\u0547"+
-		"\u054b\7T\2\2\u0548\u054c\5j\66\2\u0549\u054c\5\u00f2z\2\u054a\u054c\5"+
-		"\u00f4{\2\u054b\u0548\3\2\2\2\u054b\u0549\3\2\2\2\u054b\u054a\3\2\2\2"+
-		"\u054b\u054c\3\2\2\2\u054c\u054d\3\2\2\2\u054d\u054e\5\u00bc_\2\u054e"+
-		"\u00f1\3\2\2\2\u054f\u0551\5\u00c0a\2\u0550\u054f\3\2\2\2\u0550\u0551"+
-		"\3\2\2\2\u0551\u0552\3\2\2\2\u0552\u0554\7b\2\2\u0553\u0555\5j\66\2\u0554"+
-		"\u0553\3\2\2\2\u0554\u0555\3\2\2\2\u0555\u0556\3\2\2\2\u0556\u0558\7b"+
-		"\2\2\u0557\u0559\5\u00c0a\2\u0558\u0557\3\2\2\2\u0558\u0559\3\2\2\2\u0559"+
-		"\u00f3\3\2\2\2\u055a\u055b\5\u00b4[\2\u055b\u055c\7`\2\2\u055c\u0561\3"+
-		"\2\2\2\u055d\u055e\5\u00b2Z\2\u055e\u055f\7g\2\2\u055f\u0561\3\2\2\2\u0560"+
-		"\u055a\3\2\2\2\u0560\u055d\3\2\2\2\u0560\u0561\3\2\2\2\u0561\u0562\3\2"+
-		"\2\2\u0562\u0563\7%\2\2\u0563\u0564\5j\66\2\u0564\u00f5\3\2\2\2\u0565"+
-		"\u0566\7G\2\2\u0566\u0567\5j\66\2\u0567\u00f7\3\2\2\2\u0568\u056b\5\u011a"+
-		"\u008e\2\u0569\u056b\7Y\2\2\u056a\u0568\3\2\2\2\u056a\u0569\3\2\2\2\u056b"+
-		"\u00f9\3\2\2\2\u056c\u056d\7^\2\2\u056d\u056e\5\u00fc\177\2\u056e\u056f"+
-		"\7_\2\2\u056f\u0570\5\u00fe\u0080\2\u0570\u00fb\3\2\2\2\u0571\u0572\5"+
-		"j\66\2\u0572\u00fd\3\2\2\2\u0573\u0574\5\u0088E\2\u0574\u00ff\3\2\2\2"+
-		"\u0575\u0576\7{\2\2\u0576\u0577\5\u0088E\2\u0577\u0101\3\2\2\2\u0578\u0579"+
-		"\7^\2\2\u0579\u057a\7_\2\2\u057a\u057b\5\u00fe\u0080\2\u057b\u0103\3\2"+
-		"\2\2\u057c\u057d\7H\2\2\u057d\u057e\7^\2\2\u057e\u057f\5\u0088E\2\u057f"+
-		"\u0580\7_\2\2\u0580\u0581\5\u00fe\u0080\2\u0581\u0105\3\2\2\2\u0582\u0588"+
-		"\7J\2\2\u0583\u0584\7J\2\2\u0584\u0588\7}\2\2\u0585\u0586\7}\2\2\u0586"+
-		"\u0588\7J\2\2\u0587\u0582\3\2\2\2\u0587\u0583\3\2\2\2\u0587\u0585\3\2"+
-		"\2\2\u0588\u0589\3\2\2\2\u0589\u058a\5\u00fe\u0080\2\u058a\u0107\3\2\2"+
-		"\2\u058b\u058c\7B\2\2\u058c\u058d\5\u010a\u0086\2\u058d\u0109\3\2\2\2"+
-		"\u058e\u058f\6\u0086\21\2\u058f\u0590\5\u010e\u0088\2\u0590\u0591\5\u010c"+
-		"\u0087\2\u0591\u0594\3\2\2\2\u0592\u0594\5\u010e\u0088\2\u0593\u058e\3"+
-		"\2\2\2\u0593\u0592\3\2\2\2\u0594\u010b\3\2\2\2\u0595\u0598\5\u010e\u0088"+
-		"\2\u0596\u0598\5\u0088E\2\u0597\u0595\3\2\2\2\u0597\u0596\3\2\2\2\u0598"+
-		"\u010d\3\2\2\2\u0599\u05a5\7Z\2\2\u059a\u059f\5d\63\2\u059b\u059c\7a\2"+
-		"\2\u059c\u059e\5d\63\2\u059d\u059b\3\2\2\2\u059e\u05a1\3\2\2\2\u059f\u059d"+
-		"\3\2\2\2\u059f\u05a0\3\2\2\2\u05a0\u05a3\3\2\2\2\u05a1\u059f\3\2\2\2\u05a2"+
-		"\u05a4\7a\2\2\u05a3\u05a2\3\2\2\2\u05a3\u05a4\3\2\2\2\u05a4\u05a6\3\2"+
-		"\2\2\u05a5\u059a\3\2\2\2\u05a5\u05a6\3\2\2\2\u05a6\u05a7\3\2\2\2\u05a7"+
-		"\u05a8\7[\2\2\u05a8\u010f\3\2\2\2\u05a9\u05aa\5\u0088E\2\u05aa\u05ab\7"+
-		"Z\2\2\u05ab\u05ad\5j\66\2\u05ac\u05ae\7a\2\2\u05ad\u05ac\3\2\2\2\u05ad"+
-		"\u05ae\3\2\2\2\u05ae\u05af\3\2\2\2\u05af\u05b0\7[\2\2\u05b0\u0111\3\2"+
-		"\2\2\u05b1\u05b8\5\u0114\u008b\2\u05b2\u05b8\5\u0118\u008d\2\u05b3\u05b4"+
-		"\7Z\2\2\u05b4\u05b5\5j\66\2\u05b5\u05b6\7[\2\2\u05b6\u05b8\3\2\2\2\u05b7"+
-		"\u05b1\3\2\2\2\u05b7\u05b2\3\2\2\2\u05b7\u05b3\3\2\2\2\u05b8\u0113\3\2"+
-		"\2\2\u05b9\u05bd\5|?\2\u05ba\u05bd\5\u011c\u008f\2\u05bb\u05bd\5\u0130"+
-		"\u0099\2\u05bc\u05b9\3\2\2\2\u05bc\u05ba\3\2\2\2\u05bc\u05bb\3\2\2\2\u05bd"+
-		"\u0115\3\2\2\2\u05be\u05bf\t\23\2\2\u05bf\u0117\3\2\2\2\u05c0\u05c3\7"+
-		"Y\2\2\u05c1\u05c2\7d\2\2\u05c2\u05c4\7Y\2\2\u05c3\u05c1\3\2\2\2\u05c3"+
-		"\u05c4\3\2\2\2\u05c4\u0119\3\2\2\2\u05c5\u05c6\7Y\2\2\u05c6\u05c7\7d\2"+
-		"\2\u05c7\u05c8\7Y\2\2\u05c8\u011b\3\2\2\2\u05c9\u05ca\5\u0090I\2\u05ca"+
-		"\u05cb\5\u011e\u0090\2\u05cb\u011d\3\2\2\2\u05cc\u05d1\7\\\2\2\u05cd\u05cf"+
-		"\5\u0120\u0091\2\u05ce\u05d0\7a\2\2\u05cf\u05ce\3\2\2\2\u05cf\u05d0\3"+
-		"\2\2\2\u05d0\u05d2\3\2\2\2\u05d1\u05cd\3\2\2\2\u05d1\u05d2\3\2\2\2\u05d2"+
-		"\u05d3\3\2\2\2\u05d3\u05d4\7]\2\2\u05d4\u011f\3\2\2\2\u05d5\u05da\5\u0122"+
-		"\u0092\2\u05d6\u05d7\7a\2\2\u05d7\u05d9\5\u0122\u0092\2\u05d8\u05d6\3"+
-		"\2\2\2\u05d9\u05dc\3\2\2\2\u05da\u05d8\3\2\2\2\u05da\u05db\3\2\2\2\u05db"+
-		"\u0121\3\2\2\2\u05dc\u05da\3\2\2\2\u05dd\u05de\5\u0124\u0093\2\u05de\u05df"+
-		"\7c\2\2\u05df\u05e1\3\2\2\2\u05e0\u05dd\3\2\2\2\u05e0\u05e1\3\2\2\2\u05e1"+
-		"\u05e2\3\2\2\2\u05e2\u05e3\5\u0126\u0094\2\u05e3\u0123\3\2\2\2\u05e4\u05e8"+
-		"\7Y\2\2\u05e5\u05e8\5j\66\2\u05e6\u05e8\5\u011e\u0090\2\u05e7\u05e4\3"+
-		"\2\2\2\u05e7\u05e5\3\2\2\2\u05e7\u05e6\3\2\2\2\u05e8\u0125\3\2\2\2\u05e9"+
-		"\u05ec\5j\66\2\u05ea\u05ec\5\u011e\u0090\2\u05eb\u05e9\3\2\2\2\u05eb\u05ea"+
-		"\3\2\2\2\u05ec\u0127\3\2\2\2\u05ed\u05ee\7I\2\2\u05ee\u05f4\7\\\2\2\u05ef"+
-		"\u05f0\5\u012a\u0096\2\u05f0\u05f1\5\u00a2R\2\u05f1\u05f3\3\2\2\2\u05f2"+
-		"\u05ef\3\2\2\2\u05f3\u05f6\3\2\2\2\u05f4\u05f2\3\2\2\2\u05f4\u05f5\3\2"+
-		"\2\2\u05f5\u05f7\3\2\2\2\u05f6\u05f4\3\2\2\2\u05f7\u05f8\7]\2\2\u05f8"+
-		"\u0129\3\2\2\2\u05f9\u05fa\6\u0096\22\2\u05fa\u05fb\5\u00b2Z\2\u05fb\u05fc"+
-		"\5\u0088E\2\u05fc\u05ff\3\2\2\2\u05fd\u05ff\5\u012e\u0098\2\u05fe\u05f9"+
-		"\3\2\2\2\u05fe\u05fd\3\2\2\2\u05ff\u0601\3\2\2\2\u0600\u0602\5\u012c\u0097"+
-		"\2\u0601\u0600\3\2\2\2\u0601\u0602\3\2\2\2\u0602\u012b\3\2\2\2\u0603\u0604"+
-		"\t\24\2\2\u0604\u012d\3\2\2\2\u0605\u0607\7{\2\2\u0606\u0605\3\2\2\2\u0606"+
-		"\u0607\3\2\2\2\u0607\u0608\3\2\2\2\u0608\u0609\5\u00f8}\2\u0609\u012f"+
-		"\3\2\2\2\u060a\u060b\7B\2\2\u060b\u060c\5\u010a\u0086\2\u060c\u060d\5"+
-		"\u00bc_\2\u060d\u0131\3\2\2\2\u060e\u060f\7^\2\2\u060f\u0610\5j\66\2\u0610"+
-		"\u0611\7_\2\2\u0611\u0133\3\2\2\2\u0612\u0613\7d\2\2\u0613\u0614\7Z\2"+
-		"\2\u0614\u0615\5\u0088E\2\u0615\u0616\7[\2\2\u0616\u0135\3\2\2\2\u0617"+
-		"\u0626\7Z\2\2\u0618\u061f\5\u00b4[\2\u0619\u061c\5\u0088E\2\u061a\u061b"+
-		"\7a\2\2\u061b\u061d\5\u00b4[\2\u061c\u061a\3\2\2\2\u061c\u061d\3\2\2\2"+
-		"\u061d\u061f\3\2\2\2\u061e\u0618\3\2\2\2\u061e\u0619\3\2\2\2\u061f\u0621"+
-		"\3\2\2\2\u0620\u0622\7h\2\2\u0621\u0620\3\2\2\2\u0621\u0622\3\2\2\2\u0622"+
-		"\u0624\3\2\2\2\u0623\u0625\7a\2\2\u0624\u0623\3\2\2\2\u0624\u0625\3\2"+
-		"\2\2\u0625\u0627\3\2\2\2\u0626\u061e\3\2\2\2\u0626\u0627\3\2\2\2\u0627"+
-		"\u0628\3\2\2\2\u0628\u0629\7[\2\2\u0629\u0137\3\2\2\2\u062a\u062b\5\u013a"+
-		"\u009e\2\u062b\u062c\7d\2\2\u062c\u062d\7Y\2\2\u062d\u0139\3\2\2\2\u062e"+
-		"\u062f\5\u0088E\2\u062f\u013b\3\2\2\2\u00a5\u0141\u0146\u0150\u0157\u015b"+
-		"\u0162\u016f\u0171\u018f\u01a8\u01b1\u01bb\u01c3\u01d4\u01dd\u01eb\u01fd"+
-		"\u0205\u0213\u0219\u021e\u0221\u022b\u0232\u023a\u0241\u0244\u024a\u025a"+
-		"\u0261\u0267\u0272\u0279\u027b\u0281\u028d\u0298\u02a0\u02a6\u02ac\u02b6"+
-		"\u02bd\u02c3\u02c7\u02cf\u02d3\u02d9\u02dc\u02e2\u02e5\u02e8\u02f5\u030d"+
-		"\u032d\u032f\u0337\u0352\u035a\u0365\u036c\u036f\u0373\u037d\u0384\u0390"+
-		"\u0394\u0399\u039c\u03a5\u03ab\u03b6\u03be\u03c4\u03ce\u03d9\u03e4\u03e8"+
-		"\u03ea\u03f8\u03fc\u0400\u0403\u040a\u0416\u0419\u0420\u0422\u0426\u0429"+
-		"\u042c\u0432\u0439\u043c\u0443\u0449\u0452\u045f\u0463\u0466\u046f\u0479"+
-		"\u047d\u0481\u0485\u048c\u0494\u049f\u04a3\u04a7\u04b3\u04b7\u04bb\u04c4"+
-		"\u04cc\u04e0\u04e4\u04e8\u04ec\u04f8\u04fd\u0502\u0506\u0511\u0516\u051a"+
-		"\u051f\u0523\u052b\u0533\u0538\u053b\u0543\u054b\u0550\u0554\u0558\u0560"+
-		"\u056a\u0587\u0593\u0597\u059f\u05a3\u05a5\u05ad\u05b7\u05bc\u05c3\u05cf"+
-		"\u05d1\u05da\u05e0\u05e7\u05eb\u05f4\u05fe\u0601\u0606\u061c\u061e\u0621"+
-		"\u0624\u0626";
-=======
 		"\3\u009c\3\u009c\3\u009c\3\u009c\3\u009c\3\u009d\3\u009d\3\u009d\3\u009d"+
 		"\3\u009d\5\u009d\u0624\n\u009d\5\u009d\u0626\n\u009d\3\u009d\5\u009d\u0629"+
 		"\n\u009d\3\u009d\5\u009d\u062c\n\u009d\5\u009d\u062e\n\u009d\3\u009d\3"+
@@ -11957,118 +10986,117 @@
 		"\u00ee\u00f0\u00f2\u00f4\u00f6\u00f8\u00fa\u00fc\u00fe\u0100\u0102\u0104"+
 		"\u0106\u0108\u010a\u010c\u010e\u0110\u0112\u0114\u0116\u0118\u011a\u011c"+
 		"\u011e\u0120\u0122\u0124\u0126\u0128\u012a\u012c\u012e\u0130\u0132\u0134"+
-		"\u0136\u0138\u013a\u013c\2\25\3\2\27\30\3\2\7\n\3\2\24\25\3\2?@\3\2(*"+
-		"\4\2(*,,\6\2\'\'--\60\60\63\63\3\2\u008d\u0093\4\2\u0088\u008c\u0091\u0092"+
-		"\6\2\"\"{{\u0087\u0087\u008e\u0090\3\2\36 \3\2\33\35\3\2\u0081\u0086\3"+
-		"\2BU\4\2\u0087\u008c\u008e\u0092\4\2oozz\3\2{|\4\2\u0094\u0097\u0099\u009a"+
-		"\3\2\u00a0\u00a1\2\u069f\2\u013e\3\2\2\2\4\u0141\3\2\2\2\6\u0144\3\2\2"+
-		"\2\b\u0147\3\2\2\2\n\u014f\3\2\2\2\f\u015b\3\2\2\2\16\u016e\3\2\2\2\20"+
-		"\u0170\3\2\2\2\22\u017b\3\2\2\2\24\u0188\3\2\2\2\26\u018b\3\2\2\2\30\u0196"+
-		"\3\2\2\2\32\u0198\3\2\2\2\34\u019d\3\2\2\2\36\u01a2\3\2\2\2 \u01a7\3\2"+
-		"\2\2\"\u01ac\3\2\2\2$\u01b9\3\2\2\2&\u01bb\3\2\2\2(\u01bd\3\2\2\2*\u01c2"+
-		"\3\2\2\2,\u01c7\3\2\2\2.\u01d3\3\2\2\2\60\u01da\3\2\2\2\62\u01e5\3\2\2"+
-		"\2\64\u01ec\3\2\2\2\66\u01ee\3\2\2\28\u0203\3\2\2\2:\u0205\3\2\2\2<\u0215"+
-		"\3\2\2\2>\u022b\3\2\2\2@\u0235\3\2\2\2B\u0238\3\2\2\2D\u0240\3\2\2\2F"+
-		"\u0242\3\2\2\2H\u024e\3\2\2\2J\u0266\3\2\2\2L\u026e\3\2\2\2N\u027d\3\2"+
-		"\2\2P\u027f\3\2\2\2R\u0286\3\2\2\2T\u028f\3\2\2\2V\u0294\3\2\2\2X\u029b"+
-		"\3\2\2\2Z\u02a3\3\2\2\2\\\u02cb\3\2\2\2^\u02cd\3\2\2\2`\u02d3\3\2\2\2"+
-		"b\u02d8\3\2\2\2d\u02df\3\2\2\2f\u02e9\3\2\2\2h\u02ed\3\2\2\2j\u02f8\3"+
-		"\2\2\2l\u030b\3\2\2\2n\u030d\3\2\2\2p\u0322\3\2\2\2r\u0359\3\2\2\2t\u035b"+
-		"\3\2\2\2v\u035e\3\2\2\2x\u0363\3\2\2\2z\u036c\3\2\2\2|\u037d\3\2\2\2~"+
-		"\u0385\3\2\2\2\u0080\u0398\3\2\2\2\u0082\u03a1\3\2\2\2\u0084\u03b1\3\2"+
-		"\2\2\u0086\u03c5\3\2\2\2\u0088\u03cf\3\2\2\2\u008a\u03da\3\2\2\2\u008c"+
-		"\u03dc\3\2\2\2\u008e\u03df\3\2\2\2\u0090\u03f9\3\2\2\2\u0092\u03fb\3\2"+
-		"\2\2\u0094\u040f\3\2\2\2\u0096\u0411\3\2\2\2\u0098\u0413\3\2\2\2\u009a"+
-		"\u0416\3\2\2\2\u009c\u041f\3\2\2\2\u009e\u0421\3\2\2\2\u00a0\u0424\3\2"+
-		"\2\2\u00a2\u0433\3\2\2\2\u00a4\u0437\3\2\2\2\u00a6\u043c\3\2\2\2\u00a8"+
-		"\u043e\3\2\2\2\u00aa\u044c\3\2\2\2\u00ac\u0454\3\2\2\2\u00ae\u045c\3\2"+
-		"\2\2\u00b0\u0464\3\2\2\2\u00b2\u0472\3\2\2\2\u00b4\u0478\3\2\2\2\u00b6"+
-		"\u0486\3\2\2\2\u00b8\u048f\3\2\2\2\u00ba\u0499\3\2\2\2\u00bc\u04ab\3\2"+
-		"\2\2\u00be\u04ad\3\2\2\2\u00c0\u04af\3\2\2\2\u00c2\u04b3\3\2\2\2\u00c4"+
-		"\u04b6\3\2\2\2\u00c6\u04ba\3\2\2\2\u00c8\u04bc\3\2\2\2\u00ca\u04c1\3\2"+
-		"\2\2\u00cc\u04c5\3\2\2\2\u00ce\u04c9\3\2\2\2\u00d0\u04cd\3\2\2\2\u00d2"+
-		"\u04d0\3\2\2\2\u00d4\u04d2\3\2\2\2\u00d6\u04d5\3\2\2\2\u00d8\u04e4\3\2"+
-		"\2\2\u00da\u04e6\3\2\2\2\u00dc\u04f6\3\2\2\2\u00de\u04fe\3\2\2\2\u00e0"+
-		"\u0500\3\2\2\2\u00e2\u0510\3\2\2\2\u00e4\u0518\3\2\2\2\u00e6\u0520\3\2"+
-		"\2\2\u00e8\u0524\3\2\2\2\u00ea\u0530\3\2\2\2\u00ec\u053a\3\2\2\2\u00ee"+
-		"\u0545\3\2\2\2\u00f0\u054d\3\2\2\2\u00f2\u0551\3\2\2\2\u00f4\u0559\3\2"+
-		"\2\2\u00f6\u0567\3\2\2\2\u00f8\u056c\3\2\2\2\u00fa\u0571\3\2\2\2\u00fc"+
-		"\u0573\3\2\2\2\u00fe\u0578\3\2\2\2\u0100\u057a\3\2\2\2\u0102\u057c\3\2"+
-		"\2\2\u0104\u057f\3\2\2\2\u0106\u0583\3\2\2\2\u0108\u058e\3\2\2\2\u010a"+
-		"\u0592\3\2\2\2\u010c\u059a\3\2\2\2\u010e\u059e\3\2\2\2\u0110\u05a0\3\2"+
-		"\2\2\u0112\u05b0\3\2\2\2\u0114\u05be\3\2\2\2\u0116\u05c3\3\2\2\2\u0118"+
-		"\u05c5\3\2\2\2\u011a\u05c7\3\2\2\2\u011c\u05cc\3\2\2\2\u011e\u05d0\3\2"+
-		"\2\2\u0120\u05d3\3\2\2\2\u0122\u05dc\3\2\2\2\u0124\u05e7\3\2\2\2\u0126"+
-		"\u05ee\3\2\2\2\u0128\u05f2\3\2\2\2\u012a\u05f4\3\2\2\2\u012c\u0605\3\2"+
-		"\2\2\u012e\u060a\3\2\2\2\u0130\u060d\3\2\2\2\u0132\u0611\3\2\2\2\u0134"+
-		"\u0615\3\2\2\2\u0136\u0619\3\2\2\2\u0138\u061e\3\2\2\2\u013a\u0631\3\2"+
-		"\2\2\u013c\u0635\3\2\2\2\u013e\u013f\5p9\2\u013f\u0140\7\2\2\3\u0140\3"+
-		"\3\2\2\2\u0141\u0142\5r:\2\u0142\u0143\7\2\2\3\u0143\5\3\2\2\2\u0144\u0145"+
-		"\5\u0088E\2\u0145\u0146\7\2\2\3\u0146\7\3\2\2\2\u0147\u014c\5\n\6\2\u0148"+
-		"\u0149\7w\2\2\u0149\u014b\5\n\6\2\u014a\u0148\3\2\2\2\u014b\u014e\3\2"+
-		"\2\2\u014c\u014a\3\2\2\2\u014c\u014d\3\2\2\2\u014d\t\3\2\2\2\u014e\u014c"+
-		"\3\2\2\2\u014f\u0151\7o\2\2\u0150\u0152\7:\2\2\u0151\u0150\3\2\2\2\u0151"+
-		"\u0152\3\2\2\2\u0152\13\3\2\2\2\u0153\u0154\7\32\2\2\u0154\u015c\5r:\2"+
-		"\u0155\u0156\7\7\2\2\u0156\u015c\5p9\2\u0157\u0158\t\2\2\2\u0158\u015c"+
-		"\5\30\r\2\u0159\u015a\t\3\2\2\u015a\u015c\5p9\2\u015b\u0153\3\2\2\2\u015b"+
-		"\u0155\3\2\2\2\u015b\u0157\3\2\2\2\u015b\u0159\3\2\2\2\u015c\r\3\2\2\2"+
-		"\u015d\u016f\5.\30\2\u015e\u016f\5,\27\2\u015f\u016f\5*\26\2\u0160\u016f"+
-		"\5(\25\2\u0161\u016f\5\"\22\2\u0162\u016f\5 \21\2\u0163\u016f\5\34\17"+
-		"\2\u0164\u016f\5\32\16\2\u0165\u016f\5\36\20\2\u0166\u0167\t\4\2\2\u0167"+
-		"\u0168\5\20\t\2\u0168\u0169\7y\2\2\u0169\u016a\7y\2\2\u016a\u016b\5\24"+
-		"\13\2\u016b\u016c\5p9\2\u016c\u016f\3\2\2\2\u016d\u016f\t\5\2\2\u016e"+
-		"\u015d\3\2\2\2\u016e\u015e\3\2\2\2\u016e\u015f\3\2\2\2\u016e\u0160\3\2"+
-		"\2\2\u016e\u0161\3\2\2\2\u016e\u0162\3\2\2\2\u016e\u0163\3\2\2\2\u016e"+
-		"\u0164\3\2\2\2\u016e\u0165\3\2\2\2\u016e\u0166\3\2\2\2\u016e\u016d\3\2"+
-		"\2\2\u016f\17\3\2\2\2\u0170\u0175\5\22\n\2\u0171\u0172\7w\2\2\u0172\u0174"+
-		"\5\22\n\2\u0173\u0171\3\2\2\2\u0174\u0177\3\2\2\2\u0175\u0173\3\2\2\2"+
-		"\u0175\u0176\3\2\2\2\u0176\u0179\3\2\2\2\u0177\u0175\3\2\2\2\u0178\u017a"+
-		"\7w\2\2\u0179\u0178\3\2\2\2\u0179\u017a\3\2\2\2\u017a\21\3\2\2\2\u017b"+
-		"\u0180\7o\2\2\u017c\u017d\7w\2\2\u017d\u017f\7o\2\2\u017e\u017c\3\2\2"+
-		"\2\u017f\u0182\3\2\2\2\u0180\u017e\3\2\2\2\u0180\u0181\3\2\2\2\u0181\u0183"+
-		"\3\2\2\2\u0182\u0180\3\2\2\2\u0183\u0184\5\u0100\u0081\2\u0184\23\3\2"+
-		"\2\2\u0185\u0187\5\26\f\2\u0186\u0185\3\2\2\2\u0187\u018a\3\2\2\2\u0188"+
-		"\u0186\3\2\2\2\u0188\u0189\3\2\2\2\u0189\25\3\2\2\2\u018a\u0188\3\2\2"+
-		"\2\u018b\u018c\7r\2\2\u018c\u0191\5p9\2\u018d\u018e\7w\2\2\u018e\u0190"+
-		"\5p9\2\u018f\u018d\3\2\2\2\u0190\u0193\3\2\2\2\u0191\u018f\3\2\2\2\u0191"+
-		"\u0192\3\2\2\2\u0192\u0194\3\2\2\2\u0193\u0191\3\2\2\2\u0194\u0195\7s"+
-		"\2\2\u0195\27\3\2\2\2\u0196\u0197\5~@\2\u0197\31\3\2\2\2\u0198\u0199\7"+
-		"\61\2\2\u0199\u019a\7p\2\2\u019a\u019b\5p9\2\u019b\u019c\7q\2\2\u019c"+
-		"\33\3\2\2\2\u019d\u019e\7\65\2\2\u019e\u019f\7t\2\2\u019f\u01a0\5\u0088"+
-		"E\2\u01a0\u01a1\7u\2\2\u01a1\35\3\2\2\2\u01a2\u01a3\7\62\2\2\u01a3\u01a4"+
-		"\7p\2\2\u01a4\u01a5\5p9\2\u01a5\u01a6\7q\2\2\u01a6\37\3\2\2\2\u01a7\u01a8"+
-		"\t\6\2\2\u01a8\u01a9\7p\2\2\u01a9\u01aa\5p9\2\u01aa\u01ab\7q\2\2\u01ab"+
-		"!\3\2\2\2\u01ac\u01b1\7\22\2\2\u01ad\u01ae\7t\2\2\u01ae\u01af\5$\23\2"+
-		"\u01af\u01b0\7u\2\2\u01b0\u01b2\3\2\2\2\u01b1\u01ad\3\2\2\2\u01b1\u01b2"+
-		"\3\2\2\2\u01b2\u01b3\3\2\2\2\u01b3\u01b4\7p\2\2\u01b4\u01b5\5p9\2\u01b5"+
-		"\u01b6\7q\2\2\u01b6#\3\2\2\2\u01b7\u01ba\5&\24\2\u01b8\u01ba\7\23\2\2"+
-		"\u01b9\u01b7\3\2\2\2\u01b9\u01b8\3\2\2\2\u01ba%\3\2\2\2\u01bb\u01bc\7"+
-		"o\2\2\u01bc\'\3\2\2\2\u01bd\u01be\78\2\2\u01be\u01bf\7p\2\2\u01bf\u01c0"+
-		"\5p9\2\u01c0\u01c1\7q\2\2\u01c1)\3\2\2\2\u01c2\u01c3\7\67\2\2\u01c3\u01c4"+
-		"\7p\2\2\u01c4\u01c5\5p9\2\u01c5\u01c6\7q\2\2\u01c6+\3\2\2\2\u01c7\u01c8"+
-		"\7\26\2\2\u01c8\u01c9\7p\2\2\u01c9\u01cf\5p9\2\u01ca\u01cd\7w\2\2\u01cb"+
-		"\u01ce\7o\2\2\u01cc\u01ce\5p9\2\u01cd\u01cb\3\2\2\2\u01cd\u01cc\3\2\2"+
+		"\u0136\u0138\u013a\u013c\2\24\3\2\27\30\3\2\7\n\3\2\24\25\3\2?@\3\2(*"+
+		"\4\2(*,,\6\2\'\'--\60\60\63\63\3\2z\u0080\4\2uy~\177\6\2\"\"hhtt{}\3\2"+
+		"\36 \3\2\33\35\3\2ns\4\2ty{\177\4\2\\\\gg\3\2hi\4\2\u0081\u0084\u0086"+
+		"\u0087\3\2\u008d\u008e\2\u069f\2\u013e\3\2\2\2\4\u0141\3\2\2\2\6\u0144"+
+		"\3\2\2\2\b\u0147\3\2\2\2\n\u014f\3\2\2\2\f\u015b\3\2\2\2\16\u016e\3\2"+
+		"\2\2\20\u0170\3\2\2\2\22\u017b\3\2\2\2\24\u0188\3\2\2\2\26\u018b\3\2\2"+
+		"\2\30\u0196\3\2\2\2\32\u0198\3\2\2\2\34\u019d\3\2\2\2\36\u01a2\3\2\2\2"+
+		" \u01a7\3\2\2\2\"\u01ac\3\2\2\2$\u01b9\3\2\2\2&\u01bb\3\2\2\2(\u01bd\3"+
+		"\2\2\2*\u01c2\3\2\2\2,\u01c7\3\2\2\2.\u01d3\3\2\2\2\60\u01da\3\2\2\2\62"+
+		"\u01e5\3\2\2\2\64\u01ec\3\2\2\2\66\u01ee\3\2\2\28\u0203\3\2\2\2:\u0205"+
+		"\3\2\2\2<\u0215\3\2\2\2>\u022b\3\2\2\2@\u0235\3\2\2\2B\u0238\3\2\2\2D"+
+		"\u0240\3\2\2\2F\u0242\3\2\2\2H\u024e\3\2\2\2J\u0266\3\2\2\2L\u026e\3\2"+
+		"\2\2N\u027d\3\2\2\2P\u027f\3\2\2\2R\u0286\3\2\2\2T\u028f\3\2\2\2V\u0294"+
+		"\3\2\2\2X\u029b\3\2\2\2Z\u02a3\3\2\2\2\\\u02cb\3\2\2\2^\u02cd\3\2\2\2"+
+		"`\u02d3\3\2\2\2b\u02d8\3\2\2\2d\u02df\3\2\2\2f\u02e9\3\2\2\2h\u02ed\3"+
+		"\2\2\2j\u02f8\3\2\2\2l\u030b\3\2\2\2n\u030d\3\2\2\2p\u0322\3\2\2\2r\u0359"+
+		"\3\2\2\2t\u035b\3\2\2\2v\u035e\3\2\2\2x\u0363\3\2\2\2z\u036c\3\2\2\2|"+
+		"\u037d\3\2\2\2~\u0385\3\2\2\2\u0080\u0398\3\2\2\2\u0082\u03a1\3\2\2\2"+
+		"\u0084\u03b1\3\2\2\2\u0086\u03c5\3\2\2\2\u0088\u03cf\3\2\2\2\u008a\u03da"+
+		"\3\2\2\2\u008c\u03dc\3\2\2\2\u008e\u03df\3\2\2\2\u0090\u03f9\3\2\2\2\u0092"+
+		"\u03fb\3\2\2\2\u0094\u040f\3\2\2\2\u0096\u0411\3\2\2\2\u0098\u0413\3\2"+
+		"\2\2\u009a\u0416\3\2\2\2\u009c\u041f\3\2\2\2\u009e\u0421\3\2\2\2\u00a0"+
+		"\u0424\3\2\2\2\u00a2\u0433\3\2\2\2\u00a4\u0437\3\2\2\2\u00a6\u043c\3\2"+
+		"\2\2\u00a8\u043e\3\2\2\2\u00aa\u044c\3\2\2\2\u00ac\u0454\3\2\2\2\u00ae"+
+		"\u045c\3\2\2\2\u00b0\u0464\3\2\2\2\u00b2\u0472\3\2\2\2\u00b4\u0478\3\2"+
+		"\2\2\u00b6\u0486\3\2\2\2\u00b8\u048f\3\2\2\2\u00ba\u0499\3\2\2\2\u00bc"+
+		"\u04ab\3\2\2\2\u00be\u04ad\3\2\2\2\u00c0\u04af\3\2\2\2\u00c2\u04b3\3\2"+
+		"\2\2\u00c4\u04b6\3\2\2\2\u00c6\u04ba\3\2\2\2\u00c8\u04bc\3\2\2\2\u00ca"+
+		"\u04c1\3\2\2\2\u00cc\u04c5\3\2\2\2\u00ce\u04c9\3\2\2\2\u00d0\u04cd\3\2"+
+		"\2\2\u00d2\u04d0\3\2\2\2\u00d4\u04d2\3\2\2\2\u00d6\u04d5\3\2\2\2\u00d8"+
+		"\u04e4\3\2\2\2\u00da\u04e6\3\2\2\2\u00dc\u04f6\3\2\2\2\u00de\u04fe\3\2"+
+		"\2\2\u00e0\u0500\3\2\2\2\u00e2\u0510\3\2\2\2\u00e4\u0518\3\2\2\2\u00e6"+
+		"\u0520\3\2\2\2\u00e8\u0524\3\2\2\2\u00ea\u0530\3\2\2\2\u00ec\u053a\3\2"+
+		"\2\2\u00ee\u0545\3\2\2\2\u00f0\u054d\3\2\2\2\u00f2\u0551\3\2\2\2\u00f4"+
+		"\u0559\3\2\2\2\u00f6\u0567\3\2\2\2\u00f8\u056c\3\2\2\2\u00fa\u0571\3\2"+
+		"\2\2\u00fc\u0573\3\2\2\2\u00fe\u0578\3\2\2\2\u0100\u057a\3\2\2\2\u0102"+
+		"\u057c\3\2\2\2\u0104\u057f\3\2\2\2\u0106\u0583\3\2\2\2\u0108\u058e\3\2"+
+		"\2\2\u010a\u0592\3\2\2\2\u010c\u059a\3\2\2\2\u010e\u059e\3\2\2\2\u0110"+
+		"\u05a0\3\2\2\2\u0112\u05b0\3\2\2\2\u0114\u05be\3\2\2\2\u0116\u05c3\3\2"+
+		"\2\2\u0118\u05c5\3\2\2\2\u011a\u05c7\3\2\2\2\u011c\u05cc\3\2\2\2\u011e"+
+		"\u05d0\3\2\2\2\u0120\u05d3\3\2\2\2\u0122\u05dc\3\2\2\2\u0124\u05e7\3\2"+
+		"\2\2\u0126\u05ee\3\2\2\2\u0128\u05f2\3\2\2\2\u012a\u05f4\3\2\2\2\u012c"+
+		"\u0605\3\2\2\2\u012e\u060a\3\2\2\2\u0130\u060d\3\2\2\2\u0132\u0611\3\2"+
+		"\2\2\u0134\u0615\3\2\2\2\u0136\u0619\3\2\2\2\u0138\u061e\3\2\2\2\u013a"+
+		"\u0631\3\2\2\2\u013c\u0635\3\2\2\2\u013e\u013f\5p9\2\u013f\u0140\7\2\2"+
+		"\3\u0140\3\3\2\2\2\u0141\u0142\5r:\2\u0142\u0143\7\2\2\3\u0143\5\3\2\2"+
+		"\2\u0144\u0145\5\u0088E\2\u0145\u0146\7\2\2\3\u0146\7\3\2\2\2\u0147\u014c"+
+		"\5\n\6\2\u0148\u0149\7d\2\2\u0149\u014b\5\n\6\2\u014a\u0148\3\2\2\2\u014b"+
+		"\u014e\3\2\2\2\u014c\u014a\3\2\2\2\u014c\u014d\3\2\2\2\u014d\t\3\2\2\2"+
+		"\u014e\u014c\3\2\2\2\u014f\u0151\7\\\2\2\u0150\u0152\7:\2\2\u0151\u0150"+
+		"\3\2\2\2\u0151\u0152\3\2\2\2\u0152\13\3\2\2\2\u0153\u0154\7\32\2\2\u0154"+
+		"\u015c\5r:\2\u0155\u0156\7\7\2\2\u0156\u015c\5p9\2\u0157\u0158\t\2\2\2"+
+		"\u0158\u015c\5\30\r\2\u0159\u015a\t\3\2\2\u015a\u015c\5p9\2\u015b\u0153"+
+		"\3\2\2\2\u015b\u0155\3\2\2\2\u015b\u0157\3\2\2\2\u015b\u0159\3\2\2\2\u015c"+
+		"\r\3\2\2\2\u015d\u016f\5.\30\2\u015e\u016f\5,\27\2\u015f\u016f\5*\26\2"+
+		"\u0160\u016f\5(\25\2\u0161\u016f\5\"\22\2\u0162\u016f\5 \21\2\u0163\u016f"+
+		"\5\34\17\2\u0164\u016f\5\32\16\2\u0165\u016f\5\36\20\2\u0166\u0167\t\4"+
+		"\2\2\u0167\u0168\5\20\t\2\u0168\u0169\7f\2\2\u0169\u016a\7f\2\2\u016a"+
+		"\u016b\5\24\13\2\u016b\u016c\5p9\2\u016c\u016f\3\2\2\2\u016d\u016f\t\5"+
+		"\2\2\u016e\u015d\3\2\2\2\u016e\u015e\3\2\2\2\u016e\u015f\3\2\2\2\u016e"+
+		"\u0160\3\2\2\2\u016e\u0161\3\2\2\2\u016e\u0162\3\2\2\2\u016e\u0163\3\2"+
+		"\2\2\u016e\u0164\3\2\2\2\u016e\u0165\3\2\2\2\u016e\u0166\3\2\2\2\u016e"+
+		"\u016d\3\2\2\2\u016f\17\3\2\2\2\u0170\u0175\5\22\n\2\u0171\u0172\7d\2"+
+		"\2\u0172\u0174\5\22\n\2\u0173\u0171\3\2\2\2\u0174\u0177\3\2\2\2\u0175"+
+		"\u0173\3\2\2\2\u0175\u0176\3\2\2\2\u0176\u0179\3\2\2\2\u0177\u0175\3\2"+
+		"\2\2\u0178\u017a\7d\2\2\u0179\u0178\3\2\2\2\u0179\u017a\3\2\2\2\u017a"+
+		"\21\3\2\2\2\u017b\u0180\7\\\2\2\u017c\u017d\7d\2\2\u017d\u017f\7\\\2\2"+
+		"\u017e\u017c\3\2\2\2\u017f\u0182\3\2\2\2\u0180\u017e\3\2\2\2\u0180\u0181"+
+		"\3\2\2\2\u0181\u0183\3\2\2\2\u0182\u0180\3\2\2\2\u0183\u0184\5\u0100\u0081"+
+		"\2\u0184\23\3\2\2\2\u0185\u0187\5\26\f\2\u0186\u0185\3\2\2\2\u0187\u018a"+
+		"\3\2\2\2\u0188\u0186\3\2\2\2\u0188\u0189\3\2\2\2\u0189\25\3\2\2\2\u018a"+
+		"\u0188\3\2\2\2\u018b\u018c\7_\2\2\u018c\u0191\5p9\2\u018d\u018e\7d\2\2"+
+		"\u018e\u0190\5p9\2\u018f\u018d\3\2\2\2\u0190\u0193\3\2\2\2\u0191\u018f"+
+		"\3\2\2\2\u0191\u0192\3\2\2\2\u0192\u0194\3\2\2\2\u0193\u0191\3\2\2\2\u0194"+
+		"\u0195\7`\2\2\u0195\27\3\2\2\2\u0196\u0197\5~@\2\u0197\31\3\2\2\2\u0198"+
+		"\u0199\7\61\2\2\u0199\u019a\7]\2\2\u019a\u019b\5p9\2\u019b\u019c\7^\2"+
+		"\2\u019c\33\3\2\2\2\u019d\u019e\7\65\2\2\u019e\u019f\7a\2\2\u019f\u01a0"+
+		"\5\u0088E\2\u01a0\u01a1\7b\2\2\u01a1\35\3\2\2\2\u01a2\u01a3\7\62\2\2\u01a3"+
+		"\u01a4\7]\2\2\u01a4\u01a5\5p9\2\u01a5\u01a6\7^\2\2\u01a6\37\3\2\2\2\u01a7"+
+		"\u01a8\t\6\2\2\u01a8\u01a9\7]\2\2\u01a9\u01aa\5p9\2\u01aa\u01ab\7^\2\2"+
+		"\u01ab!\3\2\2\2\u01ac\u01b1\7\22\2\2\u01ad\u01ae\7a\2\2\u01ae\u01af\5"+
+		"$\23\2\u01af\u01b0\7b\2\2\u01b0\u01b2\3\2\2\2\u01b1\u01ad\3\2\2\2\u01b1"+
+		"\u01b2\3\2\2\2\u01b2\u01b3\3\2\2\2\u01b3\u01b4\7]\2\2\u01b4\u01b5\5p9"+
+		"\2\u01b5\u01b6\7^\2\2\u01b6#\3\2\2\2\u01b7\u01ba\5&\24\2\u01b8\u01ba\7"+
+		"\23\2\2\u01b9\u01b7\3\2\2\2\u01b9\u01b8\3\2\2\2\u01ba%\3\2\2\2\u01bb\u01bc"+
+		"\7\\\2\2\u01bc\'\3\2\2\2\u01bd\u01be\78\2\2\u01be\u01bf\7]\2\2\u01bf\u01c0"+
+		"\5p9\2\u01c0\u01c1\7^\2\2\u01c1)\3\2\2\2\u01c2\u01c3\7\67\2\2\u01c3\u01c4"+
+		"\7]\2\2\u01c4\u01c5\5p9\2\u01c5\u01c6\7^\2\2\u01c6+\3\2\2\2\u01c7\u01c8"+
+		"\7\26\2\2\u01c8\u01c9\7]\2\2\u01c9\u01cf\5p9\2\u01ca\u01cd\7d\2\2\u01cb"+
+		"\u01ce\7\\\2\2\u01cc\u01ce\5p9\2\u01cd\u01cb\3\2\2\2\u01cd\u01cc\3\2\2"+
 		"\2\u01ce\u01d0\3\2\2\2\u01cf\u01ca\3\2\2\2\u01cf\u01d0\3\2\2\2\u01d0\u01d1"+
-		"\3\2\2\2\u01d1\u01d2\7q\2\2\u01d2-\3\2\2\2\u01d3\u01d4\t\6\2\2\u01d4\u01d5"+
-		"\7t\2\2\u01d5\u01d6\5p9\2\u01d6\u01d7\7;\2\2\u01d7\u01d8\5p9\2\u01d8\u01d9"+
-		"\7u\2\2\u01d9/\3\2\2\2\u01da\u01db\7t\2\2\u01db\u01e0\5\62\32\2\u01dc"+
-		"\u01dd\7w\2\2\u01dd\u01df\5\62\32\2\u01de\u01dc\3\2\2\2\u01df\u01e2\3"+
+		"\3\2\2\2\u01d1\u01d2\7^\2\2\u01d2-\3\2\2\2\u01d3\u01d4\t\6\2\2\u01d4\u01d5"+
+		"\7a\2\2\u01d5\u01d6\5p9\2\u01d6\u01d7\7;\2\2\u01d7\u01d8\5p9\2\u01d8\u01d9"+
+		"\7b\2\2\u01d9/\3\2\2\2\u01da\u01db\7a\2\2\u01db\u01e0\5\62\32\2\u01dc"+
+		"\u01dd\7d\2\2\u01dd\u01df\5\62\32\2\u01de\u01dc\3\2\2\2\u01df\u01e2\3"+
 		"\2\2\2\u01e0\u01de\3\2\2\2\u01e0\u01e1\3\2\2\2\u01e1\u01e3\3\2\2\2\u01e2"+
-		"\u01e0\3\2\2\2\u01e3\u01e4\7u\2\2\u01e4\61\3\2\2\2\u01e5\u01e6\5p9\2\u01e6"+
-		"\u01e7\7v\2\2\u01e7\u01e8\5p9\2\u01e8\63\3\2\2\2\u01e9\u01ed\5<\37\2\u01ea"+
+		"\u01e0\3\2\2\2\u01e3\u01e4\7b\2\2\u01e4\61\3\2\2\2\u01e5\u01e6\5p9\2\u01e6"+
+		"\u01e7\7c\2\2\u01e7\u01e8\5p9\2\u01e8\63\3\2\2\2\u01e9\u01ed\5<\37\2\u01ea"+
 		"\u01ed\5:\36\2\u01eb\u01ed\5\66\34\2\u01ec\u01e9\3\2\2\2\u01ec\u01ea\3"+
 		"\2\2\2\u01ec\u01eb\3\2\2\2\u01ed\65\3\2\2\2\u01ee\u01ef\7\63\2\2\u01ef"+
-		"\u01f5\7r\2\2\u01f0\u01f1\58\35\2\u01f1\u01f2\5\u009cO\2\u01f2\u01f4\3"+
+		"\u01f5\7_\2\2\u01f0\u01f1\58\35\2\u01f1\u01f2\5\u009cO\2\u01f2\u01f4\3"+
 		"\2\2\2\u01f3\u01f0\3\2\2\2\u01f4\u01f7\3\2\2\2\u01f5\u01f3\3\2\2\2\u01f5"+
-		"\u01f6\3\2\2\2\u01f6\u01f8\3\2\2\2\u01f7\u01f5\3\2\2\2\u01f8\u01f9\7s"+
-		"\2\2\u01f9\67\3\2\2\2\u01fa\u01fb\7X\2\2\u01fb\u01fc\7o\2\2\u01fc\u0204"+
-		"\5\u010c\u0087\2\u01fd\u01fe\7\64\2\2\u01fe\u01ff\7r\2\2\u01ff\u0200\5"+
-		"p9\2\u0200\u0201\5\u009cO\2\u0201\u0202\7s\2\2\u0202\u0204\3\2\2\2\u0203"+
+		"\u01f6\3\2\2\2\u01f6\u01f8\3\2\2\2\u01f7\u01f5\3\2\2\2\u01f8\u01f9\7`"+
+		"\2\2\u01f9\67\3\2\2\2\u01fa\u01fb\7E\2\2\u01fb\u01fc\7\\\2\2\u01fc\u0204"+
+		"\5\u010c\u0087\2\u01fd\u01fe\7\64\2\2\u01fe\u01ff\7_\2\2\u01ff\u0200\5"+
+		"p9\2\u0200\u0201\5\u009cO\2\u0201\u0202\7`\2\2\u0202\u0204\3\2\2\2\u0203"+
 		"\u01fa\3\2\2\2\u0203\u01fd\3\2\2\2\u02049\3\2\2\2\u0205\u0206\7\32\2\2"+
-		"\u0206\u0207\7t\2\2\u0207\u0208\7u\2\2\u0208\u0209\5\u0100\u0081\2\u0209"+
-		";\3\2\2\2\u020a\u020b\t\7\2\2\u020b\u020c\7t\2\2\u020c\u020d\5\u0088E"+
-		"\2\u020d\u020e\7u\2\2\u020e\u0216\3\2\2\2\u020f\u0210\7+\2\2\u0210\u0211"+
-		"\7t\2\2\u0211\u0212\5\u0088E\2\u0212\u0213\7u\2\2\u0213\u0214\5\u0088"+
+		"\u0206\u0207\7a\2\2\u0207\u0208\7b\2\2\u0208\u0209\5\u0100\u0081\2\u0209"+
+		";\3\2\2\2\u020a\u020b\t\7\2\2\u020b\u020c\7a\2\2\u020c\u020d\5\u0088E"+
+		"\2\u020d\u020e\7b\2\2\u020e\u0216\3\2\2\2\u020f\u0210\7+\2\2\u0210\u0211"+
+		"\7a\2\2\u0211\u0212\5\u0088E\2\u0212\u0213\7b\2\2\u0213\u0214\5\u0088"+
 		"E\2\u0214\u0216\3\2\2\2\u0215\u020a\3\2\2\2\u0215\u020f\3\2\2\2\u0216"+
 		"=\3\2\2\2\u0217\u0218\5@!\2\u0218\u0219\5\u009cO\2\u0219\u021b\3\2\2\2"+
 		"\u021a\u0217\3\2\2\2\u021b\u021e\3\2\2\2\u021c\u021a\3\2\2\2\u021c\u021d"+
@@ -12082,39 +11110,39 @@
 		"\r\2\2\u0232\u0236\5D#\2\u0233\u0234\7\17\2\2\u0234\u0236\5B\"\2\u0235"+
 		"\u022d\3\2\2\2\u0235\u022f\3\2\2\2\u0235\u0231\3\2\2\2\u0235\u0233\3\2"+
 		"\2\2\u0236A\3\2\2\2\u0237\u0239\5\u00aeX\2\u0238\u0237\3\2\2\2\u0238\u0239"+
-		"\3\2\2\2\u0239\u023c\3\2\2\2\u023a\u023b\7g\2\2\u023b\u023d\5p9\2\u023c"+
+		"\3\2\2\2\u0239\u023c\3\2\2\2\u023a\u023b\7T\2\2\u023b\u023d\5p9\2\u023c"+
 		"\u023a\3\2\2\2\u023c\u023d\3\2\2\2\u023dC\3\2\2\2\u023e\u0241\3\2\2\2"+
 		"\u023f\u0241\5p9\2\u0240\u023e\3\2\2\2\u0240\u023f\3\2\2\2\u0241E\3\2"+
-		"\2\2\u0242\u0247\7r\2\2\u0243\u0244\79\2\2\u0244\u0245\5\u00acW\2\u0245"+
+		"\2\2\u0242\u0247\7_\2\2\u0243\u0244\79\2\2\u0244\u0245\5\u00acW\2\u0245"+
 		"\u0246\5\u009cO\2\u0246\u0248\3\2\2\2\u0247\u0243\3\2\2\2\u0247\u0248"+
 		"\3\2\2\2\u0248\u024a\3\2\2\2\u0249\u024b\5\u00b8]\2\u024a\u0249\3\2\2"+
-		"\2\u024a\u024b\3\2\2\2\u024b\u024c\3\2\2\2\u024c\u024d\7s\2\2\u024dG\3"+
+		"\2\u024a\u024b\3\2\2\2\u024b\u024c\3\2\2\2\u024c\u024d\7`\2\2\u024dG\3"+
 		"\2\2\2\u024e\u024f\5\u0088E\2\u024f\u0250\7\21\2\2\u0250\u0263\5\u0088"+
-		"E\2\u0251\u0257\7r\2\2\u0252\u0253\5P)\2\u0253\u0254\5\u009cO\2\u0254"+
+		"E\2\u0251\u0257\7_\2\2\u0252\u0253\5P)\2\u0253\u0254\5\u009cO\2\u0254"+
 		"\u0256\3\2\2\2\u0255\u0252\3\2\2\2\u0256\u0259\3\2\2\2\u0257\u0255\3\2"+
 		"\2\2\u0257\u0258\3\2\2\2\u0258\u025f\3\2\2\2\u0259\u0257\3\2\2\2\u025a"+
 		"\u025b\5J&\2\u025b\u025c\5\u009cO\2\u025c\u025e\3\2\2\2\u025d\u025a\3"+
 		"\2\2\2\u025e\u0261\3\2\2\2\u025f\u025d\3\2\2\2\u025f\u0260\3\2\2\2\u0260"+
-		"\u0262\3\2\2\2\u0261\u025f\3\2\2\2\u0262\u0264\7s\2\2\u0263\u0251\3\2"+
+		"\u0262\3\2\2\2\u0261\u025f\3\2\2\2\u0262\u0264\7`\2\2\u0263\u0251\3\2"+
 		"\2\2\u0263\u0264\3\2\2\2\u0264I\3\2\2\2\u0265\u0267\7\20\2\2\u0266\u0265"+
 		"\3\2\2\2\u0266\u0267\3\2\2\2\u0267\u0268\3\2\2\2\u0268\u0269\5L\'\2\u0269"+
-		"\u026a\7o\2\2\u026a\u026c\5\u010c\u0087\2\u026b\u026d\5\u00b6\\\2\u026c"+
-		"\u026b\3\2\2\2\u026c\u026d\3\2\2\2\u026dK\3\2\2\2\u026e\u0270\7p\2\2\u026f"+
-		"\u0271\7o\2\2\u0270\u026f\3\2\2\2\u0270\u0271\3\2\2\2\u0271\u0273\3\2"+
-		"\2\2\u0272\u0274\7\u0091\2\2\u0273\u0272\3\2\2\2\u0273\u0274\3\2\2\2\u0274"+
-		"\u0275\3\2\2\2\u0275\u0276\5\u00fa~\2\u0276\u0277\7q\2\2\u0277M\3\2\2"+
-		"\2\u0278\u027e\5~@\2\u0279\u027a\5\u0088E\2\u027a\u027b\7z\2\2\u027b\u027c"+
-		"\7o\2\2\u027c\u027e\3\2\2\2\u027d\u0278\3\2\2\2\u027d\u0279\3\2\2\2\u027e"+
-		"O\3\2\2\2\u027f\u0280\7\66\2\2\u0280\u0281\7o\2\2\u0281\u0284\7}\2\2\u0282"+
-		"\u0285\5N(\2\u0283\u0285\5\u011a\u008e\2\u0284\u0282\3\2\2\2\u0284\u0283"+
-		"\3\2\2\2\u0285Q\3\2\2\2\u0286\u0287\7/\2\2\u0287\u0288\7p\2\2\u0288\u028b"+
-		"\5\u0088E\2\u0289\u028a\7w\2\2\u028a\u028c\5\u00aeX\2\u028b\u0289\3\2"+
-		"\2\2\u028b\u028c\3\2\2\2\u028c\u028d\3\2\2\2\u028d\u028e\7q\2\2\u028e"+
-		"S\3\2\2\2\u028f\u0290\7.\2\2\u0290\u0291\7p\2\2\u0291\u0292\5\u0088E\2"+
-		"\u0292\u0293\7q\2\2\u0293U\3\2\2\2\u0294\u0295\5> \2\u0295\u0296\7X\2"+
-		"\2\u0296\u0297\7o\2\2\u0297\u0299\5\u010c\u0087\2\u0298\u029a\5F$\2\u0299"+
+		"\u026a\7\\\2\2\u026a\u026c\5\u010c\u0087\2\u026b\u026d\5\u00b6\\\2\u026c"+
+		"\u026b\3\2\2\2\u026c\u026d\3\2\2\2\u026dK\3\2\2\2\u026e\u0270\7]\2\2\u026f"+
+		"\u0271\7\\\2\2\u0270\u026f\3\2\2\2\u0270\u0271\3\2\2\2\u0271\u0273\3\2"+
+		"\2\2\u0272\u0274\7~\2\2\u0273\u0272\3\2\2\2\u0273\u0274\3\2\2\2\u0274"+
+		"\u0275\3\2\2\2\u0275\u0276\5\u00fa~\2\u0276\u0277\7^\2\2\u0277M\3\2\2"+
+		"\2\u0278\u027e\5~@\2\u0279\u027a\5\u0088E\2\u027a\u027b\7g\2\2\u027b\u027c"+
+		"\7\\\2\2\u027c\u027e\3\2\2\2\u027d\u0278\3\2\2\2\u027d\u0279\3\2\2\2\u027e"+
+		"O\3\2\2\2\u027f\u0280\7\66\2\2\u0280\u0281\7\\\2\2\u0281\u0284\7j\2\2"+
+		"\u0282\u0285\5N(\2\u0283\u0285\5\u011a\u008e\2\u0284\u0282\3\2\2\2\u0284"+
+		"\u0283\3\2\2\2\u0285Q\3\2\2\2\u0286\u0287\7/\2\2\u0287\u0288\7]\2\2\u0288"+
+		"\u028b\5\u0088E\2\u0289\u028a\7d\2\2\u028a\u028c\5\u00aeX\2\u028b\u0289"+
+		"\3\2\2\2\u028b\u028c\3\2\2\2\u028c\u028d\3\2\2\2\u028d\u028e\7^\2\2\u028e"+
+		"S\3\2\2\2\u028f\u0290\7.\2\2\u0290\u0291\7]\2\2\u0291\u0292\5\u0088E\2"+
+		"\u0292\u0293\7^\2\2\u0293U\3\2\2\2\u0294\u0295\5> \2\u0295\u0296\7E\2"+
+		"\2\u0296\u0297\7\\\2\2\u0297\u0299\5\u010c\u0087\2\u0298\u029a\5F$\2\u0299"+
 		"\u0298\3\2\2\2\u0299\u029a\3\2\2\2\u029aW\3\2\2\2\u029b\u029c\5> \2\u029c"+
-		"\u029d\7X\2\2\u029d\u029e\5h\65\2\u029e\u029f\7o\2\2\u029f\u02a1\5\u010c"+
+		"\u029d\7E\2\2\u029d\u029e\5h\65\2\u029e\u029f\7\\\2\2\u029f\u02a1\5\u010c"+
 		"\u0087\2\u02a0\u02a2\5F$\2\u02a1\u02a0\3\2\2\2\u02a1\u02a2\3\2\2\2\u02a2"+
 		"Y\3\2\2\2\u02a3\u02a4\5\u009eP\2\u02a4\u02aa\5\u009cO\2\u02a5\u02a6\5"+
 		"\u00a0Q\2\u02a6\u02a7\5\u009cO\2\u02a7\u02a9\3\2\2\2\u02a8\u02a5\3\2\2"+
@@ -12132,45 +11160,45 @@
 		"\2\2\2\u02c9\u02c5\3\2\2\2\u02c9\u02c6\3\2\2\2\u02c9\u02c7\3\2\2\2\u02c9"+
 		"\u02c8\3\2\2\2\u02ca\u02cc\3\2\2\2\u02cb\u02bc\3\2\2\2\u02cb\u02bd\3\2"+
 		"\2\2\u02cb\u02be\3\2\2\2\u02cb\u02c2\3\2\2\2\u02cc]\3\2\2\2\u02cd\u02ce"+
-		"\7\66\2\2\u02ce\u02cf\7o\2\2\u02cf\u02d1\5\u0110\u0089\2\u02d0\u02d2\5"+
-		"`\61\2\u02d1\u02d0\3\2\2\2\u02d1\u02d2\3\2\2\2\u02d2_\3\2\2\2\u02d3\u02d4"+
-		"\7r\2\2\u02d4\u02d5\5p9\2\u02d5\u02d6\5\u009cO\2\u02d6\u02d7\7s\2\2\u02d7"+
-		"a\3\2\2\2\u02d8\u02d9\7\66\2\2\u02d9\u02da\5h\65\2\u02da\u02db\7o\2\2"+
-		"\u02db\u02dd\5\u0110\u0089\2\u02dc\u02de\5`\61\2\u02dd\u02dc\3\2\2\2\u02dd"+
-		"\u02de\3\2\2\2\u02dec\3\2\2\2\u02df\u02e7\5\b\5\2\u02e0\u02e3\5\u0088"+
-		"E\2\u02e1\u02e2\7v\2\2\u02e2\u02e4\5\u00aeX\2\u02e3\u02e1\3\2\2\2\u02e3"+
-		"\u02e4\3\2\2\2\u02e4\u02e8\3\2\2\2\u02e5\u02e6\7v\2\2\u02e6\u02e8\5\u00ae"+
-		"X\2\u02e7\u02e0\3\2\2\2\u02e7\u02e5\3\2\2\2\u02e8e\3\2\2\2\u02e9\u02ea"+
-		"\5\b\5\2\u02ea\u02eb\7}\2\2\u02eb\u02ec\5\u00aeX\2\u02ecg\3\2\2\2\u02ed"+
-		"\u02ef\7p\2\2\u02ee\u02f0\5\n\6\2\u02ef\u02ee\3\2\2\2\u02ef\u02f0\3\2"+
-		"\2\2\u02f0\u02f1\3\2\2\2\u02f1\u02f3\5\u0088E\2\u02f2\u02f4\7w\2\2\u02f3"+
-		"\u02f2\3\2\2\2\u02f3\u02f4\3\2\2\2\u02f4\u02f5\3\2\2\2\u02f5\u02f6\7q"+
-		"\2\2\u02f6i\3\2\2\2\u02f7\u02f9\7\32\2\2\u02f8\u02f7\3\2\2\2\u02f8\u02f9"+
-		"\3\2\2\2\u02f9\u02fb\3\2\2\2\u02fa\u02fc\5\u00acW\2\u02fb\u02fa\3\2\2"+
-		"\2\u02fb\u02fc\3\2\2\2\u02fc\u02fe\3\2\2\2\u02fd\u02ff\7~\2\2\u02fe\u02fd"+
-		"\3\2\2\2\u02fe\u02ff\3\2\2\2\u02ff\u0300\3\2\2\2\u0300\u0301\5\u0088E"+
-		"\2\u0301k\3\2\2\2\u0302\u030c\5~@\2\u0303\u0304\t\b\2\2\u0304\u0305\7"+
-		"p\2\2\u0305\u0306\5p9\2\u0306\u0307\7q\2\2\u0307\u030c\3\2\2\2\u0308\u030c"+
-		"\5n8\2\u0309\u030a\t\t\2\2\u030a\u030c\5p9\2\u030b\u0302\3\2\2\2\u030b"+
-		"\u0303\3\2\2\2\u030b\u0308\3\2\2\2\u030b\u0309\3\2\2\2\u030cm\3\2\2\2"+
-		"\u030d\u030e\7\31\2\2\u030e\u030f\5\30\r\2\u030f\u0310\7\33\2\2\u0310"+
-		"\u0311\5p9\2\u0311o\3\2\2\2\u0312\u0313\b9\1\2\u0313\u0314\7h\2\2\u0314"+
-		"\u0315\7t\2\2\u0315\u0316\5\u0088E\2\u0316\u0317\7u\2\2\u0317\u0323\3"+
-		"\2\2\2\u0318\u0319\t\b\2\2\u0319\u031a\7p\2\2\u031a\u031b\5p9\2\u031b"+
-		"\u031c\7q\2\2\u031c\u0323\3\2\2\2\u031d\u0323\5n8\2\u031e\u0323\5R*\2"+
-		"\u031f\u0320\t\t\2\2\u0320\u0323\5p9\r\u0321\u0323\5~@\2\u0322\u0312\3"+
-		"\2\2\2\u0322\u0318\3\2\2\2\u0322\u031d\3\2\2\2\u0322\u031e\3\2\2\2\u0322"+
+		"\7\66\2\2\u02ce\u02cf\7\\\2\2\u02cf\u02d1\5\u0110\u0089\2\u02d0\u02d2"+
+		"\5`\61\2\u02d1\u02d0\3\2\2\2\u02d1\u02d2\3\2\2\2\u02d2_\3\2\2\2\u02d3"+
+		"\u02d4\7_\2\2\u02d4\u02d5\5p9\2\u02d5\u02d6\5\u009cO\2\u02d6\u02d7\7`"+
+		"\2\2\u02d7a\3\2\2\2\u02d8\u02d9\7\66\2\2\u02d9\u02da\5h\65\2\u02da\u02db"+
+		"\7\\\2\2\u02db\u02dd\5\u0110\u0089\2\u02dc\u02de\5`\61\2\u02dd\u02dc\3"+
+		"\2\2\2\u02dd\u02de\3\2\2\2\u02dec\3\2\2\2\u02df\u02e7\5\b\5\2\u02e0\u02e3"+
+		"\5\u0088E\2\u02e1\u02e2\7c\2\2\u02e2\u02e4\5\u00aeX\2\u02e3\u02e1\3\2"+
+		"\2\2\u02e3\u02e4\3\2\2\2\u02e4\u02e8\3\2\2\2\u02e5\u02e6\7c\2\2\u02e6"+
+		"\u02e8\5\u00aeX\2\u02e7\u02e0\3\2\2\2\u02e7\u02e5\3\2\2\2\u02e8e\3\2\2"+
+		"\2\u02e9\u02ea\5\b\5\2\u02ea\u02eb\7j\2\2\u02eb\u02ec\5\u00aeX\2\u02ec"+
+		"g\3\2\2\2\u02ed\u02ef\7]\2\2\u02ee\u02f0\5\n\6\2\u02ef\u02ee\3\2\2\2\u02ef"+
+		"\u02f0\3\2\2\2\u02f0\u02f1\3\2\2\2\u02f1\u02f3\5\u0088E\2\u02f2\u02f4"+
+		"\7d\2\2\u02f3\u02f2\3\2\2\2\u02f3\u02f4\3\2\2\2\u02f4\u02f5\3\2\2\2\u02f5"+
+		"\u02f6\7^\2\2\u02f6i\3\2\2\2\u02f7\u02f9\7\32\2\2\u02f8\u02f7\3\2\2\2"+
+		"\u02f8\u02f9\3\2\2\2\u02f9\u02fb\3\2\2\2\u02fa\u02fc\5\u00acW\2\u02fb"+
+		"\u02fa\3\2\2\2\u02fb\u02fc\3\2\2\2\u02fc\u02fe\3\2\2\2\u02fd\u02ff\7k"+
+		"\2\2\u02fe\u02fd\3\2\2\2\u02fe\u02ff\3\2\2\2\u02ff\u0300\3\2\2\2\u0300"+
+		"\u0301\5\u0088E\2\u0301k\3\2\2\2\u0302\u030c\5~@\2\u0303\u0304\t\b\2\2"+
+		"\u0304\u0305\7]\2\2\u0305\u0306\5p9\2\u0306\u0307\7^\2\2\u0307\u030c\3"+
+		"\2\2\2\u0308\u030c\5n8\2\u0309\u030a\t\t\2\2\u030a\u030c\5p9\2\u030b\u0302"+
+		"\3\2\2\2\u030b\u0303\3\2\2\2\u030b\u0308\3\2\2\2\u030b\u0309\3\2\2\2\u030c"+
+		"m\3\2\2\2\u030d\u030e\7\31\2\2\u030e\u030f\5\30\r\2\u030f\u0310\7\33\2"+
+		"\2\u0310\u0311\5p9\2\u0311o\3\2\2\2\u0312\u0313\b9\1\2\u0313\u0314\7U"+
+		"\2\2\u0314\u0315\7a\2\2\u0315\u0316\5\u0088E\2\u0316\u0317\7b\2\2\u0317"+
+		"\u0323\3\2\2\2\u0318\u0319\t\b\2\2\u0319\u031a\7]\2\2\u031a\u031b\5p9"+
+		"\2\u031b\u031c\7^\2\2\u031c\u0323\3\2\2\2\u031d\u0323\5n8\2\u031e\u0323"+
+		"\5R*\2\u031f\u0320\t\t\2\2\u0320\u0323\5p9\r\u0321\u0323\5~@\2\u0322\u0312"+
+		"\3\2\2\2\u0322\u0318\3\2\2\2\u0322\u031d\3\2\2\2\u0322\u031e\3\2\2\2\u0322"+
 		"\u031f\3\2\2\2\u0322\u0321\3\2\2\2\u0323\u0344\3\2\2\2\u0324\u0325\f\13"+
 		"\2\2\u0325\u0326\t\n\2\2\u0326\u0343\5p9\f\u0327\u0328\f\n\2\2\u0328\u0329"+
 		"\t\13\2\2\u0329\u0343\5p9\13\u032a\u032b\f\t\2\2\u032b\u032c\t\f\2\2\u032c"+
 		"\u0343\5p9\n\u032d\u032e\f\b\2\2\u032e\u032f\t\r\2\2\u032f\u0343\5p9\t"+
 		"\u0330\u0331\f\7\2\2\u0331\u0332\t\16\2\2\u0332\u0343\5p9\b\u0333\u0334"+
-		"\f\6\2\2\u0334\u0335\7\u0080\2\2\u0335\u0343\5p9\7\u0336\u0337\f\5\2\2"+
-		"\u0337\u0338\7\177\2\2\u0338\u0343\5p9\6\u0339\u033a\f\4\2\2\u033a\u033b"+
-		"\7!\2\2\u033b\u0343\5p9\4\u033c\u033d\f\3\2\2\u033d\u033e\7$\2\2\u033e"+
-		"\u033f\5p9\2\u033f\u0340\7y\2\2\u0340\u0341\5p9\3\u0341\u0343\3\2\2\2"+
-		"\u0342\u0324\3\2\2\2\u0342\u0327\3\2\2\2\u0342\u032a\3\2\2\2\u0342\u032d"+
-		"\3\2\2\2\u0342\u0330\3\2\2\2\u0342\u0333\3\2\2\2\u0342\u0336\3\2\2\2\u0342"+
+		"\f\6\2\2\u0334\u0335\7m\2\2\u0335\u0343\5p9\7\u0336\u0337\f\5\2\2\u0337"+
+		"\u0338\7l\2\2\u0338\u0343\5p9\6\u0339\u033a\f\4\2\2\u033a\u033b\7!\2\2"+
+		"\u033b\u0343\5p9\4\u033c\u033d\f\3\2\2\u033d\u033e\7$\2\2\u033e\u033f"+
+		"\5p9\2\u033f\u0340\7f\2\2\u0340\u0341\5p9\3\u0341\u0343\3\2\2\2\u0342"+
+		"\u0324\3\2\2\2\u0342\u0327\3\2\2\2\u0342\u032a\3\2\2\2\u0342\u032d\3\2"+
+		"\2\2\u0342\u0330\3\2\2\2\u0342\u0333\3\2\2\2\u0342\u0336\3\2\2\2\u0342"+
 		"\u0339\3\2\2\2\u0342\u033c\3\2\2\2\u0343\u0346\3\2\2\2\u0344\u0342\3\2"+
 		"\2\2\u0344\u0345\3\2\2\2\u0345q\3\2\2\2\u0346\u0344\3\2\2\2\u0347\u035a"+
 		"\5\f\7\2\u0348\u035a\5v<\2\u0349\u035a\5t;\2\u034a\u035a\5\u00a6T\2\u034b"+
@@ -12184,7 +11212,7 @@
 		"\2\2\u0359\u0350\3\2\2\2\u0359\u0351\3\2\2\2\u0359\u0352\3\2\2\2\u0359"+
 		"\u0353\3\2\2\2\u0359\u0354\3\2\2\2\u0359\u0355\3\2\2\2\u0359\u0356\3\2"+
 		"\2\2\u0359\u0357\3\2\2\2\u0359\u0358\3\2\2\2\u035as\3\2\2\2\u035b\u035c"+
-		"\7#\2\2\u035c\u035d\5p9\2\u035du\3\2\2\2\u035e\u035f\7c\2\2\u035f\u0361"+
+		"\7#\2\2\u035c\u035d\5p9\2\u035du\3\2\2\2\u035e\u035f\7P\2\2\u035f\u0361"+
 		"\5p9\2\u0360\u0362\5\u00b6\\\2\u0361\u0360\3\2\2\2\u0361\u0362\3\2\2\2"+
 		"\u0362w\3\2\2\2\u0363\u0364\5z>\2\u0364\u0365\5\u00f2z\2\u0365y\3\2\2"+
 		"\2\u0366\u0367\7\16\2\2\u0367\u0368\5p9\2\u0368\u0369\5\u009cO\2\u0369"+
@@ -12192,16 +11220,16 @@
 		"\2\2\u036c\u036d\3\2\2\2\u036d\u0373\3\2\2\2\u036e\u036c\3\2\2\2\u036f"+
 		"\u0370\7\17\2\2\u0370\u0371\5B\"\2\u0371\u0372\5\u009cO\2\u0372\u0374"+
 		"\3\2\2\2\u0373\u036f\3\2\2\2\u0373\u0374\3\2\2\2\u0374{\3\2\2\2\u0375"+
-		"\u037e\7\5\2\2\u0376\u037e\7\6\2\2\u0377\u037e\7n\2\2\u0378\u037e\5\u0118"+
+		"\u037e\7\5\2\2\u0376\u037e\7\6\2\2\u0377\u037e\7[\2\2\u0378\u037e\5\u0118"+
 		"\u008d\2\u0379\u037e\5\u012e\u0098\2\u037a\u037e\7\3\2\2\u037b\u037e\7"+
-		"\u0099\2\2\u037c\u037e\7\u009a\2\2\u037d\u0375\3\2\2\2\u037d\u0376\3\2"+
+		"\u0086\2\2\u037c\u037e\7\u0087\2\2\u037d\u0375\3\2\2\2\u037d\u0376\3\2"+
 		"\2\2\u037d\u0377\3\2\2\2\u037d\u0378\3\2\2\2\u037d\u0379\3\2\2\2\u037d"+
 		"\u037a\3\2\2\2\u037d\u037b\3\2\2\2\u037d\u037c\3\2\2\2\u037e}\3\2\2\2"+
 		"\u037f\u0380\b@\1\2\u0380\u0386\5\u0114\u008b\2\u0381\u0386\5\u0112\u008a"+
 		"\2\u0382\u0386\5\u013a\u009e\2\u0383\u0386\5\16\b\2\u0384\u0386\5T+\2"+
 		"\u0385\u037f\3\2\2\2\u0385\u0381\3\2\2\2\u0385\u0382\3\2\2\2\u0385\u0383"+
 		"\3\2\2\2\u0385\u0384\3\2\2\2\u0386\u0395\3\2\2\2\u0387\u0391\f\3\2\2\u0388"+
-		"\u0389\7z\2\2\u0389\u0392\7o\2\2\u038a\u0392\5\u0134\u009b\2\u038b\u0392"+
+		"\u0389\7g\2\2\u0389\u0392\7\\\2\2\u038a\u0392\5\u0134\u009b\2\u038b\u0392"+
 		"\5\u0092J\2\u038c\u0392\5\60\31\2\u038d\u0392\5\u0136\u009c\2\u038e\u038f"+
 		"\6@\f\2\u038f\u0392\5\u0138\u009d\2\u0390\u0392\5\u0080A\2\u0391\u0388"+
 		"\3\2\2\2\u0391\u038a\3\2\2\2\u0391\u038b\3\2\2\2\u0391\u038c\3\2\2\2\u0391"+
@@ -12209,24 +11237,24 @@
 		"\2\2\u0393\u0387\3\2\2\2\u0394\u0397\3\2\2\2\u0395\u0393\3\2\2\2\u0395"+
 		"\u0396\3\2\2\2\u0396\177\3\2\2\2\u0397\u0395\3\2\2\2\u0398\u039a\7%\2"+
 		"\2\u0399\u039b\5\u00aeX\2\u039a\u0399\3\2\2\2\u039a\u039b\3\2\2\2\u039b"+
-		"\u039d\3\2\2\2\u039c\u039e\7w\2\2\u039d\u039c\3\2\2\2\u039d\u039e\3\2"+
+		"\u039d\3\2\2\2\u039c\u039e\7d\2\2\u039d\u039c\3\2\2\2\u039d\u039e\3\2"+
 		"\2\2\u039e\u039f\3\2\2\2\u039f\u03a0\7&\2\2\u03a0\u0081\3\2\2\2\u03a1"+
-		"\u03a2\7Y\2\2\u03a2\u03ac\7r\2\2\u03a3\u03a7\5\u0086D\2\u03a4\u03a7\5"+
+		"\u03a2\7F\2\2\u03a2\u03ac\7_\2\2\u03a3\u03a7\5\u0086D\2\u03a4\u03a7\5"+
 		"\u00fa~\2\u03a5\u03a7\5\u0084C\2\u03a6\u03a3\3\2\2\2\u03a6\u03a4\3\2\2"+
 		"\2\u03a6\u03a5\3\2\2\2\u03a7\u03a8\3\2\2\2\u03a8\u03a9\5\u009cO\2\u03a9"+
 		"\u03ab\3\2\2\2\u03aa\u03a6\3\2\2\2\u03ab\u03ae\3\2\2\2\u03ac\u03aa\3\2"+
 		"\2\2\u03ac\u03ad\3\2\2\2\u03ad\u03af\3\2\2\2\u03ae\u03ac\3\2\2\2\u03af"+
-		"\u03b0\7s\2\2\u03b0\u0083\3\2\2\2\u03b1\u03b2\7\66\2\2\u03b2\u03b3\7o"+
+		"\u03b0\7`\2\2\u03b0\u0083\3\2\2\2\u03b1\u03b2\7\66\2\2\u03b2\u03b3\7\\"+
 		"\2\2\u03b3\u03b4\5\u0110\u0089\2\u03b4\u0085\3\2\2\2\u03b5\u03b7\6D\r"+
 		"\2\u03b6\u03b8\7\32\2\2\u03b7\u03b6\3\2\2\2\u03b7\u03b8\3\2\2\2\u03b8"+
-		"\u03b9\3\2\2\2\u03b9\u03ba\5> \2\u03ba\u03bb\7o\2\2\u03bb\u03bc\5\u0110"+
+		"\u03b9\3\2\2\2\u03b9\u03ba\5> \2\u03ba\u03bb\7\\\2\2\u03bb\u03bc\5\u0110"+
 		"\u0089\2\u03bc\u03bd\5\u010e\u0088\2\u03bd\u03c6\3\2\2\2\u03be\u03c0\7"+
 		"\32\2\2\u03bf\u03be\3\2\2\2\u03bf\u03c0\3\2\2\2\u03c0\u03c1\3\2\2\2\u03c1"+
-		"\u03c2\5> \2\u03c2\u03c3\7o\2\2\u03c3\u03c4\5\u0110\u0089\2\u03c4\u03c6"+
+		"\u03c2\5> \2\u03c2\u03c3\7\\\2\2\u03c3\u03c4\5\u0110\u0089\2\u03c4\u03c6"+
 		"\3\2\2\2\u03c5\u03b5\3\2\2\2\u03c5\u03bf\3\2\2\2\u03c6\u0087\3\2\2\2\u03c7"+
 		"\u03d0\5\u00fa~\2\u03c8\u03d0\5\u008aF\2\u03c9\u03d0\5\64\33\2\u03ca\u03cb"+
-		"\7p\2\2\u03cb\u03cc\5\u0088E\2\u03cc\u03cd\7q\2\2\u03cd\u03d0\3\2\2\2"+
-		"\u03ce\u03d0\t\17\2\2\u03cf\u03c7\3\2\2\2\u03cf\u03c8\3\2\2\2\u03cf\u03c9"+
+		"\7]\2\2\u03cb\u03cc\5\u0088E\2\u03cc\u03cd\7^\2\2\u03cd\u03d0\3\2\2\2"+
+		"\u03ce\u03d0\7B\2\2\u03cf\u03c7\3\2\2\2\u03cf\u03c8\3\2\2\2\u03cf\u03c9"+
 		"\3\2\2\2\u03cf\u03ca\3\2\2\2\u03cf\u03ce\3\2\2\2\u03d0\u0089\3\2\2\2\u03d1"+
 		"\u03db\5\u00fc\177\2\u03d2\u03db\5\u012a\u0096\2\u03d3\u03db\5\u0102\u0082"+
 		"\2\u03d4\u03db\5\u010a\u0086\2\u03d5\u03db\5\u0082B\2\u03d6\u03db\5\u0104"+
@@ -12235,227 +11263,226 @@
 		"\3\2\2\2\u03da\u03d4\3\2\2\2\u03da\u03d5\3\2\2\2\u03da\u03d6\3\2\2\2\u03da"+
 		"\u03d7\3\2\2\2\u03da\u03d8\3\2\2\2\u03da\u03d9\3\2\2\2\u03db\u008b\3\2"+
 		"\2\2\u03dc\u03dd\7\66\2\2\u03dd\u03de\5\u008eH\2\u03de\u008d\3\2\2\2\u03df"+
-		"\u03eb\7p\2\2\u03e0\u03e5\5\u0088E\2\u03e1\u03e2\7w\2\2\u03e2\u03e4\5"+
+		"\u03eb\7]\2\2\u03e0\u03e5\5\u0088E\2\u03e1\u03e2\7d\2\2\u03e2\u03e4\5"+
 		"\u0088E\2\u03e3\u03e1\3\2\2\2\u03e4\u03e7\3\2\2\2\u03e5\u03e3\3\2\2\2"+
 		"\u03e5\u03e6\3\2\2\2\u03e6\u03e9\3\2\2\2\u03e7\u03e5\3\2\2\2\u03e8\u03ea"+
-		"\7w\2\2\u03e9\u03e8\3\2\2\2\u03e9\u03ea\3\2\2\2\u03ea\u03ec\3\2\2\2\u03eb"+
-		"\u03e0\3\2\2\2\u03eb\u03ec\3\2\2\2\u03ec\u03ed\3\2\2\2\u03ed\u03ee\7q"+
+		"\7d\2\2\u03e9\u03e8\3\2\2\2\u03e9\u03ea\3\2\2\2\u03ea\u03ec\3\2\2\2\u03eb"+
+		"\u03e0\3\2\2\2\u03eb\u03ec\3\2\2\2\u03ec\u03ed\3\2\2\2\u03ed\u03ee\7^"+
 		"\2\2\u03ee\u008f\3\2\2\2\u03ef\u03fa\5\u012a\u0096\2\u03f0\u03fa\5\u00fc"+
-		"\177\2\u03f1\u03f2\7t\2\2\u03f2\u03f3\7~\2\2\u03f3\u03f4\7u\2\2\u03f4"+
+		"\177\2\u03f1\u03f2\7a\2\2\u03f2\u03f3\7k\2\2\u03f3\u03f4\7b\2\2\u03f4"+
 		"\u03fa\5\u0100\u0081\2\u03f5\u03fa\5\u0104\u0083\2\u03f6\u03fa\5\u0106"+
 		"\u0084\2\u03f7\u03fa\5\64\33\2\u03f8\u03fa\5\u00fa~\2\u03f9\u03ef\3\2"+
 		"\2\2\u03f9\u03f0\3\2\2\2\u03f9\u03f1\3\2\2\2\u03f9\u03f5\3\2\2\2\u03f9"+
 		"\u03f6\3\2\2\2\u03f9\u03f7\3\2\2\2\u03f9\u03f8\3\2\2\2\u03fa\u0091\3\2"+
-		"\2\2\u03fb\u040b\7t\2\2\u03fc\u03fe\5\u0094K\2\u03fd\u03fc\3\2\2\2\u03fd"+
-		"\u03fe\3\2\2\2\u03fe\u03ff\3\2\2\2\u03ff\u0401\7y\2\2\u0400\u0402\5\u0096"+
+		"\2\2\u03fb\u040b\7a\2\2\u03fc\u03fe\5\u0094K\2\u03fd\u03fc\3\2\2\2\u03fd"+
+		"\u03fe\3\2\2\2\u03fe\u03ff\3\2\2\2\u03ff\u0401\7f\2\2\u0400\u0402\5\u0096"+
 		"L\2\u0401\u0400\3\2\2\2\u0401\u0402\3\2\2\2\u0402\u040c\3\2\2\2\u0403"+
 		"\u0405\5\u0094K\2\u0404\u0403\3\2\2\2\u0404\u0405\3\2\2\2\u0405\u0406"+
-		"\3\2\2\2\u0406\u0407\7y\2\2\u0407\u0408\5\u0096L\2\u0408\u0409\7y\2\2"+
+		"\3\2\2\2\u0406\u0407\7f\2\2\u0407\u0408\5\u0096L\2\u0408\u0409\7f\2\2"+
 		"\u0409\u040a\5\u0098M\2\u040a\u040c\3\2\2\2\u040b\u03fd\3\2\2\2\u040b"+
-		"\u0404\3\2\2\2\u040c\u040d\3\2\2\2\u040d\u040e\7u\2\2\u040e\u0093\3\2"+
+		"\u0404\3\2\2\2\u040c\u040d\3\2\2\2\u040d\u040e\7b\2\2\u040e\u0093\3\2"+
 		"\2\2\u040f\u0410\5p9\2\u0410\u0095\3\2\2\2\u0411\u0412\5p9\2\u0412\u0097"+
-		"\3\2\2\2\u0413\u0414\5p9\2\u0414\u0099\3\2\2\2\u0415\u0417\t\20\2\2\u0416"+
-		"\u0415\3\2\2\2\u0416\u0417\3\2\2\2\u0417\u0418\3\2\2\2\u0418\u0419\7v"+
-		"\2\2\u0419\u009b\3\2\2\2\u041a\u0420\7x\2\2\u041b\u0420\7\2\2\3\u041c"+
+		"\3\2\2\2\u0413\u0414\5p9\2\u0414\u0099\3\2\2\2\u0415\u0417\t\17\2\2\u0416"+
+		"\u0415\3\2\2\2\u0416\u0417\3\2\2\2\u0417\u0418\3\2\2\2\u0418\u0419\7c"+
+		"\2\2\u0419\u009b\3\2\2\2\u041a\u0420\7e\2\2\u041b\u0420\7\2\2\3\u041c"+
 		"\u0420\6O\16\2\u041d\u0420\6O\17\2\u041e\u0420\6O\20\2\u041f\u041a\3\2"+
 		"\2\2\u041f\u041b\3\2\2\2\u041f\u041c\3\2\2\2\u041f\u041d\3\2\2\2\u041f"+
-		"\u041e\3\2\2\2\u0420\u009d\3\2\2\2\u0421\u0422\7c\2\2\u0422\u0423\7o\2"+
-		"\2\u0423\u009f\3\2\2\2\u0424\u0430\7k\2\2\u0425\u0431\5\u00a2R\2\u0426"+
-		"\u042c\7p\2\2\u0427\u0428\5\u00a2R\2\u0428\u0429\5\u009cO\2\u0429\u042b"+
+		"\u041e\3\2\2\2\u0420\u009d\3\2\2\2\u0421\u0422\7P\2\2\u0422\u0423\7\\"+
+		"\2\2\u0423\u009f\3\2\2\2\u0424\u0430\7X\2\2\u0425\u0431\5\u00a2R\2\u0426"+
+		"\u042c\7]\2\2\u0427\u0428\5\u00a2R\2\u0428\u0429\5\u009cO\2\u0429\u042b"+
 		"\3\2\2\2\u042a\u0427\3\2\2\2\u042b\u042e\3\2\2\2\u042c\u042a\3\2\2\2\u042c"+
-		"\u042d\3\2\2\2\u042d\u042f\3\2\2\2\u042e\u042c\3\2\2\2\u042f\u0431\7q"+
+		"\u042d\3\2\2\2\u042d\u042f\3\2\2\2\u042e\u042c\3\2\2\2\u042f\u0431\7^"+
 		"\2\2\u0430\u0425\3\2\2\2\u0430\u0426\3\2\2\2\u0431\u00a1\3\2\2\2\u0432"+
-		"\u0434\t\21\2\2\u0433\u0432\3\2\2\2\u0433\u0434\3\2\2\2\u0434\u0435\3"+
+		"\u0434\t\20\2\2\u0433\u0432\3\2\2\2\u0433\u0434\3\2\2\2\u0434\u0435\3"+
 		"\2\2\2\u0435\u0436\5\u00a4S\2\u0436\u00a3\3\2\2\2\u0437\u0438\5\u012e"+
 		"\u0098\2\u0438\u00a5\3\2\2\2\u0439\u043d\5\u00a8U\2\u043a\u043d\5\u00b0"+
 		"Y\2\u043b\u043d\5\u00b4[\2\u043c\u0439\3\2\2\2\u043c\u043a\3\2\2\2\u043c"+
-		"\u043b\3\2\2\2\u043d\u00a7\3\2\2\2\u043e\u044a\7e\2\2\u043f\u044b\5\u00aa"+
-		"V\2\u0440\u0446\7p\2\2\u0441\u0442\5\u00aaV\2\u0442\u0443\5\u009cO\2\u0443"+
+		"\u043b\3\2\2\2\u043d\u00a7\3\2\2\2\u043e\u044a\7R\2\2\u043f\u044b\5\u00aa"+
+		"V\2\u0440\u0446\7]\2\2\u0441\u0442\5\u00aaV\2\u0442\u0443\5\u009cO\2\u0443"+
 		"\u0445\3\2\2\2\u0444\u0441\3\2\2\2\u0445\u0448\3\2\2\2\u0446\u0444\3\2"+
 		"\2\2\u0446\u0447\3\2\2\2\u0447\u0449\3\2\2\2\u0448\u0446\3\2\2\2\u0449"+
-		"\u044b\7q\2\2\u044a\u043f\3\2\2\2\u044a\u0440\3\2\2\2\u044b\u00a9\3\2"+
+		"\u044b\7^\2\2\u044a\u043f\3\2\2\2\u044a\u0440\3\2\2\2\u044b\u00a9\3\2"+
 		"\2\2\u044c\u0452\5\u00acW\2\u044d\u044f\5\u0088E\2\u044e\u044d\3\2\2\2"+
-		"\u044e\u044f\3\2\2\2\u044f\u0450\3\2\2\2\u0450\u0451\7v\2\2\u0451\u0453"+
+		"\u044e\u044f\3\2\2\2\u044f\u0450\3\2\2\2\u0450\u0451\7c\2\2\u0451\u0453"+
 		"\5\u00aeX\2\u0452\u044e\3\2\2\2\u0452\u0453\3\2\2\2\u0453\u00ab\3\2\2"+
-		"\2\u0454\u0459\7o\2\2\u0455\u0456\7w\2\2\u0456\u0458\7o\2\2\u0457\u0455"+
+		"\2\u0454\u0459\7\\\2\2\u0455\u0456\7d\2\2\u0456\u0458\7\\\2\2\u0457\u0455"+
 		"\3\2\2\2\u0458\u045b\3\2\2\2\u0459\u0457\3\2\2\2\u0459\u045a\3\2\2\2\u045a"+
-		"\u00ad\3\2\2\2\u045b\u0459\3\2\2\2\u045c\u0461\5p9\2\u045d\u045e\7w\2"+
+		"\u00ad\3\2\2\2\u045b\u0459\3\2\2\2\u045c\u0461\5p9\2\u045d\u045e\7d\2"+
 		"\2\u045e\u0460\5p9\2\u045f\u045d\3\2\2\2\u0460\u0463\3\2\2\2\u0461\u045f"+
 		"\3\2\2\2\u0461\u0462\3\2\2\2\u0462\u00af\3\2\2\2\u0463\u0461\3\2\2\2\u0464"+
-		"\u0470\7h\2\2\u0465\u0471\5\u00b2Z\2\u0466\u046c\7p\2\2\u0467\u0468\5"+
+		"\u0470\7U\2\2\u0465\u0471\5\u00b2Z\2\u0466\u046c\7]\2\2\u0467\u0468\5"+
 		"\u00b2Z\2\u0468\u0469\5\u009cO\2\u0469\u046b\3\2\2\2\u046a\u0467\3\2\2"+
 		"\2\u046b\u046e\3\2\2\2\u046c\u046a\3\2\2\2\u046c\u046d\3\2\2\2\u046d\u046f"+
-		"\3\2\2\2\u046e\u046c\3\2\2\2\u046f\u0471\7q\2\2\u0470\u0465\3\2\2\2\u0470"+
-		"\u0466\3\2\2\2\u0471\u00b1\3\2\2\2\u0472\u0474\7o\2\2\u0473\u0475\7v\2"+
-		"\2\u0474\u0473\3\2\2\2\u0474\u0475\3\2\2\2\u0475\u0476\3\2\2\2\u0476\u0477"+
-		"\5\u0088E\2\u0477\u00b3\3\2\2\2\u0478\u0484\7m\2\2\u0479\u0485\5d\63\2"+
-		"\u047a\u0480\7p\2\2\u047b\u047c\5d\63\2\u047c\u047d\5\u009cO\2\u047d\u047f"+
-		"\3\2\2\2\u047e\u047b\3\2\2\2\u047f\u0482\3\2\2\2\u0480\u047e\3\2\2\2\u0480"+
-		"\u0481\3\2\2\2\u0481\u0483\3\2\2\2\u0482\u0480\3\2\2\2\u0483\u0485\7q"+
-		"\2\2\u0484\u0479\3\2\2\2\u0484\u047a\3\2\2\2\u0485\u00b5\3\2\2\2\u0486"+
-		"\u0488\7r\2\2\u0487\u0489\5\u00b8]\2\u0488\u0487\3\2\2\2\u0488\u0489\3"+
-		"\2\2\2\u0489\u048a\3\2\2\2\u048a\u048b\7s\2\2\u048b\u00b7\3\2\2\2\u048c"+
-		"\u048d\5r:\2\u048d\u048e\5\u009cO\2\u048e\u0490\3\2\2\2\u048f\u048c\3"+
-		"\2\2\2\u0490\u0491\3\2\2\2\u0491\u048f\3\2\2\2\u0491\u0492\3\2\2\2\u0492"+
-		"\u00b9\3\2\2\2\u0493\u049a\5\u00c0a\2\u0494\u049a\5\u00c2b\2\u0495\u049a"+
-		"\5\u00c4c\2\u0496\u049a\5\u00be`\2\u0497\u049a\5f\64\2\u0498\u049a\5\u00c6"+
-		"d\2\u0499\u0493\3\2\2\2\u0499\u0494\3\2\2\2\u0499\u0495\3\2\2\2\u0499"+
-		"\u0496\3\2\2\2\u0499\u0497\3\2\2\2\u0499\u0498\3\2\2\2\u049a\u00bb\3\2"+
-		"\2\2\u049b\u049c\5\u00c0a\2\u049c\u049d\7x\2\2\u049d\u04ac\3\2\2\2\u049e"+
-		"\u049f\5\u00c2b\2\u049f\u04a0\7x\2\2\u04a0\u04ac\3\2\2\2\u04a1\u04a2\5"+
-		"\u00c4c\2\u04a2\u04a3\7x\2\2\u04a3\u04ac\3\2\2\2\u04a4\u04a5\5\u00be`"+
-		"\2\u04a5\u04a6\7x\2\2\u04a6\u04ac\3\2\2\2\u04a7\u04a8\5f\64\2\u04a8\u04a9"+
-		"\7x\2\2\u04a9\u04ac\3\2\2\2\u04aa\u04ac\5\u00c6d\2\u04ab\u049b\3\2\2\2"+
-		"\u04ab\u049e\3\2\2\2\u04ab\u04a1\3\2\2\2\u04ab\u04a4\3\2\2\2\u04ab\u04a7"+
-		"\3\2\2\2\u04ab\u04aa\3\2\2\2\u04ac\u00bd\3\2\2\2\u04ad\u04ae\5p9\2\u04ae"+
-		"\u00bf\3\2\2\2\u04af\u04b0\5p9\2\u04b0\u04b1\7\u0093\2\2\u04b1\u04b2\5"+
-		"p9\2\u04b2\u00c1\3\2\2\2\u04b3\u04b4\5p9\2\u04b4\u04b5\t\22\2\2\u04b5"+
-		"\u00c3\3\2\2\2\u04b6\u04b7\5\u00aeX\2\u04b7\u04b8\5\u009aN\2\u04b8\u04b9"+
-		"\5\u00aeX\2\u04b9\u00c5\3\2\2\2\u04ba\u04bb\7x\2\2\u04bb\u00c7\3\2\2\2"+
-		"\u04bc\u04bd\7o\2\2\u04bd\u04bf\7y\2\2\u04be\u04c0\5r:\2\u04bf\u04be\3"+
-		"\2\2\2\u04bf\u04c0\3\2\2\2\u04c0\u00c9\3\2\2\2\u04c1\u04c3\7l\2\2\u04c2"+
-		"\u04c4\5\u00aeX\2\u04c3\u04c2\3\2\2\2\u04c3\u04c4\3\2\2\2\u04c4\u00cb"+
-		"\3\2\2\2\u04c5\u04c7\7V\2\2\u04c6\u04c8\7o\2\2\u04c7\u04c6\3\2\2\2\u04c7"+
-		"\u04c8\3\2\2\2\u04c8\u00cd\3\2\2\2\u04c9\u04cb\7i\2\2\u04ca\u04cc\7o\2"+
-		"\2\u04cb\u04ca\3\2\2\2\u04cb\u04cc\3\2\2\2\u04cc\u00cf\3\2\2\2\u04cd\u04ce"+
-		"\7b\2\2\u04ce\u04cf\7o\2\2\u04cf\u00d1\3\2\2\2\u04d0\u04d1\7f\2\2\u04d1"+
-		"\u00d3\3\2\2\2\u04d2\u04d3\7\\\2\2\u04d3\u04d4\5p9\2\u04d4\u00d5\3\2\2"+
-		"\2\u04d5\u04d7\7g\2\2\u04d6\u04d8\5\u00bc_\2\u04d7\u04d6\3\2\2\2\u04d7"+
-		"\u04d8\3\2\2\2\u04d8\u04d9\3\2\2\2\u04d9\u04da\5p9\2\u04da\u04e0\5\u00b6"+
-		"\\\2\u04db\u04de\7a\2\2\u04dc\u04df\5\u00d6l\2\u04dd\u04df\5\u00b6\\\2"+
-		"\u04de\u04dc\3\2\2\2\u04de\u04dd\3\2\2\2\u04df\u04e1\3\2\2\2\u04e0\u04db"+
-		"\3\2\2\2\u04e0\u04e1\3\2\2\2\u04e1\u00d7\3\2\2\2\u04e2\u04e5\5\u00dan"+
-		"\2\u04e3\u04e5\5\u00e0q\2\u04e4\u04e2\3\2\2\2\u04e4\u04e3\3\2\2\2\u04e5"+
-		"\u00d9\3\2\2\2\u04e6\u04e8\7d\2\2\u04e7\u04e9\5\u00bc_\2\u04e8\u04e7\3"+
-		"\2\2\2\u04e8\u04e9\3\2\2\2\u04e9\u04eb\3\2\2\2\u04ea\u04ec\5p9\2\u04eb"+
-		"\u04ea\3\2\2\2\u04eb\u04ec\3\2\2\2\u04ec\u04ed\3\2\2\2\u04ed\u04f1\7r"+
-		"\2\2\u04ee\u04f0\5\u00dco\2\u04ef\u04ee\3\2\2\2\u04f0\u04f3\3\2\2\2\u04f1"+
-		"\u04ef\3\2\2\2\u04f1\u04f2\3\2\2\2\u04f2\u04f4\3\2\2\2\u04f3\u04f1\3\2"+
-		"\2\2\u04f4\u04f5\7s\2\2\u04f5\u00db\3\2\2\2\u04f6\u04f7\5\u00dep\2\u04f7"+
-		"\u04f9\7y\2\2\u04f8\u04fa\5\u00b8]\2\u04f9\u04f8\3\2\2\2\u04f9\u04fa\3"+
-		"\2\2\2\u04fa\u00dd\3\2\2\2\u04fb\u04fc\7[\2\2\u04fc\u04ff\5\u00aeX\2\u04fd"+
-		"\u04ff\7W\2\2\u04fe\u04fb\3\2\2\2\u04fe\u04fd\3\2\2\2\u04ff\u00df\3\2"+
-		"\2\2\u0500\u0502\7d\2\2\u0501\u0503\5\u00bc_\2\u0502\u0501\3\2\2\2\u0502"+
-		"\u0503\3\2\2\2\u0503\u0504\3\2\2\2\u0504\u0505\5\u00e2r\2\u0505\u0509"+
-		"\7r\2\2\u0506\u0508\5\u00e4s\2\u0507\u0506\3\2\2\2\u0508\u050b\3\2\2\2"+
-		"\u0509\u0507\3\2\2\2\u0509\u050a\3\2\2\2\u050a\u050c\3\2\2\2\u050b\u0509"+
-		"\3\2\2\2\u050c\u050d\7s\2\2\u050d\u00e1\3\2\2\2\u050e\u050f\7o\2\2\u050f"+
-		"\u0511\7}\2\2\u0510\u050e\3\2\2\2\u0510\u0511\3\2\2\2\u0511\u0512\3\2"+
-		"\2\2\u0512\u0513\5~@\2\u0513\u0514\7z\2\2\u0514\u0515\7p\2\2\u0515\u0516"+
-		"\7h\2\2\u0516\u0517\7q\2\2\u0517\u00e3\3\2\2\2\u0518\u0519\5\u00e6t\2"+
-		"\u0519\u051b\7y\2\2\u051a\u051c\5\u00b8]\2\u051b\u051a\3\2\2\2\u051b\u051c"+
-		"\3\2\2\2\u051c\u00e5\3\2\2\2\u051d\u051e\7[\2\2\u051e\u0521\5\u00e8u\2"+
-		"\u051f\u0521\7W\2\2\u0520\u051d\3\2\2\2\u0520\u051f\3\2\2\2\u0521\u00e7"+
-		"\3\2\2\2\u0522\u0525\5\u0088E\2\u0523\u0525\7n\2\2\u0524\u0522\3\2\2\2"+
-		"\u0524\u0523\3\2\2\2\u0525\u052d\3\2\2\2\u0526\u0529\7w\2\2\u0527\u052a"+
-		"\5\u0088E\2\u0528\u052a\7n\2\2\u0529\u0527\3\2\2\2\u0529\u0528\3\2\2\2"+
-		"\u052a\u052c\3\2\2\2\u052b\u0526\3\2\2\2\u052c\u052f\3\2\2\2\u052d\u052b"+
-		"\3\2\2\2\u052d\u052e\3\2\2\2\u052e\u00e9\3\2\2\2\u052f\u052d\3\2\2\2\u0530"+
-		"\u0531\7Z\2\2\u0531\u0535\7r\2\2\u0532\u0534\5\u00ecw\2\u0533\u0532\3"+
-		"\2\2\2\u0534\u0537\3\2\2\2\u0535\u0533\3\2\2\2\u0535\u0536\3\2\2\2\u0536"+
-		"\u0538\3\2\2\2\u0537\u0535\3\2\2\2\u0538\u0539\7s\2\2\u0539\u00eb\3\2"+
-		"\2\2\u053a\u053b\5\u00eex\2\u053b\u053d\7y\2\2\u053c\u053e\5\u00b8]\2"+
-		"\u053d\u053c\3\2\2\2\u053d\u053e\3\2\2\2\u053e\u00ed\3\2\2\2\u053f\u0542"+
-		"\7[\2\2\u0540\u0543\5\u00c0a\2\u0541\u0543\5\u00f0y\2\u0542\u0540\3\2"+
-		"\2\2\u0542\u0541\3\2\2\2\u0543\u0546\3\2\2\2\u0544\u0546\7W\2\2\u0545"+
-		"\u053f\3\2\2\2\u0545\u0544\3\2\2\2\u0546\u00ef\3\2\2\2\u0547\u0548\5\u00ae"+
-		"X\2\u0548\u0549\7v\2\2\u0549\u054e\3\2\2\2\u054a\u054b\5\u00acW\2\u054b"+
-		"\u054c\7}\2\2\u054c\u054e\3\2\2\2\u054d\u0547\3\2\2\2\u054d\u054a\3\2"+
-		"\2\2\u054d\u054e\3\2\2\2\u054e\u054f\3\2\2\2\u054f\u0550\5p9\2\u0550\u00f1"+
-		"\3\2\2\2\u0551\u0555\7j\2\2\u0552\u0556\5p9\2\u0553\u0556\5\u00f4{\2\u0554"+
-		"\u0556\5\u00f6|\2\u0555\u0552\3\2\2\2\u0555\u0553\3\2\2\2\u0555\u0554"+
-		"\3\2\2\2\u0555\u0556\3\2\2\2\u0556\u0557\3\2\2\2\u0557\u0558\5\u00b6\\"+
-		"\2\u0558\u00f3\3\2\2\2\u0559\u055b\5\u00bc_\2\u055a\u055c\5p9\2\u055b"+
-		"\u055a\3\2\2\2\u055b\u055c\3\2\2\2\u055c\u055d\3\2\2\2\u055d\u055f\7x"+
-		"\2\2\u055e\u0560\5\u00ba^\2\u055f\u055e\3\2\2\2\u055f\u0560\3\2\2\2\u0560"+
-		"\u00f5\3\2\2\2\u0561\u0562\5\u00aeX\2\u0562\u0563\7v\2\2\u0563\u0568\3"+
-		"\2\2\2\u0564\u0565\5\u00acW\2\u0565\u0566\7}\2\2\u0566\u0568\3\2\2\2\u0567"+
-		"\u0561\3\2\2\2\u0567\u0564\3\2\2\2\u0567\u0568\3\2\2\2\u0568\u0569\3\2"+
-		"\2\2\u0569\u056a\7\'\2\2\u056a\u056b\5p9\2\u056b\u00f7\3\2\2\2\u056c\u056d"+
-		"\7]\2\2\u056d\u056e\5p9\2\u056e\u00f9\3\2\2\2\u056f\u0572\5\u011c\u008f"+
-		"\2\u0570\u0572\7o\2\2\u0571\u056f\3\2\2\2\u0571\u0570\3\2\2\2\u0572\u00fb"+
-		"\3\2\2\2\u0573\u0574\7t\2\2\u0574\u0575\5\u00fe\u0080\2\u0575\u0576\7"+
-		"u\2\2\u0576\u0577\5\u0100\u0081\2\u0577\u00fd\3\2\2\2\u0578\u0579\5p9"+
-		"\2\u0579\u00ff\3\2\2\2\u057a\u057b\5\u0088E\2\u057b\u0101\3\2\2\2\u057c"+
-		"\u057d\7\u0091\2\2\u057d\u057e\5\u0088E\2\u057e\u0103\3\2\2\2\u057f\u0580"+
-		"\7t\2\2\u0580\u0581\7u\2\2\u0581\u0582\5\u0100\u0081\2\u0582\u0105\3\2"+
-		"\2\2\u0583\u0584\7^\2\2\u0584\u0585\7t\2\2\u0585\u0586\5\u0088E\2\u0586"+
-		"\u0587\7u\2\2\u0587\u0588\5\u0100\u0081\2\u0588\u0107\3\2\2\2\u0589\u058f"+
-		"\7`\2\2\u058a\u058b\7`\2\2\u058b\u058f\7\u0093\2\2\u058c\u058d\7\u0093"+
-		"\2\2\u058d\u058f\7`\2\2\u058e\u0589\3\2\2\2\u058e\u058a\3\2\2\2\u058e"+
-		"\u058c\3\2\2\2\u058f\u0590\3\2\2\2\u0590\u0591\5\u0100\u0081\2\u0591\u0109"+
-		"\3\2\2\2\u0592\u0593\7X\2\2\u0593\u0594\5\u010c\u0087\2\u0594\u010b\3"+
-		"\2\2\2\u0595\u0596\6\u0087\21\2\u0596\u0597\5\u0110\u0089\2\u0597\u0598"+
-		"\5\u010e\u0088\2\u0598\u059b\3\2\2\2\u0599\u059b\5\u0110\u0089\2\u059a"+
-		"\u0595\3\2\2\2\u059a\u0599\3\2\2\2\u059b\u010d\3\2\2\2\u059c\u059f\5\u0110"+
-		"\u0089\2\u059d\u059f\5\u0088E\2\u059e\u059c\3\2\2\2\u059e\u059d\3\2\2"+
-		"\2\u059f\u010f\3\2\2\2\u05a0\u05ac\7p\2\2\u05a1\u05a6\5j\66\2\u05a2\u05a3"+
-		"\7w\2\2\u05a3\u05a5\5j\66\2\u05a4\u05a2\3\2\2\2\u05a5\u05a8\3\2\2\2\u05a6"+
-		"\u05a4\3\2\2\2\u05a6\u05a7\3\2\2\2\u05a7\u05aa\3\2\2\2\u05a8\u05a6\3\2"+
-		"\2\2\u05a9\u05ab\7w\2\2\u05aa\u05a9\3\2\2\2\u05aa\u05ab\3\2\2\2\u05ab"+
-		"\u05ad\3\2\2\2\u05ac\u05a1\3\2\2\2\u05ac\u05ad\3\2\2\2\u05ad\u05ae\3\2"+
-		"\2\2\u05ae\u05af\7q\2\2\u05af\u0111\3\2\2\2\u05b0\u05b1\5\u0088E\2\u05b1"+
-		"\u05b2\7p\2\2\u05b2\u05b4\5p9\2\u05b3\u05b5\7w\2\2\u05b4\u05b3\3\2\2\2"+
-		"\u05b4\u05b5\3\2\2\2\u05b5\u05b6\3\2\2\2\u05b6\u05b7\7q\2\2\u05b7\u0113"+
-		"\3\2\2\2\u05b8\u05bf\5\u0116\u008c\2\u05b9\u05bf\5\u011a\u008e\2\u05ba"+
-		"\u05bb\7p\2\2\u05bb\u05bc\5p9\2\u05bc\u05bd\7q\2\2\u05bd\u05bf\3\2\2\2"+
-		"\u05be\u05b8\3\2\2\2\u05be\u05b9\3\2\2\2\u05be\u05ba\3\2\2\2\u05bf\u0115"+
-		"\3\2\2\2\u05c0\u05c4\5|?\2\u05c1\u05c4\5\u011e\u0090\2\u05c2\u05c4\5\u0132"+
-		"\u009a\2\u05c3\u05c0\3\2\2\2\u05c3\u05c1\3\2\2\2\u05c3\u05c2\3\2\2\2\u05c4"+
-		"\u0117\3\2\2\2\u05c5\u05c6\t\23\2\2\u05c6\u0119\3\2\2\2\u05c7\u05ca\7"+
-		"o\2\2\u05c8\u05c9\7z\2\2\u05c9\u05cb\7o\2\2\u05ca\u05c8\3\2\2\2\u05ca"+
-		"\u05cb\3\2\2\2\u05cb\u011b\3\2\2\2\u05cc\u05cd\7o\2\2\u05cd\u05ce\7z\2"+
-		"\2\u05ce\u05cf\7o\2\2\u05cf\u011d\3\2\2\2\u05d0\u05d1\5\u0090I\2\u05d1"+
-		"\u05d2\5\u0120\u0091\2\u05d2\u011f\3\2\2\2\u05d3\u05d8\7r\2\2\u05d4\u05d6"+
-		"\5\u0122\u0092\2\u05d5\u05d7\7w\2\2\u05d6\u05d5\3\2\2\2\u05d6\u05d7\3"+
-		"\2\2\2\u05d7\u05d9\3\2\2\2\u05d8\u05d4\3\2\2\2\u05d8\u05d9\3\2\2\2\u05d9"+
-		"\u05da\3\2\2\2\u05da\u05db\7s\2\2\u05db\u0121\3\2\2\2\u05dc\u05e1\5\u0124"+
-		"\u0093\2\u05dd\u05de\7w\2\2\u05de\u05e0\5\u0124\u0093\2\u05df\u05dd\3"+
-		"\2\2\2\u05e0\u05e3\3\2\2\2\u05e1\u05df\3\2\2\2\u05e1\u05e2\3\2\2\2\u05e2"+
-		"\u0123\3\2\2\2\u05e3\u05e1\3\2\2\2\u05e4\u05e5\5\u0126\u0094\2\u05e5\u05e6"+
-		"\7y\2\2\u05e6\u05e8\3\2\2\2\u05e7\u05e4\3\2\2\2\u05e7\u05e8\3\2\2\2\u05e8"+
-		"\u05e9\3\2\2\2\u05e9\u05ea\5\u0128\u0095\2\u05ea\u0125\3\2\2\2\u05eb\u05ef"+
-		"\7o\2\2\u05ec\u05ef\5p9\2\u05ed\u05ef\5\u0120\u0091\2\u05ee\u05eb\3\2"+
-		"\2\2\u05ee\u05ec\3\2\2\2\u05ee\u05ed\3\2\2\2\u05ef\u0127\3\2\2\2\u05f0"+
-		"\u05f3\5p9\2\u05f1\u05f3\5\u0120\u0091\2\u05f2\u05f0\3\2\2\2\u05f2\u05f1"+
-		"\3\2\2\2\u05f3\u0129\3\2\2\2\u05f4\u05f5\7_\2\2\u05f5\u05fb\7r\2\2\u05f6"+
-		"\u05f7\5\u012c\u0097\2\u05f7\u05f8\5\u009cO\2\u05f8\u05fa\3\2\2\2\u05f9"+
-		"\u05f6\3\2\2\2\u05fa\u05fd\3\2\2\2\u05fb\u05f9\3\2\2\2\u05fb\u05fc\3\2"+
-		"\2\2\u05fc\u05fe\3\2\2\2\u05fd\u05fb\3\2\2\2\u05fe\u05ff\7s\2\2\u05ff"+
-		"\u012b\3\2\2\2\u0600\u0601\6\u0097\22\2\u0601\u0602\5\u00acW\2\u0602\u0603"+
-		"\5\u0088E\2\u0603\u0606\3\2\2\2\u0604\u0606\5\u0130\u0099\2\u0605\u0600"+
-		"\3\2\2\2\u0605\u0604\3\2\2\2\u0606\u0608\3\2\2\2\u0607\u0609\5\u012e\u0098"+
-		"\2\u0608\u0607\3\2\2\2\u0608\u0609\3\2\2\2\u0609\u012d\3\2\2\2\u060a\u060b"+
-		"\t\24\2\2\u060b\u012f\3\2\2\2\u060c\u060e\7\u0091\2\2\u060d\u060c\3\2"+
-		"\2\2\u060d\u060e\3\2\2\2\u060e\u060f\3\2\2\2\u060f\u0610\5\u00fa~\2\u0610"+
-		"\u0131\3\2\2\2\u0611\u0612\7X\2\2\u0612\u0613\5\u010c\u0087\2\u0613\u0614"+
-		"\5\u00b6\\\2\u0614\u0133\3\2\2\2\u0615\u0616\7t\2\2\u0616\u0617\5p9\2"+
-		"\u0617\u0618\7u\2\2\u0618\u0135\3\2\2\2\u0619\u061a\7z\2\2\u061a\u061b"+
-		"\7p\2\2\u061b\u061c\5\u0088E\2\u061c\u061d\7q\2\2\u061d\u0137\3\2\2\2"+
-		"\u061e\u062d\7p\2\2\u061f\u0626\5\u00aeX\2\u0620\u0623\5\u0088E\2\u0621"+
-		"\u0622\7w\2\2\u0622\u0624\5\u00aeX\2\u0623\u0621\3\2\2\2\u0623\u0624\3"+
-		"\2\2\2\u0624\u0626\3\2\2\2\u0625\u061f\3\2\2\2\u0625\u0620\3\2\2\2\u0626"+
-		"\u0628\3\2\2\2\u0627\u0629\7~\2\2\u0628\u0627\3\2\2\2\u0628\u0629\3\2"+
-		"\2\2\u0629\u062b\3\2\2\2\u062a\u062c\7w\2\2\u062b\u062a\3\2\2\2\u062b"+
-		"\u062c\3\2\2\2\u062c\u062e\3\2\2\2\u062d\u0625\3\2\2\2\u062d\u062e\3\2"+
-		"\2\2\u062e\u062f\3\2\2\2\u062f\u0630\7q\2\2\u0630\u0139\3\2\2\2\u0631"+
-		"\u0632\5\u013c\u009f\2\u0632\u0633\7z\2\2\u0633\u0634\7o\2\2\u0634\u013b"+
-		"\3\2\2\2\u0635\u0636\5\u0088E\2\u0636\u013d\3\2\2\2\u00a3\u014c\u0151"+
-		"\u015b\u016e\u0175\u0179\u0180\u0188\u0191\u01b1\u01b9\u01cd\u01cf\u01e0"+
-		"\u01ec\u01f5\u0203\u0215\u021c\u0223\u0228\u022b\u0235\u0238\u023c\u0240"+
-		"\u0247\u024a\u0257\u025f\u0263\u0266\u026c\u0270\u0273\u027d\u0284\u028b"+
-		"\u0299\u02a1\u02aa\u02b1\u02b7\u02c2\u02c9\u02cb\u02d1\u02dd\u02e3\u02e7"+
-		"\u02ef\u02f3\u02f8\u02fb\u02fe\u030b\u0322\u0342\u0344\u0359\u0361\u036c"+
-		"\u0373\u037d\u0385\u0391\u0395\u039a\u039d\u03a6\u03ac\u03b7\u03bf\u03c5"+
-		"\u03cf\u03da\u03e5\u03e9\u03eb\u03f9\u03fd\u0401\u0404\u040b\u0416\u041f"+
-		"\u042c\u0430\u0433\u043c\u0446\u044a\u044e\u0452\u0459\u0461\u046c\u0470"+
-		"\u0474\u0480\u0484\u0488\u0491\u0499\u04ab\u04bf\u04c3\u04c7\u04cb\u04d7"+
-		"\u04de\u04e0\u04e4\u04e8\u04eb\u04f1\u04f9\u04fe\u0502\u0509\u0510\u051b"+
-		"\u0520\u0524\u0529\u052d\u0535\u053d\u0542\u0545\u054d\u0555\u055b\u055f"+
-		"\u0567\u0571\u058e\u059a\u059e\u05a6\u05aa\u05ac\u05b4\u05be\u05c3\u05ca"+
-		"\u05d6\u05d8\u05e1\u05e7\u05ee\u05f2\u05fb\u0605\u0608\u060d\u0623\u0625"+
-		"\u0628\u062b\u062d";
->>>>>>> e3648704
+		"\3\2\2\2\u046e\u046c\3\2\2\2\u046f\u0471\7^\2\2\u0470\u0465\3\2\2\2\u0470"+
+		"\u0466\3\2\2\2\u0471\u00b1\3\2\2\2\u0472\u0474\7\\\2\2\u0473\u0475\7c"+
+		"\2\2\u0474\u0473\3\2\2\2\u0474\u0475\3\2\2\2\u0475\u0476\3\2\2\2\u0476"+
+		"\u0477\5\u0088E\2\u0477\u00b3\3\2\2\2\u0478\u0484\7Z\2\2\u0479\u0485\5"+
+		"d\63\2\u047a\u0480\7]\2\2\u047b\u047c\5d\63\2\u047c\u047d\5\u009cO\2\u047d"+
+		"\u047f\3\2\2\2\u047e\u047b\3\2\2\2\u047f\u0482\3\2\2\2\u0480\u047e\3\2"+
+		"\2\2\u0480\u0481\3\2\2\2\u0481\u0483\3\2\2\2\u0482\u0480\3\2\2\2\u0483"+
+		"\u0485\7^\2\2\u0484\u0479\3\2\2\2\u0484\u047a\3\2\2\2\u0485\u00b5\3\2"+
+		"\2\2\u0486\u0488\7_\2\2\u0487\u0489\5\u00b8]\2\u0488\u0487\3\2\2\2\u0488"+
+		"\u0489\3\2\2\2\u0489\u048a\3\2\2\2\u048a\u048b\7`\2\2\u048b\u00b7\3\2"+
+		"\2\2\u048c\u048d\5r:\2\u048d\u048e\5\u009cO\2\u048e\u0490\3\2\2\2\u048f"+
+		"\u048c\3\2\2\2\u0490\u0491\3\2\2\2\u0491\u048f\3\2\2\2\u0491\u0492\3\2"+
+		"\2\2\u0492\u00b9\3\2\2\2\u0493\u049a\5\u00c0a\2\u0494\u049a\5\u00c2b\2"+
+		"\u0495\u049a\5\u00c4c\2\u0496\u049a\5\u00be`\2\u0497\u049a\5f\64\2\u0498"+
+		"\u049a\5\u00c6d\2\u0499\u0493\3\2\2\2\u0499\u0494\3\2\2\2\u0499\u0495"+
+		"\3\2\2\2\u0499\u0496\3\2\2\2\u0499\u0497\3\2\2\2\u0499\u0498\3\2\2\2\u049a"+
+		"\u00bb\3\2\2\2\u049b\u049c\5\u00c0a\2\u049c\u049d\7e\2\2\u049d\u04ac\3"+
+		"\2\2\2\u049e\u049f\5\u00c2b\2\u049f\u04a0\7e\2\2\u04a0\u04ac\3\2\2\2\u04a1"+
+		"\u04a2\5\u00c4c\2\u04a2\u04a3\7e\2\2\u04a3\u04ac\3\2\2\2\u04a4\u04a5\5"+
+		"\u00be`\2\u04a5\u04a6\7e\2\2\u04a6\u04ac\3\2\2\2\u04a7\u04a8\5f\64\2\u04a8"+
+		"\u04a9\7e\2\2\u04a9\u04ac\3\2\2\2\u04aa\u04ac\5\u00c6d\2\u04ab\u049b\3"+
+		"\2\2\2\u04ab\u049e\3\2\2\2\u04ab\u04a1\3\2\2\2\u04ab\u04a4\3\2\2\2\u04ab"+
+		"\u04a7\3\2\2\2\u04ab\u04aa\3\2\2\2\u04ac\u00bd\3\2\2\2\u04ad\u04ae\5p"+
+		"9\2\u04ae\u00bf\3\2\2\2\u04af\u04b0\5p9\2\u04b0\u04b1\7\u0080\2\2\u04b1"+
+		"\u04b2\5p9\2\u04b2\u00c1\3\2\2\2\u04b3\u04b4\5p9\2\u04b4\u04b5\t\21\2"+
+		"\2\u04b5\u00c3\3\2\2\2\u04b6\u04b7\5\u00aeX\2\u04b7\u04b8\5\u009aN\2\u04b8"+
+		"\u04b9\5\u00aeX\2\u04b9\u00c5\3\2\2\2\u04ba\u04bb\7e\2\2\u04bb\u00c7\3"+
+		"\2\2\2\u04bc\u04bd\7\\\2\2\u04bd\u04bf\7f\2\2\u04be\u04c0\5r:\2\u04bf"+
+		"\u04be\3\2\2\2\u04bf\u04c0\3\2\2\2\u04c0\u00c9\3\2\2\2\u04c1\u04c3\7Y"+
+		"\2\2\u04c2\u04c4\5\u00aeX\2\u04c3\u04c2\3\2\2\2\u04c3\u04c4\3\2\2\2\u04c4"+
+		"\u00cb\3\2\2\2\u04c5\u04c7\7C\2\2\u04c6\u04c8\7\\\2\2\u04c7\u04c6\3\2"+
+		"\2\2\u04c7\u04c8\3\2\2\2\u04c8\u00cd\3\2\2\2\u04c9\u04cb\7V\2\2\u04ca"+
+		"\u04cc\7\\\2\2\u04cb\u04ca\3\2\2\2\u04cb\u04cc\3\2\2\2\u04cc\u00cf\3\2"+
+		"\2\2\u04cd\u04ce\7O\2\2\u04ce\u04cf\7\\\2\2\u04cf\u00d1\3\2\2\2\u04d0"+
+		"\u04d1\7S\2\2\u04d1\u00d3\3\2\2\2\u04d2\u04d3\7I\2\2\u04d3\u04d4\5p9\2"+
+		"\u04d4\u00d5\3\2\2\2\u04d5\u04d7\7T\2\2\u04d6\u04d8\5\u00bc_\2\u04d7\u04d6"+
+		"\3\2\2\2\u04d7\u04d8\3\2\2\2\u04d8\u04d9\3\2\2\2\u04d9\u04da\5p9\2\u04da"+
+		"\u04e0\5\u00b6\\\2\u04db\u04de\7N\2\2\u04dc\u04df\5\u00d6l\2\u04dd\u04df"+
+		"\5\u00b6\\\2\u04de\u04dc\3\2\2\2\u04de\u04dd\3\2\2\2\u04df\u04e1\3\2\2"+
+		"\2\u04e0\u04db\3\2\2\2\u04e0\u04e1\3\2\2\2\u04e1\u00d7\3\2\2\2\u04e2\u04e5"+
+		"\5\u00dan\2\u04e3\u04e5\5\u00e0q\2\u04e4\u04e2\3\2\2\2\u04e4\u04e3\3\2"+
+		"\2\2\u04e5\u00d9\3\2\2\2\u04e6\u04e8\7Q\2\2\u04e7\u04e9\5\u00bc_\2\u04e8"+
+		"\u04e7\3\2\2\2\u04e8\u04e9\3\2\2\2\u04e9\u04eb\3\2\2\2\u04ea\u04ec\5p"+
+		"9\2\u04eb\u04ea\3\2\2\2\u04eb\u04ec\3\2\2\2\u04ec\u04ed\3\2\2\2\u04ed"+
+		"\u04f1\7_\2\2\u04ee\u04f0\5\u00dco\2\u04ef\u04ee\3\2\2\2\u04f0\u04f3\3"+
+		"\2\2\2\u04f1\u04ef\3\2\2\2\u04f1\u04f2\3\2\2\2\u04f2\u04f4\3\2\2\2\u04f3"+
+		"\u04f1\3\2\2\2\u04f4\u04f5\7`\2\2\u04f5\u00db\3\2\2\2\u04f6\u04f7\5\u00de"+
+		"p\2\u04f7\u04f9\7f\2\2\u04f8\u04fa\5\u00b8]\2\u04f9\u04f8\3\2\2\2\u04f9"+
+		"\u04fa\3\2\2\2\u04fa\u00dd\3\2\2\2\u04fb\u04fc\7H\2\2\u04fc\u04ff\5\u00ae"+
+		"X\2\u04fd\u04ff\7D\2\2\u04fe\u04fb\3\2\2\2\u04fe\u04fd\3\2\2\2\u04ff\u00df"+
+		"\3\2\2\2\u0500\u0502\7Q\2\2\u0501\u0503\5\u00bc_\2\u0502\u0501\3\2\2\2"+
+		"\u0502\u0503\3\2\2\2\u0503\u0504\3\2\2\2\u0504\u0505\5\u00e2r\2\u0505"+
+		"\u0509\7_\2\2\u0506\u0508\5\u00e4s\2\u0507\u0506\3\2\2\2\u0508\u050b\3"+
+		"\2\2\2\u0509\u0507\3\2\2\2\u0509\u050a\3\2\2\2\u050a\u050c\3\2\2\2\u050b"+
+		"\u0509\3\2\2\2\u050c\u050d\7`\2\2\u050d\u00e1\3\2\2\2\u050e\u050f\7\\"+
+		"\2\2\u050f\u0511\7j\2\2\u0510\u050e\3\2\2\2\u0510\u0511\3\2\2\2\u0511"+
+		"\u0512\3\2\2\2\u0512\u0513\5~@\2\u0513\u0514\7g\2\2\u0514\u0515\7]\2\2"+
+		"\u0515\u0516\7U\2\2\u0516\u0517\7^\2\2\u0517\u00e3\3\2\2\2\u0518\u0519"+
+		"\5\u00e6t\2\u0519\u051b\7f\2\2\u051a\u051c\5\u00b8]\2\u051b\u051a\3\2"+
+		"\2\2\u051b\u051c\3\2\2\2\u051c\u00e5\3\2\2\2\u051d\u051e\7H\2\2\u051e"+
+		"\u0521\5\u00e8u\2\u051f\u0521\7D\2\2\u0520\u051d\3\2\2\2\u0520\u051f\3"+
+		"\2\2\2\u0521\u00e7\3\2\2\2\u0522\u0525\5\u0088E\2\u0523\u0525\7[\2\2\u0524"+
+		"\u0522\3\2\2\2\u0524\u0523\3\2\2\2\u0525\u052d\3\2\2\2\u0526\u0529\7d"+
+		"\2\2\u0527\u052a\5\u0088E\2\u0528\u052a\7[\2\2\u0529\u0527\3\2\2\2\u0529"+
+		"\u0528\3\2\2\2\u052a\u052c\3\2\2\2\u052b\u0526\3\2\2\2\u052c\u052f\3\2"+
+		"\2\2\u052d\u052b\3\2\2\2\u052d\u052e\3\2\2\2\u052e\u00e9\3\2\2\2\u052f"+
+		"\u052d\3\2\2\2\u0530\u0531\7G\2\2\u0531\u0535\7_\2\2\u0532\u0534\5\u00ec"+
+		"w\2\u0533\u0532\3\2\2\2\u0534\u0537\3\2\2\2\u0535\u0533\3\2\2\2\u0535"+
+		"\u0536\3\2\2\2\u0536\u0538\3\2\2\2\u0537\u0535\3\2\2\2\u0538\u0539\7`"+
+		"\2\2\u0539\u00eb\3\2\2\2\u053a\u053b\5\u00eex\2\u053b\u053d\7f\2\2\u053c"+
+		"\u053e\5\u00b8]\2\u053d\u053c\3\2\2\2\u053d\u053e\3\2\2\2\u053e\u00ed"+
+		"\3\2\2\2\u053f\u0542\7H\2\2\u0540\u0543\5\u00c0a\2\u0541\u0543\5\u00f0"+
+		"y\2\u0542\u0540\3\2\2\2\u0542\u0541\3\2\2\2\u0543\u0546\3\2\2\2\u0544"+
+		"\u0546\7D\2\2\u0545\u053f\3\2\2\2\u0545\u0544\3\2\2\2\u0546\u00ef\3\2"+
+		"\2\2\u0547\u0548\5\u00aeX\2\u0548\u0549\7c\2\2\u0549\u054e\3\2\2\2\u054a"+
+		"\u054b\5\u00acW\2\u054b\u054c\7j\2\2\u054c\u054e\3\2\2\2\u054d\u0547\3"+
+		"\2\2\2\u054d\u054a\3\2\2\2\u054d\u054e\3\2\2\2\u054e\u054f\3\2\2\2\u054f"+
+		"\u0550\5p9\2\u0550\u00f1\3\2\2\2\u0551\u0555\7W\2\2\u0552\u0556\5p9\2"+
+		"\u0553\u0556\5\u00f4{\2\u0554\u0556\5\u00f6|\2\u0555\u0552\3\2\2\2\u0555"+
+		"\u0553\3\2\2\2\u0555\u0554\3\2\2\2\u0555\u0556\3\2\2\2\u0556\u0557\3\2"+
+		"\2\2\u0557\u0558\5\u00b6\\\2\u0558\u00f3\3\2\2\2\u0559\u055b\5\u00bc_"+
+		"\2\u055a\u055c\5p9\2\u055b\u055a\3\2\2\2\u055b\u055c\3\2\2\2\u055c\u055d"+
+		"\3\2\2\2\u055d\u055f\7e\2\2\u055e\u0560\5\u00ba^\2\u055f\u055e\3\2\2\2"+
+		"\u055f\u0560\3\2\2\2\u0560\u00f5\3\2\2\2\u0561\u0562\5\u00aeX\2\u0562"+
+		"\u0563\7c\2\2\u0563\u0568\3\2\2\2\u0564\u0565\5\u00acW\2\u0565\u0566\7"+
+		"j\2\2\u0566\u0568\3\2\2\2\u0567\u0561\3\2\2\2\u0567\u0564\3\2\2\2\u0567"+
+		"\u0568\3\2\2\2\u0568\u0569\3\2\2\2\u0569\u056a\7\'\2\2\u056a\u056b\5p"+
+		"9\2\u056b\u00f7\3\2\2\2\u056c\u056d\7J\2\2\u056d\u056e\5p9\2\u056e\u00f9"+
+		"\3\2\2\2\u056f\u0572\5\u011c\u008f\2\u0570\u0572\7\\\2\2\u0571\u056f\3"+
+		"\2\2\2\u0571\u0570\3\2\2\2\u0572\u00fb\3\2\2\2\u0573\u0574\7a\2\2\u0574"+
+		"\u0575\5\u00fe\u0080\2\u0575\u0576\7b\2\2\u0576\u0577\5\u0100\u0081\2"+
+		"\u0577\u00fd\3\2\2\2\u0578\u0579\5p9\2\u0579\u00ff\3\2\2\2\u057a\u057b"+
+		"\5\u0088E\2\u057b\u0101\3\2\2\2\u057c\u057d\7~\2\2\u057d\u057e\5\u0088"+
+		"E\2\u057e\u0103\3\2\2\2\u057f\u0580\7a\2\2\u0580\u0581\7b\2\2\u0581\u0582"+
+		"\5\u0100\u0081\2\u0582\u0105\3\2\2\2\u0583\u0584\7K\2\2\u0584\u0585\7"+
+		"a\2\2\u0585\u0586\5\u0088E\2\u0586\u0587\7b\2\2\u0587\u0588\5\u0100\u0081"+
+		"\2\u0588\u0107\3\2\2\2\u0589\u058f\7M\2\2\u058a\u058b\7M\2\2\u058b\u058f"+
+		"\7\u0080\2\2\u058c\u058d\7\u0080\2\2\u058d\u058f\7M\2\2\u058e\u0589\3"+
+		"\2\2\2\u058e\u058a\3\2\2\2\u058e\u058c\3\2\2\2\u058f\u0590\3\2\2\2\u0590"+
+		"\u0591\5\u0100\u0081\2\u0591\u0109\3\2\2\2\u0592\u0593\7E\2\2\u0593\u0594"+
+		"\5\u010c\u0087\2\u0594\u010b\3\2\2\2\u0595\u0596\6\u0087\21\2\u0596\u0597"+
+		"\5\u0110\u0089\2\u0597\u0598\5\u010e\u0088\2\u0598\u059b\3\2\2\2\u0599"+
+		"\u059b\5\u0110\u0089\2\u059a\u0595\3\2\2\2\u059a\u0599\3\2\2\2\u059b\u010d"+
+		"\3\2\2\2\u059c\u059f\5\u0110\u0089\2\u059d\u059f\5\u0088E\2\u059e\u059c"+
+		"\3\2\2\2\u059e\u059d\3\2\2\2\u059f\u010f\3\2\2\2\u05a0\u05ac\7]\2\2\u05a1"+
+		"\u05a6\5j\66\2\u05a2\u05a3\7d\2\2\u05a3\u05a5\5j\66\2\u05a4\u05a2\3\2"+
+		"\2\2\u05a5\u05a8\3\2\2\2\u05a6\u05a4\3\2\2\2\u05a6\u05a7\3\2\2\2\u05a7"+
+		"\u05aa\3\2\2\2\u05a8\u05a6\3\2\2\2\u05a9\u05ab\7d\2\2\u05aa\u05a9\3\2"+
+		"\2\2\u05aa\u05ab\3\2\2\2\u05ab\u05ad\3\2\2\2\u05ac\u05a1\3\2\2\2\u05ac"+
+		"\u05ad\3\2\2\2\u05ad\u05ae\3\2\2\2\u05ae\u05af\7^\2\2\u05af\u0111\3\2"+
+		"\2\2\u05b0\u05b1\5\u0088E\2\u05b1\u05b2\7]\2\2\u05b2\u05b4\5p9\2\u05b3"+
+		"\u05b5\7d\2\2\u05b4\u05b3\3\2\2\2\u05b4\u05b5\3\2\2\2\u05b5\u05b6\3\2"+
+		"\2\2\u05b6\u05b7\7^\2\2\u05b7\u0113\3\2\2\2\u05b8\u05bf\5\u0116\u008c"+
+		"\2\u05b9\u05bf\5\u011a\u008e\2\u05ba\u05bb\7]\2\2\u05bb\u05bc\5p9\2\u05bc"+
+		"\u05bd\7^\2\2\u05bd\u05bf\3\2\2\2\u05be\u05b8\3\2\2\2\u05be\u05b9\3\2"+
+		"\2\2\u05be\u05ba\3\2\2\2\u05bf\u0115\3\2\2\2\u05c0\u05c4\5|?\2\u05c1\u05c4"+
+		"\5\u011e\u0090\2\u05c2\u05c4\5\u0132\u009a\2\u05c3\u05c0\3\2\2\2\u05c3"+
+		"\u05c1\3\2\2\2\u05c3\u05c2\3\2\2\2\u05c4\u0117\3\2\2\2\u05c5\u05c6\t\22"+
+		"\2\2\u05c6\u0119\3\2\2\2\u05c7\u05ca\7\\\2\2\u05c8\u05c9\7g\2\2\u05c9"+
+		"\u05cb\7\\\2\2\u05ca\u05c8\3\2\2\2\u05ca\u05cb\3\2\2\2\u05cb\u011b\3\2"+
+		"\2\2\u05cc\u05cd\7\\\2\2\u05cd\u05ce\7g\2\2\u05ce\u05cf\7\\\2\2\u05cf"+
+		"\u011d\3\2\2\2\u05d0\u05d1\5\u0090I\2\u05d1\u05d2\5\u0120\u0091\2\u05d2"+
+		"\u011f\3\2\2\2\u05d3\u05d8\7_\2\2\u05d4\u05d6\5\u0122\u0092\2\u05d5\u05d7"+
+		"\7d\2\2\u05d6\u05d5\3\2\2\2\u05d6\u05d7\3\2\2\2\u05d7\u05d9\3\2\2\2\u05d8"+
+		"\u05d4\3\2\2\2\u05d8\u05d9\3\2\2\2\u05d9\u05da\3\2\2\2\u05da\u05db\7`"+
+		"\2\2\u05db\u0121\3\2\2\2\u05dc\u05e1\5\u0124\u0093\2\u05dd\u05de\7d\2"+
+		"\2\u05de\u05e0\5\u0124\u0093\2\u05df\u05dd\3\2\2\2\u05e0\u05e3\3\2\2\2"+
+		"\u05e1\u05df\3\2\2\2\u05e1\u05e2\3\2\2\2\u05e2\u0123\3\2\2\2\u05e3\u05e1"+
+		"\3\2\2\2\u05e4\u05e5\5\u0126\u0094\2\u05e5\u05e6\7f\2\2\u05e6\u05e8\3"+
+		"\2\2\2\u05e7\u05e4\3\2\2\2\u05e7\u05e8\3\2\2\2\u05e8\u05e9\3\2\2\2\u05e9"+
+		"\u05ea\5\u0128\u0095\2\u05ea\u0125\3\2\2\2\u05eb\u05ef\7\\\2\2\u05ec\u05ef"+
+		"\5p9\2\u05ed\u05ef\5\u0120\u0091\2\u05ee\u05eb\3\2\2\2\u05ee\u05ec\3\2"+
+		"\2\2\u05ee\u05ed\3\2\2\2\u05ef\u0127\3\2\2\2\u05f0\u05f3\5p9\2\u05f1\u05f3"+
+		"\5\u0120\u0091\2\u05f2\u05f0\3\2\2\2\u05f2\u05f1\3\2\2\2\u05f3\u0129\3"+
+		"\2\2\2\u05f4\u05f5\7L\2\2\u05f5\u05fb\7_\2\2\u05f6\u05f7\5\u012c\u0097"+
+		"\2\u05f7\u05f8\5\u009cO\2\u05f8\u05fa\3\2\2\2\u05f9\u05f6\3\2\2\2\u05fa"+
+		"\u05fd\3\2\2\2\u05fb\u05f9\3\2\2\2\u05fb\u05fc\3\2\2\2\u05fc\u05fe\3\2"+
+		"\2\2\u05fd\u05fb\3\2\2\2\u05fe\u05ff\7`\2\2\u05ff\u012b\3\2\2\2\u0600"+
+		"\u0601\6\u0097\22\2\u0601\u0602\5\u00acW\2\u0602\u0603\5\u0088E\2\u0603"+
+		"\u0606\3\2\2\2\u0604\u0606\5\u0130\u0099\2\u0605\u0600\3\2\2\2\u0605\u0604"+
+		"\3\2\2\2\u0606\u0608\3\2\2\2\u0607\u0609\5\u012e\u0098\2\u0608\u0607\3"+
+		"\2\2\2\u0608\u0609\3\2\2\2\u0609\u012d\3\2\2\2\u060a\u060b\t\23\2\2\u060b"+
+		"\u012f\3\2\2\2\u060c\u060e\7~\2\2\u060d\u060c\3\2\2\2\u060d\u060e\3\2"+
+		"\2\2\u060e\u060f\3\2\2\2\u060f\u0610\5\u00fa~\2\u0610\u0131\3\2\2\2\u0611"+
+		"\u0612\7E\2\2\u0612\u0613\5\u010c\u0087\2\u0613\u0614\5\u00b6\\\2\u0614"+
+		"\u0133\3\2\2\2\u0615\u0616\7a\2\2\u0616\u0617\5p9\2\u0617\u0618\7b\2\2"+
+		"\u0618\u0135\3\2\2\2\u0619\u061a\7g\2\2\u061a\u061b\7]\2\2\u061b\u061c"+
+		"\5\u0088E\2\u061c\u061d\7^\2\2\u061d\u0137\3\2\2\2\u061e\u062d\7]\2\2"+
+		"\u061f\u0626\5\u00aeX\2\u0620\u0623\5\u0088E\2\u0621\u0622\7d\2\2\u0622"+
+		"\u0624\5\u00aeX\2\u0623\u0621\3\2\2\2\u0623\u0624\3\2\2\2\u0624\u0626"+
+		"\3\2\2\2\u0625\u061f\3\2\2\2\u0625\u0620\3\2\2\2\u0626\u0628\3\2\2\2\u0627"+
+		"\u0629\7k\2\2\u0628\u0627\3\2\2\2\u0628\u0629\3\2\2\2\u0629\u062b\3\2"+
+		"\2\2\u062a\u062c\7d\2\2\u062b\u062a\3\2\2\2\u062b\u062c\3\2\2\2\u062c"+
+		"\u062e\3\2\2\2\u062d\u0625\3\2\2\2\u062d\u062e\3\2\2\2\u062e\u062f\3\2"+
+		"\2\2\u062f\u0630\7^\2\2\u0630\u0139\3\2\2\2\u0631\u0632\5\u013c\u009f"+
+		"\2\u0632\u0633\7g\2\2\u0633\u0634\7\\\2\2\u0634\u013b\3\2\2\2\u0635\u0636"+
+		"\5\u0088E\2\u0636\u013d\3\2\2\2\u00a3\u014c\u0151\u015b\u016e\u0175\u0179"+
+		"\u0180\u0188\u0191\u01b1\u01b9\u01cd\u01cf\u01e0\u01ec\u01f5\u0203\u0215"+
+		"\u021c\u0223\u0228\u022b\u0235\u0238\u023c\u0240\u0247\u024a\u0257\u025f"+
+		"\u0263\u0266\u026c\u0270\u0273\u027d\u0284\u028b\u0299\u02a1\u02aa\u02b1"+
+		"\u02b7\u02c2\u02c9\u02cb\u02d1\u02dd\u02e3\u02e7\u02ef\u02f3\u02f8\u02fb"+
+		"\u02fe\u030b\u0322\u0342\u0344\u0359\u0361\u036c\u0373\u037d\u0385\u0391"+
+		"\u0395\u039a\u039d\u03a6\u03ac\u03b7\u03bf\u03c5\u03cf\u03da\u03e5\u03e9"+
+		"\u03eb\u03f9\u03fd\u0401\u0404\u040b\u0416\u041f\u042c\u0430\u0433\u043c"+
+		"\u0446\u044a\u044e\u0452\u0459\u0461\u046c\u0470\u0474\u0480\u0484\u0488"+
+		"\u0491\u0499\u04ab\u04bf\u04c3\u04c7\u04cb\u04d7\u04de\u04e0\u04e4\u04e8"+
+		"\u04eb\u04f1\u04f9\u04fe\u0502\u0509\u0510\u051b\u0520\u0524\u0529\u052d"+
+		"\u0535\u053d\u0542\u0545\u054d\u0555\u055b\u055f\u0567\u0571\u058e\u059a"+
+		"\u059e\u05a6\u05aa\u05ac\u05b4\u05be\u05c3\u05ca\u05d6\u05d8\u05e1\u05e7"+
+		"\u05ee\u05f2\u05fb\u0605\u0608\u060d\u0623\u0625\u0628\u062b\u062d";
 	public static final ATN _ATN =
 		new ATNDeserializer().deserialize(_serializedATN.toCharArray());
 	static {
