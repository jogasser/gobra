--- conflicted
+++ resolved
@@ -293,10 +293,6 @@
     }
 
     def testProg(inputProg: String, expectedErasedProg: String): Assertion = {
-<<<<<<< HEAD
-      val config = Config()
-=======
->>>>>>> 92cc521e
       val inputParseAst = Parser.parseProgram(StringSource(inputProg, "Input Program"))
       val ghostlessProg = inputParseAst match {
         case Right(prog) => ghostLessProg(prog)
