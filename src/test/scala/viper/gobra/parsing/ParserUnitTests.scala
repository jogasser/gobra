--- conflicted
+++ resolved
@@ -2488,7 +2488,18 @@
     }
   }
 
-<<<<<<< HEAD
+  test("Parser: should be able to parse a fpredicate constructor") {
+    frontend.parseExpOrFail("mutexInvariant!<x!>") should matchPattern {
+      case PPredConstructor(PFPredBase(PIdnUse("mutexInvariant")), Vector(Some(PNamedOperand(PIdnUse("x"))))) =>
+    }
+  }
+
+  test("Parser: should be able to parse a mpredicate constructor") {
+    frontend.parseExpOrFail("p.mutexInvariant!<x!>") should matchPattern {
+      case PPredConstructor(PMPredBase(PDot( PNamedOperand(PIdnUse("p")), PIdnUse("mutexInvariant"))), Vector(Some(PNamedOperand(PIdnUse("x"))))) =>
+    }
+  }
+
   /* ** Parser tests related to channels */
   test("Parser: should parse channel send statement") {
     frontend.parseStmtOrFail("c <- v") should matchPattern {
@@ -2573,19 +2584,7 @@
     })
   }
 
-=======
-  test("Parser: should be able to parse a fpredicate constructor") {
-    frontend.parseExpOrFail("mutexInvariant!<x!>") should matchPattern {
-      case PPredConstructor(PFPredBase(PIdnUse("mutexInvariant")), Vector(Some(PNamedOperand(PIdnUse("x"))))) =>
-    }
-  }
->>>>>>> d85e2e24
-
-  test("Parser: should be able to parse a mpredicate constructor") {
-    frontend.parseExpOrFail("p.mutexInvariant!<x!>") should matchPattern {
-      case PPredConstructor(PMPredBase(PDot( PNamedOperand(PIdnUse("p")), PIdnUse("mutexInvariant"))), Vector(Some(PNamedOperand(PIdnUse("x"))))) =>
-    }
-  }
+
   /* ** Stubs, mocks and other test setup */
 
   class TestFrontend {
