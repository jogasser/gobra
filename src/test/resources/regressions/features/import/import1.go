--- conflicted
+++ resolved
@@ -12,14 +12,9 @@
     g "g"
 )
 
-<<<<<<< HEAD
 import math "lib/math"
-import m "lib/mathm" // import of a package that does not exist
-=======
-import "lib/math"
 //:: ExpectedOutput(type_error)
 import m "lib/mathm" // wrong package name used on purpose such that this test case does not potentially depend on the configured Go path
->>>>>>> b99db88f
 import . "lib/mathn"
 
 func test() {
