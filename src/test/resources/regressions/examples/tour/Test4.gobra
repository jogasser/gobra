// Any copyright is dedicated to the Public Domain.
// http://creativecommons.org/publicdomain/zero/1.0/

package trivial;

type Point struct {
  x int;
  y int;
};

<<<<<<< HEAD
requires acc(&p.x);
ensures  acc(&p.x);
=======
requires acc(p.x);
>>>>>>> fca8015d
pure func (p *Point) getX1() int {
  return p.x;
};

requires acc(&p.x);
ensures  acc(&p.x) && res == old(p.x) && p.x == old(p.x);
func (p *Point) getX2() (res int) {
  res = p.x;
};

func client() {
  p@ := Point{5, 7};
  x := (&p).getX2();
  assert x == 5;
  y := p.getX2();
  assert y == 5;
  assert ((&p).getX1()) == 5;
};


/* not supported yet
type Number int;

func (this Number) inc() (res int) {
  res = this + 1;
};*/



//--------------------------------------------------
/* interfaces are not supported yet

type Pair interface {
  getX() int
  setX(int)
};

requires acc(&p.x);
ensures  acc(&p.x) && res == old(p.x) && p.x == old(p.x);
func (p *Point) getX() (res int) {
  res = p.x;
};

requires acc(&p.x);
ensures  acc(&p.x) && p.x == v;
func (p *Point) getX(v int) {
  p.x = v;
};

func client(p *Pair) {

}
*/

requires this != nil ==> (acc(&this.x) && acc(&this.y));
ensures acc(&res.x) && acc(&res.y);
func (this *Point) idOrNew() (res *Point) {
  if this == nil {
    res = &Point{0,0};
  } else {
    res = this;
  };
};

func idClient() {
  var p *Point;
  assert p == nil;
  q := p.idOrNew();
  q.x = 5;
};
<|MERGE_RESOLUTION|>--- conflicted
+++ resolved
@@ -8,12 +8,7 @@
   y int;
 };
 
-<<<<<<< HEAD
 requires acc(&p.x);
-ensures  acc(&p.x);
-=======
-requires acc(p.x);
->>>>>>> fca8015d
 pure func (p *Point) getX1() int {
   return p.x;
 };
