--- conflicted
+++ resolved
@@ -9,35 +9,6 @@
 
 const originYear = 1980
 
-<<<<<<< HEAD
-
-func convertDaysBug(totalDays int) (days, year int) {
-
-  days = totalDays
-  year = originYear
-
-  for days > 365 {
-
-    ghost variant := days
-    assert variant >= 0
-
-    if isLeapYear(year) {
-      if days > 366 {
-        days, year = days-366, year+1
-      }
-    } else {
-      days, year = days-365, year+1
-    }
-
-    //:: ExpectedOutput(assert_error:assertion_error)
-    assert days < variant
-  }
-  return
-}
-
-
-=======
->>>>>>> 87df9b13
 ensures days <= 366
 func convertDaysFixed(totalDays int) (days, year int) {
 
