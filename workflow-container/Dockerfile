--- conflicted
+++ resolved
@@ -72,31 +72,12 @@
 
 FROM openjdk:11-jre-slim
 
-<<<<<<< HEAD
-# Install Boogie
-
-
-RUN apt-get update; \
-	apt-get install -y apt-transport-https wget && \
-	wget https://packages.microsoft.com/config/debian/11/packages-microsoft-prod.deb -O packages-microsoft-prod.deb && \
-	dpkg -i packages-microsoft-prod.deb &&\
-	rm packages-microsoft-prod.deb && \
-	apt-get update && \
-	apt-get install -y dotnet-sdk-5.0 && \
-        apt-get remove -y apt-transport-https wget && apt-get autoremove -y
-
-RUN dotnet tool install --global boogie
-
-ENV BOOGIE_EXE /root/.dotnet/tools/boogie
-=======
 # copy downloaded & unzipped boogie
 COPY --from=build /boogie/binaries-linux /boogie
 ENV BOOGIE_EXE=/boogie/Boogie
 
 # To fix boogie exception
 ENV DOTNET_SYSTEM_GLOBALIZATION_INVARIANT=true
-
->>>>>>> 9f81d7ce
 
 # copy downloaded & unziped z3
 COPY --from=build /usr/bin/z3 /usr/bin/
